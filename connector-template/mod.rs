--- conflicted
+++ resolved
@@ -153,13 +153,8 @@
             reason: response.reason,
             attempt_status: None,
             connector_transaction_id: None,
-<<<<<<< HEAD
-            network_decline_code: None,
-            network_advice_code: None,
-=======
             network_advice_code: None,
             network_decline_code: None,
->>>>>>> 1c381177
             network_error_message: None,
         })
     }

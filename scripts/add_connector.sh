#! /usr/bin/env bash

function find_prev_connector() {
    self=scripts/add_connector.sh
    # Comment below line to stop undoing changes when the script is triggered, make sure you undo this change before pushing
    git checkout $self
    cp $self $self.tmp
    # Add new connector to existing list and sort it
<<<<<<< HEAD
    connectors=(aci adyen adyenplatform airwallex amazonpay applepay archipel authorizedotnet bambora bamboraapac bankofamerica barclaycard billwerk bitpay bluesnap boku braintree cashtocode chargebee checkout coinbase cryptopay ctp_visa cybersource datatrans deutschebank digitalvirgo dlocal dummyconnector dwolla ebanx elavon facilitapay fiserv fiservemea fiuu forte getnet globalpay globepay gocardless gpayments helcim hipay hyperswitch_vault iatapay inespay itaubank jpmorgan juspaythreedsserver klarna mifinity mollie moneris multisafepay netcetera nexinets nexixpay nomupay noon nordea novalnet nuvei opayo opennode paybox payeezy payme payone paypal paystack payu placetopay plaid powertranz prophetpay rapyd razorpay recurly redsys santander shift4 square stax stripe stripebilling taxjar threedsecureio thunes tokenio trustpay tsys unified_authentication_service vgs volt wellsfargo wellsfargopayout wise worldline worldpay worldpayvantiv worldpayxml xendit zsl "$1")
=======
    connectors=(aci adyen adyenplatform affirm airwallex amazonpay applepay archipel authipay authorizedotnet bambora bamboraapac bankofamerica barclaycard billwerk bitpay bluesnap boku braintree cashtocode celero chargebee checkbook checkout coinbase cryptopay ctp_visa cybersource datatrans deutschebank digitalvirgo dlocal dummyconnector dwolla ebanx elavon facilitapay fiserv fiservemea fiuu forte getnet globalpay globepay gocardless gpayments helcim hipay hyperswitch_vault iatapay inespay itaubank jpmorgan juspaythreedsserver klarna mifinity mollie moneris multisafepay netcetera nexinets nexixpay nomupay noon nordea novalnet nuvei opayo opennode paybox payeezy payload payme payone paypal paystack payu placetopay plaid powertranz prophetpay rapyd razorpay recurly redsys santander shift4 silverflow square stax stripe stripebilling taxjar threedsecureio thunes tokenio trustpay tsys unified_authentication_service vgs volt wellsfargo wellsfargopayout wise worldline worldpay worldpayvantiv worldpayxml xendit zsl "$1")

>>>>>>> d42fad73
    IFS=$'\n' sorted=($(sort <<<"${connectors[*]}")); unset IFS
    res="$(echo ${sorted[@]})"
    sed -i'' -e "s/^    connectors=.*/    connectors=($res \"\$1\")/" $self.tmp
    for i in "${!sorted[@]}"; do
    if [ "${sorted[$i]}" = "$1" ] && [ $i != "0" ]; then
        # Find and return the connector name where this new connector should be added next to it
        eval "$2='${sorted[i-1]}'"
        mv $self.tmp $self
        rm $self.tmp-e
        return 0
    fi
    done
    mv $self.tmp $self
    rm $self.tmp-e
    # If the new connector needs to be added in first place, add it after Aci, sorted order needs to be covered in code review
    eval "$2='aci'"
}

payment_gateway=$(echo $1 | tr '[:upper:]' '[:lower:]')
base_url=$2;
payment_gateway_camelcase="$(tr '[:lower:]' '[:upper:]' <<< ${payment_gateway:0:1})${payment_gateway:1}"
src="crates/router/src"
conn="crates/hyperswitch_connectors/src/connectors"
tests="../../tests/connectors"
test_utils="../../../test_utils/src"
SCRIPT="$( cd -- "$(dirname "$0")" >/dev/null 2>&1 ; pwd -P )"
RED='\033[0;31m'
GREEN='\033[0;32m'
ORANGE='\033[0;33m'

if [ -z "$payment_gateway" ] || [ -z "$base_url" ]; then
    echo "$RED Connector name or base_url not present: try $GREEN\"sh add_connector.sh adyen https://test.adyen.com\""
    exit
fi
cd $SCRIPT/..

# Remove template files if already created for this connector
rm -rf $conn/$payment_gateway $conn/$payment_gateway.rs
git checkout $conn.rs $src/types/api/connector_mapping.rs $src/configs/settings.rs config/development.toml config/docker_compose.toml config/config.example.toml loadtest/config/development.toml crates/api_models/src/connector_enums.rs crates/euclid/src/enums.rs crates/api_models/src/routing.rs $src/core/payments/flows.rs crates/common_enums/src/connector_enums.rs crates/common_enums/src/connector_enums.rs-e $src/types/connector_transformers.rs $src/core/admin.rs

# Add enum for this connector in required places
previous_connector=''
find_prev_connector $payment_gateway previous_connector
previous_connector_camelcase="$(tr '[:lower:]' '[:upper:]' <<< ${previous_connector:0:1})${previous_connector:1}"
sed -i'' -e "s|pub mod $previous_connector;|pub mod $previous_connector;\npub mod ${payment_gateway};|" $conn.rs
sed -i'' -e "s/};/ ${payment_gateway}::${payment_gateway_camelcase},\n};/" $conn.rs
sed -i'' -e "/pub use hyperswitch_connectors::connectors::{/ s/{/{\n    ${payment_gateway}, ${payment_gateway}::${payment_gateway_camelcase},/" $src/connector.rs
sed -i'' -e "s|$previous_connector_camelcase \(.*\)|$previous_connector_camelcase \1\n\t\t\tRoutableConnectors::${payment_gateway_camelcase} => euclid_enums::Connector::${payment_gateway_camelcase},|" crates/api_models/src/routing.rs
sed -i'' -e "s/pub $previous_connector: \(.*\)/pub $previous_connector: \1\n\tpub ${payment_gateway}: ConnectorParams,/" crates/hyperswitch_interfaces/src/configs.rs
sed -i'' -e "s|$previous_connector.base_url \(.*\)|$previous_connector.base_url \1\n${payment_gateway}.base_url = \"$base_url\"|" config/development.toml config/docker_compose.toml config/config.example.toml loadtest/config/development.toml config/deployments/integration_test.toml config/deployments/production.toml config/deployments/sandbox.toml
sed -i '' -e "s/\(pub enum Connector {\)/\1\n\t${payment_gateway_camelcase},/" crates/api_models/src/connector_enums.rs
sed -i '' -e "/\/\/ Add Separate authentication support for connectors/{N;s/\(.*\)\n/\1\n\t\t\t| Self::${payment_gateway_camelcase}\n/;}" crates/api_models/src/connector_enums.rs
sed -i '' -e "s/\(match connector_name {\)/\1\n\t\tapi_enums::Connector::${payment_gateway_camelcase} => {${payment_gateway}::transformers::${payment_gateway_camelcase}AuthType::try_from(val)?;Ok(())}/" $src/core/admin.rs
sed -i '' -e "s/\(pub enum Connector {\)/\1\n\t${payment_gateway_camelcase},/" crates/euclid/src/enums.rs

default_impl_files=(
  "crates/hyperswitch_connectors/src/default_implementations.rs"
  "crates/hyperswitch_connectors/src/default_implementations_v2.rs"
)

# Inserts the new connector into macro blocks in default_implementations files.
# - If previous_connector exists in a macro, new_connector is added after it (maintaining logical order).
# - If previous_connector is missing, new_connector is added at the top of the macro block.
# - Ensures no duplicate entries and handles all default_imp macro variants.
# Iterate through all files where default implementations are defined
for file in "${default_impl_files[@]}"; do
  tmpfile="${file}.tmp"

  # Use AWK to parse and update macro blocks for connector registration
  awk -v prev="$previous_connector_camelcase" -v new="$payment_gateway_camelcase" '
  BEGIN { in_macro = 0 }

  {
    if ($0 ~ /^default_imp_for_.*!\s*[\({]$/) {
      in_macro = 1
      inserted = 0
      found_prev = 0
      found_new = 0
      macro_lines_count = 0
      delete macro_lines

      macro_header = $0
      macro_open = ($0 ~ /\{$/) ? "{" : "("
      macro_close = (macro_open == "{") ? "}" : ");"
      next
    }

    if (in_macro) {
      if ((macro_close == "}" && $0 ~ /^[[:space:]]*}[[:space:]]*$/) ||
          (macro_close == ");" && $0 ~ /^[[:space:]]*\);[[:space:]]*$/)) {

        for (i = 1; i <= macro_lines_count; i++) {
          line = macro_lines[i]
          clean = line
          gsub(/^[ \t]+/, "", clean)
          gsub(/[ \t]+$/, "", clean)
          if (clean == "connectors::" prev ",") found_prev = 1
          if (clean == "connectors::" new ",") found_new = 1
        }

        print macro_header

        if (!found_prev && !found_new) {
          print "    connectors::" new ","
          inserted = 1
        }

        for (i = 1; i <= macro_lines_count; i++) {
          line = macro_lines[i]
          clean = line
          gsub(/^[ \t]+/, "", clean)
          gsub(/[ \t]+$/, "", clean)

          print "    " clean

          if (!inserted && clean == "connectors::" prev ",") {
            if (!found_new) {
              print "    connectors::" new ","
              inserted = 1
            }
          }
        }

        print $0
        in_macro = 0
        next
      }

      macro_lines[++macro_lines_count] = $0
      next
    }

    print $0
  }' "$file" > "$tmpfile" && mv "$tmpfile" "$file"
done


sed -i '' -e "\$a\\
\\
[${payment_gateway}]\\
[${payment_gateway}.connector_auth.HeaderKey]\\
api_key = \\\"API Key\\\"" crates/connector_configs/toml/sandbox.toml

sed -i '' -e "\$a\\
\\
[${payment_gateway}]\\
[${payment_gateway}.connector_auth.HeaderKey]\\
api_key = \\\"API Key\\\"" crates/connector_configs/toml/development.toml

sed -i '' -e "\$a\\
\\
[${payment_gateway}]\\
[${payment_gateway}.connector_auth.HeaderKey]\\
api_key = \\\"API Key\\\"" crates/connector_configs/toml/production.toml

sed -i'' -e "s/^default_imp_for_connector_request_id!(/default_imp_for_connector_request_id!(\n    connectors::${payment_gateway_camelcase},/" $src/core/payments/flows.rs
sed -i'' -e "s/^default_imp_for_fraud_check!(/default_imp_for_fraud_check!(\n    connectors::${payment_gateway_camelcase},/" $src/core/payments/flows.rs
sed -i'' -e "s/^default_imp_for_connector_authentication!(/default_imp_for_connector_authentication!(\n    connectors::${payment_gateway_camelcase},/" $src/core/payments/flows.rs
sed -i'' -e "/pub ${previous_connector}: Option<ConnectorTomlConfig>,/a\\
    pub ${payment_gateway}: Option<ConnectorTomlConfig>,
" crates/connector_configs/src/connector.rs

sed -i'' -e "/mod utils;/ s/mod utils;/mod ${payment_gateway};\nmod utils;/" crates/router/tests/connectors/main.rs
sed -i'' -e "s/^default_imp_for_new_connector_integration_payouts!(/default_imp_for_new_connector_integration_payouts!(\n    connector::${payment_gateway_camelcase},/" crates/router/src/core/payments/connector_integration_v2_impls.rs
sed -i'' -e "s/^default_imp_for_new_connector_integration_frm!(/default_imp_for_new_connector_integration_frm!(\n    connector::${payment_gateway_camelcase},/" crates/router/src/core/payments/connector_integration_v2_impls.rs
sed -i'' -e "s/^default_imp_for_new_connector_integration_connector_authentication!(/default_imp_for_new_connector_integration_connector_authentication!(\n    connector::${payment_gateway_camelcase},/" crates/router/src/core/payments/connector_integration_v2_impls.rs

sed -i'' -e "/pub ${previous_connector}: ConnectorParams,/a\\
    pub ${payment_gateway}: ConnectorParams,
" crates/hyperswitch_domain_models/src/connector_endpoints.rs


# Remove temporary files created in above step
rm $conn.rs-e $src/types/api/connector_mapping.rs-e $src/configs/settings.rs-e config/development.toml-e config/docker_compose.toml-e config/config.example.toml-e loadtest/config/development.toml-e crates/api_models/src/connector_enums.rs-e crates/euclid/src/enums.rs-e crates/api_models/src/routing.rs-e $src/core/payments/flows.rs-e crates/common_enums/src/connector_enums.rs-e $src/types/connector_transformers.rs-e $src/core/admin.rs-e crates/hyperswitch_connectors/src/default_implementations.rs-e crates/hyperswitch_connectors/src/default_implementations_v2.rs-e crates/hyperswitch_interfaces/src/configs.rs-e $src/connector.rs-e config/deployments/integration_test.toml-e config/deployments/production.toml-e config/deployments/sandbox.toml-e temp crates/connector_configs/src/connector.rs-e crates/router/tests/connectors/main.rs-e crates/router/src/core/payments/connector_integration_v2_impls.rs-e crates/hyperswitch_domain_models/src/connector_endpoints.rs-e

cd $conn/

# Generate template files for the connector
cargo install cargo-generate
cargo generate --path ../../../../connector-template -n $payment_gateway

# Move sub files and test files to appropriate folder
mv $payment_gateway/mod.rs $payment_gateway.rs
mkdir -p ../../../router/tests/connectors
mv "$payment_gateway/test.rs" ../../../router/tests/connectors/$payment_gateway.rs


# Remove changes from tests if already done for this connector
git checkout ${tests}/main.rs ${test_utils}/connector_auth.rs ${tests}/sample_auth.toml

# Add enum for this connector in test folder
sed -i'' -e "s/mod utils;/mod ${payment_gateway};\nmod utils;/" ${tests}/main.rs
sed -i'' -e "s/    pub $previous_connector: \(.*\)/\tpub $previous_connector: \1\n\tpub ${payment_gateway}: Option<HeaderKey>,/" ${test_utils}/connector_auth.rs
echo "\n\n[${payment_gateway}]\napi_key=\"API Key\"" >> ${tests}/sample_auth.toml

# Remove temporary files created in above step
rm ${tests}/main.rs-e ${test_utils}/connector_auth.rs-e
cargo +nightly fmt --all
cargo check --features v1
echo "${GREEN}Successfully created connector. Running the tests of $payment_gateway.rs"

# Runs tests for the new connector
cargo test --package router --test connectors -- $payment_gateway
echo "${ORANGE}Update your credentials for $payment_gateway connector in crates/router/tests/connectors/sample_auth.toml"<|MERGE_RESOLUTION|>--- conflicted
+++ resolved
@@ -6,12 +6,8 @@
     git checkout $self
     cp $self $self.tmp
     # Add new connector to existing list and sort it
-<<<<<<< HEAD
-    connectors=(aci adyen adyenplatform airwallex amazonpay applepay archipel authorizedotnet bambora bamboraapac bankofamerica barclaycard billwerk bitpay bluesnap boku braintree cashtocode chargebee checkout coinbase cryptopay ctp_visa cybersource datatrans deutschebank digitalvirgo dlocal dummyconnector dwolla ebanx elavon facilitapay fiserv fiservemea fiuu forte getnet globalpay globepay gocardless gpayments helcim hipay hyperswitch_vault iatapay inespay itaubank jpmorgan juspaythreedsserver klarna mifinity mollie moneris multisafepay netcetera nexinets nexixpay nomupay noon nordea novalnet nuvei opayo opennode paybox payeezy payme payone paypal paystack payu placetopay plaid powertranz prophetpay rapyd razorpay recurly redsys santander shift4 square stax stripe stripebilling taxjar threedsecureio thunes tokenio trustpay tsys unified_authentication_service vgs volt wellsfargo wellsfargopayout wise worldline worldpay worldpayvantiv worldpayxml xendit zsl "$1")
-=======
     connectors=(aci adyen adyenplatform affirm airwallex amazonpay applepay archipel authipay authorizedotnet bambora bamboraapac bankofamerica barclaycard billwerk bitpay bluesnap boku braintree cashtocode celero chargebee checkbook checkout coinbase cryptopay ctp_visa cybersource datatrans deutschebank digitalvirgo dlocal dummyconnector dwolla ebanx elavon facilitapay fiserv fiservemea fiuu forte getnet globalpay globepay gocardless gpayments helcim hipay hyperswitch_vault iatapay inespay itaubank jpmorgan juspaythreedsserver klarna mifinity mollie moneris multisafepay netcetera nexinets nexixpay nomupay noon nordea novalnet nuvei opayo opennode paybox payeezy payload payme payone paypal paystack payu placetopay plaid powertranz prophetpay rapyd razorpay recurly redsys santander shift4 silverflow square stax stripe stripebilling taxjar threedsecureio thunes tokenio trustpay tsys unified_authentication_service vgs volt wellsfargo wellsfargopayout wise worldline worldpay worldpayvantiv worldpayxml xendit zsl "$1")
 
->>>>>>> d42fad73
     IFS=$'\n' sorted=($(sort <<<"${connectors[*]}")); unset IFS
     res="$(echo ${sorted[@]})"
     sed -i'' -e "s/^    connectors=.*/    connectors=($res \"\$1\")/" $self.tmp

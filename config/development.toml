--- conflicted
+++ resolved
@@ -910,11 +910,8 @@
 payme = { long_lived_token = false, payment_method = "card" }
 gocardless = { long_lived_token = true, payment_method = "bank_debit" }
 billwerk = { long_lived_token = false, payment_method = "card" }
-<<<<<<< HEAD
 dwolla = { long_lived_token = true, payment_method = "bank_debit" }
-=======
 globalpay = { long_lived_token = false, payment_method = "card", flow = "mandates" }
->>>>>>> 2bd8c9d1
 
 [temp_locker_enable_config]
 stripe = { payment_method = "bank_transfer" }

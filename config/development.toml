[log.file]
enabled = false

[log.console]
enabled = true
level = "DEBUG"
log_format = "default"

[log.telemetry]
traces_enabled = false
metrics_enabled = false
use_xray_generator = false
bg_metrics_collection_interval_in_secs = 15

[key_manager]
enabled = false

# TODO: Update database credentials before running application
[master_database]
username = "db_user"
password = "db_pass"
host = "localhost"
port = 5432
dbname = "hyperswitch_db"
pool_size = 5
connection_timeout = 10
min_idle = 2

[replica_database]
username = "db_user"
password = "db_pass"
host = "localhost"
port = 5432
dbname = "hyperswitch_db"
pool_size = 5
connection_timeout = 10

[redis]
host = "127.0.0.1"
port = 6379
pool_size = 5
reconnect_max_attempts = 5
reconnect_delay = 5
default_ttl = 300
default_hash_ttl = 900
use_legacy_version = false
stream_read_count = 1
auto_pipeline = true
disable_auto_backpressure = false
max_in_flight_commands = 5000
default_command_timeout = 30
unresponsive_timeout = 10
max_feed_count = 200


[server]
# HTTP Request body limit. Defaults to 32kB
request_body_limit = 32768

[secrets]
admin_api_key = "test_admin"
master_enc_key = "73ad7bbbbc640c845a150f67d058b279849370cd2c1f3c67c4dd6c869213e13a"
jwt_secret = "secret"

[applepay_merchant_configs]
merchant_cert_key = "MERCHANT CERTIFICATE KEY"
merchant_cert = "MERCHANT CERTIFICATE"
common_merchant_identifier = "COMMON MERCHANT IDENTIFIER"
applepay_endpoint = "DOMAIN SPECIFIC ENDPOINT"

[locker]
host = "http://127.0.0.1:3000"
host_rs = "http://127.0.0.1:3000"
mock_locker = true
basilisk_host = ""
locker_enabled = true
ttl_for_storage_in_secs = 220752000

[forex_api]
api_key = ""
fallback_api_key = ""
data_expiration_delay_in_seconds = 21600
redis_lock_timeout_in_seconds = 100
redis_ttl_in_seconds = 172800

[jwekey]
vault_encryption_key = ""
rust_locker_encryption_key = ""
vault_private_key = ""
tunnel_private_key = ""

[connectors.supported]
wallets = ["klarna", "mifinity", "braintree", "applepay", "adyen"]
rewards = ["cashtocode", "zen"]
cards = [
    "aci",
    "adyen",
    "adyenplatform",
    "airwallex",
    "amazonpay",
    "archipel",
    "authorizedotnet",
    "bambora",
    "bamboraapac",
    "bankofamerica",
    "barclaycard",
    "billwerk",
    "bitpay",
    "bluesnap",
    "boku",
    "braintree",
<<<<<<< HEAD
    "celero",
=======
    "checkbook",
>>>>>>> d9efe5a7
    "checkout",
    "coinbase",
    "coingate",
    "cryptopay",
    "cybersource",
    "datatrans",
    "deutschebank",
    "digitalvirgo",
    "dlocal",
    "dummyconnector",
    "dwolla",
    "ebanx",
    "elavon",
    "facilitapay",
    "fiserv",
    "fiservemea",
    "fiuu",
    "forte",
    "getnet",
    "globalpay",
    "globepay",
    "gocardless",
    "gpayments",
    "helcim",
    "hipay",
    "hyperswitch_vault",
    "iatapay",
    "inespay",
    "itaubank",
    "jpmorgan",
    "juspaythreedsserver",
    "mollie",
    "moneris",
    "multisafepay",
    "netcetera",
    "nexinets",
    "nexixpay",
    "nmi",
    "nomupay",
    "noon",
    "nordea",
    "novalnet",
    "nuvei",
    "opayo",
    "opennode",
    "paybox",
    "payeezy",
    "payme",
    "payone",
    "paypal",
    "paystack",
    "payu",
    "placetopay",
    "plaid",
    "powertranz",
    "prophetpay",
    "redsys",
    "santander",
    "shift4",
    "square",
    "stax",
    "stripe",
    "stripebilling",
    "taxjar",
    "threedsecureio",
    "thunes",
    "tokenio",
    "trustpay",
    "tsys",
    "unified_authentication_service",
    "vgs",
    "volt",
    "wellsfargo",
    "wellsfargopayout",
    "wise",
    "worldline",
    "worldpay",
    "worldpayvantiv",
    "xendit",
    "zen",
    "zsl",
]

[refund]
max_attempts = 10
max_age = 365

[webhooks]
outgoing_enabled = true
redis_lock_expiry_seconds = 180             # 3 * 60 seconds

[merchant_id_auth]
merchant_id_auth_enabled = false

[eph_key]
validity = 1

[api_keys]
hash_key = "0123456789abcdef0123456789abcdef0123456789abcdef0123456789abcdef"

checksum_auth_context = "TEST"
checksum_auth_key = "54455354"


[connectors]
aci.base_url = "https://eu-test.oppwa.com/"
adyen.base_url = "https://checkout-test.adyen.com/"
adyenplatform.base_url = "https://balanceplatform-api-test.adyen.com/"
adyen.payout_base_url = "https://pal-test.adyen.com/"
adyen.dispute_base_url = "https://ca-test.adyen.com/"
airwallex.base_url = "https://api-demo.airwallex.com/"
amazonpay.base_url = "https://pay-api.amazon.com/v2"
applepay.base_url = "https://apple-pay-gateway.apple.com/"
archipel.base_url = "https://{{merchant_endpoint_prefix}}/ArchiPEL/Transaction/v1"
authorizedotnet.base_url = "https://apitest.authorize.net/xml/v1/request.api"
bambora.base_url = "https://api.na.bambora.com"
bamboraapac.base_url = "https://demo.ippayments.com.au/interface/api"
bankofamerica.base_url = "https://apitest.merchant-services.bankofamerica.com/"
barclaycard.base_url = "https://api.smartpayfuse-test.barclaycard/"
billwerk.base_url = "https://api.reepay.com/"
billwerk.secondary_base_url = "https://card.reepay.com/"
bitpay.base_url = "https://test.bitpay.com"
bluesnap.base_url = "https://sandbox.bluesnap.com/"
bluesnap.secondary_base_url = "https://sandpay.bluesnap.com/"
boku.base_url = "https://$-api4-stage.boku.com"
braintree.base_url = "https://payments.sandbox.braintree-api.com/graphql"
cashtocode.base_url = "https://cluster05.api-test.cashtocode.com"
celero.base_url = "https://sandbox.gotnpgateway.com"
chargebee.base_url = "https://$.chargebee.com/api/"
checkbook.base_url = "https://api.sandbox.checkbook.io"
checkout.base_url = "https://api.sandbox.checkout.com/"
coinbase.base_url = "https://api.commerce.coinbase.com"
coingate.base_url = "https://api-sandbox.coingate.com"
cryptopay.base_url = "https://business-sandbox.cryptopay.me"
cybersource.base_url = "https://apitest.cybersource.com/"
datatrans.base_url = "https://api.sandbox.datatrans.com/"
datatrans.secondary_base_url = "https://pay.sandbox.datatrans.com/"
deutschebank.base_url = "https://testmerch.directpos.de/rest-api"
digitalvirgo.base_url = "https://dcb-integration-service-sandbox-external.staging.digitalvirgo.pl"
dlocal.base_url = "https://sandbox.dlocal.com/"
dummyconnector.base_url = "http://localhost:8080/dummy-connector"
dwolla.base_url = "https://api-sandbox.dwolla.com"
ebanx.base_url = "https://sandbox.ebanxpay.com/"
elavon.base_url = "https://api.demo.convergepay.com/VirtualMerchantDemo/"
facilitapay.base_url = "https://sandbox-api.facilitapay.com/api/v1"
fiserv.base_url = "https://cert.api.fiservapps.com/"
fiservemea.base_url = "https://prod.emea.api.fiservapps.com/sandbox"
fiuu.base_url = "https://sandbox.merchant.razer.com/"
fiuu.secondary_base_url = "https://sandbox.merchant.razer.com/"
fiuu.third_base_url = "https://api.merchant.razer.com/"
forte.base_url = "https://sandbox.forte.net/api/v3"
getnet.base_url = "https://api-test.getneteurope.com/engine/rest"
globalpay.base_url = "https://apis.sandbox.globalpay.com/ucp/"
globepay.base_url = "https://pay.globepay.co/"
gocardless.base_url = "https://api-sandbox.gocardless.com"
gpayments.base_url = "https://{{merchant_endpoint_prefix}}-test.api.as1.gpayments.net"
helcim.base_url = "https://api.helcim.com/"
hipay.base_url = "https://stage-secure-gateway.hipay-tpp.com/rest/"
hyperswitch_vault.base_url = "http://localhost:8080"
hipay.secondary_base_url = "https://stage-secure2-vault.hipay-tpp.com/rest/"
hipay.third_base_url = "https://stage-api-gateway.hipay.com/"
iatapay.base_url = "https://sandbox.iata-pay.iata.org/api/v1"
inespay.base_url = "https://apiflow.inespay.com/san/v21"
itaubank.base_url = "https://sandbox.devportal.itau.com.br/"
jpmorgan.base_url = "https://api-mock.payments.jpmorgan.com/api/v2"
juspaythreedsserver.base_url = "http://localhost:8000"
jpmorgan.secondary_base_url = "https://id.payments.jpmorgan.com"
klarna.base_url = "https://api{{klarna_region}}.playground.klarna.com/"
mifinity.base_url = "https://demo.mifinity.com/"
mollie.base_url = "https://api.mollie.com/v2/"
moneris.base_url = "https://api.sb.moneris.io"
mollie.secondary_base_url = "https://api.cc.mollie.com/v1/"
multisafepay.base_url = "https://testapi.multisafepay.com/"
netcetera.base_url = "https://{{merchant_endpoint_prefix}}.3ds-server.prev.netcetera-cloud-payment.ch"
nexinets.base_url = "https://apitest.payengine.de/v1"
nexixpay.base_url = "https://xpaysandbox.nexigroup.com/api/phoenix-0.0/psp/api/v1"
nmi.base_url = "https://secure.nmi.com/"
nomupay.base_url = "https://payout-api.sandbox.nomupay.com"
noon.base_url = "https://api-test.noonpayments.com/"
nordea.base_url = "https://api.nordeaopenbanking.com"
novalnet.base_url = "https://payport.novalnet.de/v2"
noon.key_mode = "Test"
nuvei.base_url = "https://ppp-test.nuvei.com/"
opayo.base_url = "https://pi-test.sagepay.com/"
opennode.base_url = "https://dev-api.opennode.com"
paybox.base_url = "https://preprod-ppps.paybox.com/PPPS.php"
paybox.secondary_base_url = "https://preprod-tpeweb.paybox.com/"
payeezy.base_url = "https://api-cert.payeezy.com/"
payme.base_url = "https://sandbox.payme.io/"
payone.base_url = "https://payment.preprod.payone.com/"
paypal.base_url = "https://api-m.sandbox.paypal.com/"
paystack.base_url = "https://api.paystack.co"
payu.base_url = "https://secure.snd.payu.com/"
placetopay.base_url = "https://test.placetopay.com/rest/gateway"
plaid.base_url = "https://sandbox.plaid.com"
powertranz.base_url = "https://staging.ptranz.com/api/"
prophetpay.base_url = "https://ccm-thirdparty.cps.golf/"
rapyd.base_url = "https://sandboxapi.rapyd.net"
razorpay.base_url = "https://api.razorpay.com/"
recurly.base_url = "https://v3.recurly.com"
redsys.base_url = "https://sis-t.redsys.es:25443"
riskified.base_url = "https://sandbox.riskified.com/api"
santander.base_url = "https://pix.santander.com.br/api/v1/sandbox/"
shift4.base_url = "https://api.shift4.com/"
signifyd.base_url = "https://api.signifyd.com/"
square.base_url = "https://connect.squareupsandbox.com/"
square.secondary_base_url = "https://pci-connect.squareupsandbox.com/"
stax.base_url = "https://apiprod.fattlabs.com/"
stripe.base_url = "https://api.stripe.com/"
stripebilling.base_url = "https://api.stripe.com/"
taxjar.base_url = "https://api.sandbox.taxjar.com/v2/"
threedsecureio.base_url = "https://service.sandbox.3dsecure.io"
thunes.base_url = "https://api.limonetikqualif.com/"
tokenio.base_url = "https://api.sandbox.token.io"
stripe.base_url_file_upload = "https://files.stripe.com/"
wise.base_url = "https://api.sandbox.transferwise.tech/"
worldline.base_url = "https://eu.sandbox.api-ingenico.com/"
worldpay.base_url = "https://try.access.worldpay.com/"
worldpayvantiv.base_url = "https://transact.vantivprelive.com/vap/communicator/online"
worldpayvantiv.secondary_base_url = "https://onlinessr.vantivprelive.com"
worldpayxml.base_url = "https://secure-test.worldpay.com/jsp/merchant/xml/paymentService.jsp"
xendit.base_url = "https://api.xendit.co"
trustpay.base_url = "https://test-tpgw.trustpay.eu/"
tsys.base_url = "https://stagegw.transnox.com/"
unified_authentication_service.base_url = "http://localhost:8080/"
vgs.base_url = "https://sandbox.vault-api.verygoodvault.com"
volt.base_url = "https://api.sandbox.volt.io/"
wellsfargo.base_url = "https://apitest.cybersource.com/"
wellsfargopayout.base_url = "https://api-sandbox.wellsfargo.com/"
trustpay.base_url_bank_redirects = "https://aapi.trustpay.eu/"
zen.base_url = "https://api.zen-test.com/"
zen.secondary_base_url = "https://secure.zen-test.com/"
zsl.base_url = "https://api.sitoffalb.net/"

[scheduler]
stream = "SCHEDULER_STREAM"

[scheduler.consumer]
disabled = false
consumer_group = "SCHEDULER_GROUP"

[scheduler.server]
port = 3000
host = "127.0.0.1"
workers = 1

[cors]
max_age = 30
# origins = "http://localhost:8080,http://localhost:9000"
allowed_methods = "GET,POST,PUT,DELETE"
wildcard_origin = true

[email]
sender_email = "example@example.com"
aws_region = ""
allowed_unverified_days = 1
active_email_client = "NO_EMAIL_CLIENT"
recon_recipient_email = "recon@example.com"
prod_intent_recipient_email = "business@example.com"

[email.aws_ses]
email_role_arn = ""
sts_role_session_name = ""

[user]
password_validity_in_days = 90
two_factor_auth_expiry_in_secs = 300
totp_issuer_name = "Hyperswitch Dev"
base_url = "http://localhost:8080"
force_two_factor_auth = false
force_cookies = true

[bank_config.eps]
stripe = { banks = "arzte_und_apotheker_bank,austrian_anadi_bank_ag,bank_austria,bankhaus_carl_spangler,bankhaus_schelhammer_und_schattera_ag,bawag_psk_ag,bks_bank_ag,brull_kallmus_bank_ag,btv_vier_lander_bank,capital_bank_grawe_gruppe_ag,dolomitenbank,easybank_ag,erste_bank_und_sparkassen,hypo_alpeadriabank_international_ag,hypo_noe_lb_fur_niederosterreich_u_wien,hypo_oberosterreich_salzburg_steiermark,hypo_tirol_bank_ag,hypo_vorarlberg_bank_ag,hypo_bank_burgenland_aktiengesellschaft,marchfelder_bank,oberbank_ag,raiffeisen_bankengruppe_osterreich,schoellerbank_ag,sparda_bank_wien,volksbank_gruppe,volkskreditbank_ag,vr_bank_braunau" }
adyen = { banks = "bank_austria,bawag_psk_ag,dolomitenbank,easybank_ag,erste_bank_und_sparkassen,hypo_tirol_bank_ag,posojilnica_bank_e_gen,raiffeisen_bankengruppe_osterreich,schoellerbank_ag,sparda_bank_wien,volksbank_gruppe,volkskreditbank_ag" }

[bank_config.ideal]
stripe = { banks = "abn_amro,asn_bank,bunq,handelsbanken,ing,knab,moneyou,rabobank,regiobank,revolut,sns_bank,triodos_bank,van_lanschot" }
adyen = { banks = "abn_amro,asn_bank,bunq,ing,knab,n26,nationale_nederlanden,rabobank,regiobank,revolut,sns_bank,triodos_bank,van_lanschot, yoursafe" }
multisafepay = { banks = "abn_amro, asn_bank, bunq, handelsbanken, nationale_nederlanden, n26, ing, knab, rabobank, regiobank, revolut, sns_bank,triodos_bank, van_lanschot, yoursafe" }

[bank_config.online_banking_czech_republic]
adyen = { banks = "ceska_sporitelna,komercni_banka,platnosc_online_karta_platnicza" }

[bank_config.online_banking_slovakia]
adyen = { banks = "e_platby_vub,postova_banka,sporo_pay,tatra_pay,viamo" }

[bank_config.online_banking_poland]
adyen = { banks = "blik_psp,place_zipko,m_bank,pay_with_ing,santander_przelew24,bank_pekaosa,bank_millennium,pay_with_alior_bank,banki_spoldzielcze,pay_with_inteligo,bnp_paribas_poland,bank_nowy_sa,credit_agricole,pay_with_bos,pay_with_citi_handlowy,pay_with_plus_bank,toyota_bank,velo_bank,e_transfer_pocztowy24" }

[bank_config.przelewy24]
stripe = { banks = "alior_bank,bank_millennium,bank_nowy_bfg_sa,bank_pekao_sa,banki_spbdzielcze,blik,bnp_paribas,boz,citi,credit_agricole,e_transfer_pocztowy24,getin_bank,idea_bank,inteligo,mbank_mtransfer,nest_przelew,noble_pay,pbac_z_ipko,plus_bank,santander_przelew24,toyota_bank,volkswagen_bank" }

[bank_config.open_banking_uk]
adyen = { banks = "aib,bank_of_scotland,danske_bank,first_direct,first_trust,halifax,lloyds,monzo,nat_west,nationwide_bank,royal_bank_of_scotland,starling,tsb_bank,tesco_bank,ulster_bank,barclays,hsbc_bank,revolut,santander_przelew24,open_bank_success,open_bank_failure,open_bank_cancelled" }

[bank_config.online_banking_fpx]
adyen.banks = "affin_bank,agro_bank,alliance_bank,am_bank,bank_islam,bank_muamalat,bank_rakyat,bank_simpanan_nasional,cimb_bank,hong_leong_bank,hsbc_bank,kuwait_finance_house,maybank,ocbc_bank,public_bank,rhb_bank,standard_chartered_bank,uob_bank"
fiuu.banks = "affin_bank,agro_bank,alliance_bank,am_bank,bank_of_china,bank_islam,bank_muamalat,bank_rakyat,bank_simpanan_nasional,cimb_bank,hong_leong_bank,hsbc_bank,kuwait_finance_house,maybank,ocbc_bank,public_bank,rhb_bank,standard_chartered_bank,uob_bank"

[bank_config.online_banking_thailand]
adyen.banks = "bangkok_bank,krungsri_bank,krung_thai_bank,the_siam_commercial_bank,kasikorn_bank"

[pm_filters.default]
google_pay = { country = "AL,DZ,AS,AO,AG,AR,AU,AT,AZ,BH,BY,BE,BR,BG,CA,CL,CO,HR,CZ,DK,DO,EG,EE,FI,FR,DE,GR,HK,HU,IN,ID,IE,IL,IT,JP,JO,KZ,KE,KW,LV,LB,LT,LU,MY,MX,NL,NZ,NO,OM,PK,PA,PE,PH,PL,PT,QA,RO,RU,SA,SG,SK,ZA,ES,LK,SE,CH,TW,TH,TR,UA,AE,GB,US,UY,VN" }
apple_pay = { country = "AU,CN,HK,JP,MO,MY,NZ,SG,TW,AM,AT,AZ,BY,BE,BG,HR,CY,CZ,DK,EE,FO,FI,FR,GE,DE,GR,GL,GG,HU,IS,IE,IM,IT,KZ,JE,LV,LI,LT,LU,MT,MD,MC,ME,NL,NO,PL,PT,RO,SM,RS,SK,SI,ES,SE,CH,UA,GB,AR,CO,CR,BR,MX,PE,BH,IL,JO,KW,PS,QA,SA,AE,CA,UM,US,KR,VN,MA,ZA,VA,CL,SV,GT,HN,PA", currency = "AED,AUD,CHF,CAD,EUR,GBP,HKD,SGD,USD" }
paypal = { currency = "AUD,BRL,CAD,CHF,CNY,CZK,DKK,EUR,GBP,HKD,HUF,ILS,JPY,MXN,MYR,NOK,NZD,PHP,PLN,SEK,SGD,THB,TWD,USD" }
klarna = { country = "AT,BE,DK,FI,FR,DE,IE,IT,NL,NO,ES,SE,GB,US,CA", currency = "USD,GBP,EUR,CHF,DKK,SEK,NOK,AUD,PLN,CAD" }
affirm = { country = "US", currency = "USD" }
afterpay_clearpay = { country = "US,CA,GB,AU,NZ", currency = "GBP,AUD,NZD,CAD,USD" }
giropay = { country = "DE", currency = "EUR" }
eps = { country = "AT", currency = "EUR" }
sofort = { country = "ES,GB,SE,AT,NL,DE,CH,BE,FR,FI,IT,PL", currency = "EUR" }
ideal = { country = "NL", currency = "EUR" }

[pm_filters.stripe]
google_pay = { country = "AL,DZ,AS,AO,AG,AR,AU,AT,AZ,BH,BY,BE,BR,BG,CA,CL,CO,HR,CZ,DK,DO,EG,EE,FI,FR,DE,GR,HK,HU,IN,ID,IE,IL,IT,JP,JO,KZ,KE,KW,LV,LB,LT,LU,MY,MX,NL,NZ,NO,OM,PK,PA,PE,PH,PL,PT,QA,RO,RU,SA,SG,SK,ZA,ES,LK,SE,CH,TW,TH,TR,UA,AE,GB,US,UY,VN" }
apple_pay = { country = "AU,CN,HK,JP,MO,MY,NZ,SG,TW,AM,AT,AZ,BY,BE,BG,HR,CY,CZ,DK,EE,FO,FI,FR,GE,DE,GR,GL,GG,HU,IS,IE,IM,IT,KZ,JE,LV,LI,LT,LU,MT,MD,MC,ME,NL,NO,PL,PT,RO,SM,RS,SK,SI,ES,SE,CH,UA,GB,AR,CO,CR,BR,MX,PE,BH,IL,JO,KW,PS,QA,SA,AE,CA,UM,US,KR,VN,MA,ZA,VA,CL,SV,GT,HN,PA" }
klarna = { country = "AU,AT,BE,CA,CZ,DK,FI,FR,DE,GR,IE,IT,NL,NZ,NO,PL,PT,ES,SE,CH,GB,US", currency = "AUD,CAD,CHF,CZK,DKK,EUR,GBP,NOK,NZD,PLN,SEK,USD" }
affirm = { country = "US", currency = "USD" }
afterpay_clearpay = { country = "US,CA,GB,AU,NZ,FR,ES", currency = "USD,CAD,GBP,AUD,NZD" }
giropay = { country = "DE", currency = "EUR" }
eps = { country = "AT", currency = "EUR" }
ideal = { country = "NL", currency = "EUR" }
cashapp = { country = "US", currency = "USD" }
multibanco = { country = "PT", currency = "EUR" }
ach = { country = "US", currency = "USD" }
revolut_pay = { currency = "EUR,GBP" }

[pm_filters.volt]
open_banking_uk = { country = "DE,GB,AT,BE,CY,EE,ES,FI,FR,GR,HR,IE,IT,LT,LU,LV,MT,NL,PT,SI,SK,BG,CZ,DK,HU,NO,PL,RO,SE,AU,BR", currency = "EUR,GBP,DKK,NOK,PLN,SEK,AUD,BRL" }

[pm_filters.razorpay]
upi_collect = { country = "IN", currency = "INR" }

[pm_filters.plaid]
open_banking_pis = { currency = "EUR,GBP" }

[pm_filters.adyen]
google_pay = { country = "AU,NZ,JP,HK,SG,MY,TH,VN,BH,AE,KW,BR,ES,GB,SE,NO,SK,AT,NL,DE,HU,CY,LU,CH,BE,FR,DK,RO,HR,LI,MT,SI,GR,PT,IE,CZ,EE,LT,LV,IT,PL,TR,IS,CA,US", currency = "AED,ALL,AMD,ANG,AOA,ARS,AUD,AWG,AZN,BAM,BBD,BDT,BGN,BHD,BMD,BND,BOB,BRL,BSD,BWP,BYN,BZD,CAD,CHF,CLP,CNY,COP,CRC,CUP,CVE,CZK,DJF,DKK,DOP,DZD,EGP,ETB,EUR,FJD,FKP,GBP,GEL,GHS,GIP,GMD,GNF,GTQ,GYD,HKD,HNL,HTG,HUF,IDR,ILS,INR,IQD,JMD,JOD,JPY,KES,KGS,KHR,KMF,KRW,KWD,KYD,KZT,LAK,LBP,LKR,LYD,MAD,MDL,MKD,MMK,MNT,MOP,MRU,MUR,MVR,MWK,MXN,MYR,MZN,NAD,NGN,NIO,NOK,NPR,NZD,OMR,PAB,PEN,PGK,PHP,PKR,PLN,PYG,QAR,RON,RSD,RUB,RWF,SAR,SBD,SCR,SEK,SGD,SHP,SLE,SOS,SRD,STN,SVC,SZL,THB,TND,TOP,TRY,TTD,TWD,TZS,UAH,UGX,USD,UYU,UZS,VES,VND,VUV,WST,XAF,XCD,XOF,XPF,YER,ZAR,ZMW" }
apple_pay = { country = "AU,NZ,CN,JP,HK,SG,MY,BH,AE,KW,BR,ES,GB,SE,NO,AT,NL,DE,HU,CY,LU,CH,BE,FR,DK,FI,RO,HR,LI,UA,MT,SI,GR,PT,IE,CZ,EE,LT,LV,IT,PL,IS,CA,US", currency = "AUD,CHF,CAD,EUR,GBP,HKD,SGD,USD,MYR" }
paypal = { country = "AU,NZ,CN,JP,HK,MY,TH,KR,PH,ID,AE,KW,BR,ES,GB,SE,NO,SK,AT,NL,DE,HU,CY,LU,CH,BE,FR,DK,FI,RO,HR,UA,MT,SI,GI,PT,IE,CZ,EE,LT,LV,IT,PL,IS,CA,US", currency = "AUD,BRL,CAD,CZK,DKK,EUR,HKD,HUF,INR,JPY,MYR,MXN,NZD,NOK,PHP,PLN,RUB,GBP,SGD,SEK,CHF,THB,USD" }
mobile_pay = { country = "DK,FI", currency = "DKK,SEK,NOK,EUR" }
ali_pay = { country = "AU,JP,HK,SG,MY,TH,ES,GB,SE,NO,AT,NL,DE,CY,CH,BE,FR,DK,FI,RO,MT,SI,GR,PT,IE,IT,CA,US", currency = "USD,EUR,GBP,JPY,AUD,SGD,CHF,SEK,NOK,NZD,THB,HKD,CAD" }
we_chat_pay = { country = "AU,NZ,CN,JP,HK,SG,ES,GB,SE,NO,AT,NL,DE,CY,CH,BE,FR,DK,LI,MT,SI,GR,PT,IT,CA,US", currency = "AUD,CAD,CNY,EUR,GBP,HKD,JPY,NZD,SGD,USD" }
mb_way = { country = "PT", currency = "EUR" }
klarna = { country = "AU,AT,BE,CA,CZ,DK,FI,FR,DE,GR,IE,IT,NO,PL,PT,RO,ES,SE,CH,NL,GB,US", currency = "AUD,EUR,CAD,CZK,DKK,NOK,PLN,RON,SEK,CHF,GBP,USD" }
affirm = { country = "US", currency = "USD" }
afterpay_clearpay = { country = "AU,NZ,ES,GB,FR,IT,CA,US", currency = "GBP" }
pay_bright = { country = "CA", currency = "CAD" }
walley = { country = "SE,NO,DK,FI", currency = "DKK,EUR,NOK,SEK" }
giropay = { country = "DE", currency = "EUR" }
eps = { country = "AT", currency = "EUR" }
sofort = { not_available_flows = { capture_method = "manual" }, country = "AT,BE,DE,ES,CH,NL", currency = "CHF,EUR" }
ideal = { not_available_flows = { capture_method = "manual" }, country = "NL", currency = "EUR" }
blik = { country = "PL", currency = "PLN" }
trustly = { country = "ES,GB,SE,NO,AT,NL,DE,DK,FI,EE,LT,LV", currency = "CZK,DKK,EUR,GBP,NOK,SEK" }
online_banking_czech_republic = { country = "CZ", currency = "EUR,CZK" }
online_banking_finland = { country = "FI", currency = "EUR" }
online_banking_poland = { country = "PL", currency = "PLN" }
online_banking_slovakia = { country = "SK", currency = "EUR,CZK" }
bancontact_card = { country = "BE", currency = "EUR" }
ach = { country = "US", currency = "USD" }
bacs = { country = "GB", currency = "GBP" }
sepa = { country = "ES,SK,AT,NL,DE,BE,FR,FI,PT,IE,EE,LT,LV,IT", currency = "EUR" }
ali_pay_hk = { country = "HK", currency = "HKD" }
bizum = { country = "ES", currency = "EUR" }
go_pay = { country = "ID", currency = "IDR" }
kakao_pay = { country = "KR", currency = "KRW" }
momo = { country = "VN", currency = "VND" }
gcash = { country = "PH", currency = "PHP" }
online_banking_fpx = { country = "MY", currency = "MYR" }
online_banking_thailand = { country = "TH", currency = "THB" }
touch_n_go = { country = "MY", currency = "MYR" }
atome = { country = "MY,SG", currency = "MYR,SGD" }
swish = { country = "SE", currency = "SEK" }
permata_bank_transfer = { country = "ID", currency = "IDR" }
bca_bank_transfer = { country = "ID", currency = "IDR" }
bni_va = { country = "ID", currency = "IDR" }
bri_va = { country = "ID", currency = "IDR" }
cimb_va = { country = "ID", currency = "IDR" }
danamon_va = { country = "ID", currency = "IDR" }
mandiri_va = { country = "ID", currency = "IDR" }
alfamart = { country = "ID", currency = "IDR" }
indomaret = { country = "ID", currency = "IDR" }
open_banking_uk = { country = "GB", currency = "GBP" }
oxxo = { country = "MX", currency = "MXN" }
pay_safe_card = { country = "AT,AU,BE,BR,BE,CA,HR,CY,CZ,DK,FI,FR,GE,DE,GI,HU,IS,IE,KW,LV,IE,LI,LT,LU,MT,MX,MD,ME,NL,NZ,NO,PY,PE,PL,PT,RO,SA,RS,SK,SI,ES,SE,CH,TR,AE,GB,US,UY", currency = "EUR,AUD,BRL,CAD,CZK,DKK,GEL,GIP,HUF,KWD,CHF,MXN,MDL,NZD,NOK,PYG,PEN,PLN,RON,SAR,RSD,SEK,TRY,AED,GBP,USD,UYU" }
seven_eleven = { country = "JP", currency = "JPY" }
lawson = { country = "JP", currency = "JPY" }
mini_stop = { country = "JP", currency = "JPY" }
family_mart = { country = "JP", currency = "JPY" }
seicomart = { country = "JP", currency = "JPY" }
pay_easy = { country = "JP", currency = "JPY" }
pix = { country = "BR", currency = "BRL" }
boleto = { country = "BR", currency = "BRL" }

[pm_filters.airwallex]
credit = { country = "AU,HK,SG,NZ,US", currency = "AED,AFN,ALL,AMD,ANG,AOA,ARS,AUD,AWG,AZN,BAM,BBD,BDT,BGN,BHD,BIF,BMD,BND,BOB,BRL,BSD,BTN,BWP,BYN,BZD,CAD,CDF,CHF,CLP,CNY,COP,CRC,CUP,CVE,CZK,DJF,DKK,DOP,DZD,EGP,ERN,ETB,EUR,FJD,FKP,GBP,GEL,GHS,GIP,GMD,GNF,GTQ,GYD,HKD,HNL,HRK,HTG,HUF,IDR,ILS,INR,IQD,IRR,ISK,JMD,JOD,JPY,KES,KGS,KHR,KMF,KPW,KRW,KWD,KYD,KZT,LAK,LBP,LKR,LRD,LSL,LYD,MAD,MDL,MGA,MKD,MMK,MNT,MOP,MRU,MUR,MVR,MWK,MXN,MYR,MZN,NAD,NGN,NIO,NOK,NPR,NZD,OMR,PAB,PEN,PGK,PHP,PKR,PLN,PYG,QAR,RON,RSD,RUB,RWF,SAR,SBD,SCR,SDG,SEK,SGD,SHP,SLE,SLL,SOS,SRD,SSP,STN,SVC,SYP,SZL,THB,TJS,TMT,TND,TOP,TRY,TTD,TWD,TZS,UAH,UGX,USD,UYU,UZS,VES,VND,VUV,WST,XAF,XCD,XOF,XPF,YER,ZAR,ZMW,ZWL" }
debit = { country = "AU,HK,SG,NZ,US", currency = "AED,AFN,ALL,AMD,ANG,AOA,ARS,AUD,AWG,AZN,BAM,BBD,BDT,BGN,BHD,BIF,BMD,BND,BOB,BRL,BSD,BTN,BWP,BYN,BZD,CAD,CDF,CHF,CLP,CNY,COP,CRC,CUP,CVE,CZK,DJF,DKK,DOP,DZD,EGP,ERN,ETB,EUR,FJD,FKP,GBP,GEL,GHS,GIP,GMD,GNF,GTQ,GYD,HKD,HNL,HRK,HTG,HUF,IDR,ILS,INR,IQD,IRR,ISK,JMD,JOD,JPY,KES,KGS,KHR,KMF,KPW,KRW,KWD,KYD,KZT,LAK,LBP,LKR,LRD,LSL,LYD,MAD,MDL,MGA,MKD,MMK,MNT,MOP,MRU,MUR,MVR,MWK,MXN,MYR,MZN,NAD,NGN,NIO,NOK,NPR,NZD,OMR,PAB,PEN,PGK,PHP,PKR,PLN,PYG,QAR,RON,RSD,RUB,RWF,SAR,SBD,SCR,SDG,SEK,SGD,SHP,SLE,SLL,SOS,SRD,SSP,STN,SVC,SYP,SZL,THB,TJS,TMT,TND,TOP,TRY,TTD,TWD,TZS,UAH,UGX,USD,UYU,UZS,VES,VND,VUV,WST,XAF,XCD,XOF,XPF,YER,ZAR,ZMW,ZWL" }
google_pay = { country = "AU,HK,SG,NZ,US", currency = "AED,AFN,ALL,AMD,ANG,AOA,ARS,AUD,AWG,AZN,BAM,BBD,BDT,BGN,BHD,BIF,BMD,BND,BOB,BRL,BSD,BTN,BWP,BYN,BZD,CAD,CDF,CHF,CLP,CNY,COP,CRC,CUP,CVE,CZK,DJF,DKK,DOP,DZD,EGP,ERN,ETB,EUR,FJD,FKP,GBP,GEL,GHS,GIP,GMD,GNF,GTQ,GYD,HKD,HNL,HRK,HTG,HUF,IDR,ILS,INR,IQD,IRR,ISK,JMD,JOD,JPY,KES,KGS,KHR,KMF,KPW,KRW,KWD,KYD,KZT,LAK,LBP,LKR,LRD,LSL,LYD,MAD,MDL,MGA,MKD,MMK,MNT,MOP,MRU,MUR,MVR,MWK,MXN,MYR,MZN,NAD,NGN,NIO,NOK,NPR,NZD,OMR,PAB,PEN,PGK,PHP,PKR,PLN,PYG,QAR,RON,RSD,RUB,RWF,SAR,SBD,SCR,SDG,SEK,SGD,SHP,SLE,SLL,SOS,SRD,SSP,STN,SVC,SYP,SZL,THB,TJS,TMT,TND,TOP,TRY,TTD,TWD,TZS,UAH,UGX,USD,UYU,UZS,VES,VND,VUV,WST,XAF,XCD,XOF,XPF,YER,ZAR,ZMW,ZWL" }

[pm_filters.elavon]
credit = { country = "US", currency = "AED,AFN,ALL,AMD,ANG,AOA,ARS,AUD,AWG,AZN,BAM,BBD,BDT,BGN,BHD,BIF,BMD,BND,BOB,BRL,BSD,BTN,BWP,BYN,BZD,CAD,CDF,CHF,CLP,CNY,COP,CRC,CUP,CVE,CZK,DJF,DKK,DOP,DZD,EGP,ERN,ETB,EUR,FJD,FKP,GBP,GEL,GHS,GIP,GMD,GNF,GTQ,GYD,HKD,HNL,HRK,HTG,HUF,IDR,ILS,INR,IQD,IRR,ISK,JMD,JOD,JPY,KES,KGS,KHR,KMF,KPW,KRW,KWD,KYD,KZT,LAK,LBP,LKR,LRD,LSL,LYD,MAD,MDL,MGA,MKD,MMK,MNT,MOP,MRU,MUR,MVR,MWK,MXN,MYR,MZN,NAD,NGN,NIO,NOK,NPR,NZD,OMR,PAB,PEN,PGK,PHP,PKR,PLN,PYG,QAR,RON,RSD,RUB,RWF,SAR,SBD,SCR,SDG,SEK,SGD,SHP,SLE,SLL,SOS,SRD,SSP,STN,SVC,SYP,SZL,THB,TJS,TMT,TND,TOP,TRY,TTD,TWD,TZS,UAH,UGX,USD,UYU,UZS,VES,VND,VUV,WST,XAF,XCD,XOF,XPF,YER,ZAR,ZMW,ZWL" }
debit = { country = "US", currency = "AED,AFN,ALL,AMD,ANG,AOA,ARS,AUD,AWG,AZN,BAM,BBD,BDT,BGN,BHD,BIF,BMD,BND,BOB,BRL,BSD,BTN,BWP,BYN,BZD,CAD,CDF,CHF,CLP,CNY,COP,CRC,CUP,CVE,CZK,DJF,DKK,DOP,DZD,EGP,ERN,ETB,EUR,FJD,FKP,GBP,GEL,GHS,GIP,GMD,GNF,GTQ,GYD,HKD,HNL,HRK,HTG,HUF,IDR,ILS,INR,IQD,IRR,ISK,JMD,JOD,JPY,KES,KGS,KHR,KMF,KPW,KRW,KWD,KYD,KZT,LAK,LBP,LKR,LRD,LSL,LYD,MAD,MDL,MGA,MKD,MMK,MNT,MOP,MRU,MUR,MVR,MWK,MXN,MYR,MZN,NAD,NGN,NIO,NOK,NPR,NZD,OMR,PAB,PEN,PGK,PHP,PKR,PLN,PYG,QAR,RON,RSD,RUB,RWF,SAR,SBD,SCR,SDG,SEK,SGD,SHP,SLE,SLL,SOS,SRD,SSP,STN,SVC,SYP,SZL,THB,TJS,TMT,TND,TOP,TRY,TTD,TWD,TZS,UAH,UGX,USD,UYU,UZS,VES,VND,VUV,WST,XAF,XCD,XOF,XPF,YER,ZAR,ZMW,ZWL" }

[pm_filters.xendit]
credit = { country = "ID,PH", currency = "IDR,PHP,USD,SGD,MYR" }
debit = { country = "ID,PH", currency = "IDR,PHP,USD,SGD,MYR" }

[pm_filters.tsys]
credit = { country = "NA", currency = "AED, AFN, ALL, AMD, ANG, AOA, ARS, AUD, AWG, AZN, BAM, BBD, BDT, BGN, BHD, BIF, BMD, BND, BOB, BRL, BSD, BTN, BWP, BZD, CAD, CDF, CHF, CLP, CNY, COP, CRC, CUP, CVE, CZK, DJF, DKK, DOP, DZD, EGP, ERN, ETB, EUR, FJD, FKP, GBP, GEL, GHS, GIP, GMD, GNF, GTQ, GYD, HKD, HNL, HRK, HTG, HUF, IDR, ILS, INR, IQD, IRR, ISK, JMD, JOD, JPY, KES, KGS, KHR, KMF, KRW, KWD, KYD, KZT, LAK, LBP, LKR, LRD, LSL, LYD, MAD, MDL, MGA, MKD, MMK, MNT, MOP, MUR, MVR, MWK, MXN, MYR, MZN, NAD, NGN, NIO, NOK, NPR, NZD, OMR, PAB, PEN, PGK, PHP, PKR, PLN, PYG, QAR, RON, RSD, RUB, RWF, SAR, SBD, SCR, SDG, SEK, SGD, SHP, SLE, SOS, SRD, SSP, SVC, SYP, SZL, THB, TJS, TMT, TND, TOP, TRY, TTD, TWD, TZS, UAH, UGX, USD, UYU, UZS, VND, VUV, WST, XAF, XCD, XOF, XPF, YER, ZAR, ZMW, ZWL, BYN, KPW, STN, MRU, VES" }
debit = { country = "NA", currency = "AED, AFN, ALL, AMD, ANG, AOA, ARS, AUD, AWG, AZN, BAM, BBD, BDT, BGN, BHD, BIF, BMD, BND, BOB, BRL, BSD, BTN, BWP, BZD, CAD, CDF, CHF, CLP, CNY, COP, CRC, CUP, CVE, CZK, DJF, DKK, DOP, DZD, EGP, ERN, ETB, EUR, FJD, FKP, GBP, GEL, GHS, GIP, GMD, GNF, GTQ, GYD, HKD, HNL, HRK, HTG, HUF, IDR, ILS, INR, IQD, IRR, ISK, JMD, JOD, JPY, KES, KGS, KHR, KMF, KRW, KWD, KYD, KZT, LAK, LBP, LKR, LRD, LSL, LYD, MAD, MDL, MGA, MKD, MMK, MNT, MOP, MUR, MVR, MWK, MXN, MYR, MZN, NAD, NGN, NIO, NOK, NPR, NZD, OMR, PAB, PEN, PGK, PHP, PKR, PLN, PYG, QAR, RON, RSD, RUB, RWF, SAR, SBD, SCR, SDG, SEK, SGD, SHP, SLE, SOS, SRD, SSP, SVC, SYP, SZL, THB, TJS, TMT, TND, TOP, TRY, TTD, TWD, TZS, UAH, UGX, USD, UYU, UZS, VND, VUV, WST, XAF, XCD, XOF, XPF, YER, ZAR, ZMW, ZWL, BYN, KPW, STN, MRU, VES" }

[pm_filters.billwerk]
credit = { country = "DE, DK, FR, SE", currency = "DKK, NOK" }
debit = { country = "DE, DK, FR, SE", currency = "DKK, NOK" }

[pm_filters.fiservemea]
credit = { country = "DE, FR, IT, NL, PL, ES, ZA, GB, AE", currency = "AED,AFN,ALL,AMD,ANG,AOA,ARS,AUD,AWG,AZN,BAM,BBD,BDT,BGN,BHD,BIF,BMD,BND,BOB,BRL,BSD,BTN,BWP,BYN,BZD,CAD,CDF,CHF,CLP,CNY,COP,CRC,CUP,CVE,CZK,DJF,DKK,DOP,DZD,EGP,ERN,ETB,EUR,FJD,FKP,GBP,GEL,GHS,GIP,GMD,GNF,GTQ,GYD,HKD,HNL,HRK,HTG,HUF,IDR,ILS,INR,IQD,IRR,ISK,JMD,JOD,JPY,KES,KGS,KHR,KMF,KPW,KRW,KWD,KYD,KZT,LAK,LBP,LKR,LRD,LSL,LYD,MAD,MDL,MGA,MKD,MMK,MNT,MOP,MRU,MUR,MVR,MWK,MXN,MYR,MZN,NAD,NGN,NIO,NOK,NPR,NZD,OMR,PAB,PEN,PGK,PHP,PKR,PLN,PYG,QAR,RON,RSD,RUB,RWF,SAR,SBD,SCR,SDG,SEK,SGD,SHP,SLE,SLL,SOS,SRD,SSP,STN,SVC,SYP,SZL,THB,TJS,TMT,TND,TOP,TRY,TTD,TWD,TZS,UAH,UGX,USD,UYU,UZS,VES,VND,VUV,WST,XAF,XCD,XOF,XPF,YER,ZAR,ZMW,ZWL" }
debit = { country = "DE, FR, IT, NL, PL, ES, ZA, GB, AE", currency = "AED,AFN,ALL,AMD,ANG,AOA,ARS,AUD,AWG,AZN,BAM,BBD,BDT,BGN,BHD,BIF,BMD,BND,BOB,BRL,BSD,BTN,BWP,BYN,BZD,CAD,CDF,CHF,CLP,CNY,COP,CRC,CUP,CVE,CZK,DJF,DKK,DOP,DZD,EGP,ERN,ETB,EUR,FJD,FKP,GBP,GEL,GHS,GIP,GMD,GNF,GTQ,GYD,HKD,HNL,HRK,HTG,HUF,IDR,ILS,INR,IQD,IRR,ISK,JMD,JOD,JPY,KES,KGS,KHR,KMF,KPW,KRW,KWD,KYD,KZT,LAK,LBP,LKR,LRD,LSL,LYD,MAD,MDL,MGA,MKD,MMK,MNT,MOP,MRU,MUR,MVR,MWK,MXN,MYR,MZN,NAD,NGN,NIO,NOK,NPR,NZD,OMR,PAB,PEN,PGK,PHP,PKR,PLN,PYG,QAR,RON,RSD,RUB,RWF,SAR,SBD,SCR,SDG,SEK,SGD,SHP,SLE,SLL,SOS,SRD,SSP,STN,SVC,SYP,SZL,THB,TJS,TMT,TND,TOP,TRY,TTD,TWD,TZS,UAH,UGX,USD,UYU,UZS,VES,VND,VUV,WST,XAF,XCD,XOF,XPF,YER,ZAR,ZMW,ZWL" }

[pm_filters.getnet]
credit = { country = "AR, BR, CL, MX, UY, ES, PT, DE, IT, FR, NL, BE, AT, PL, CH, GB, IE, LU, DK, SE, NO, FI, IN, AE", currency = "ARS, BRL, CLP, MXN, UYU, EUR, PLN, CHF, GBP, DKK, SEK, NOK, INR, AED" }

[pm_filters.hipay]
credit = { country = "GB, CH, SE, DK, NO, PL, CZ, US, CA, JP, HK, AU, ZA", currency = "EUR, GBP, CHF, SEK, DKK, NOK, PLN, CZK, USD, CAD, JPY, HKD, AUD, ZAR" }
debit = { country = "GB, CH, SE, DK, NO, PL, CZ, US, CA, JP, HK, AU, ZA", currency = "EUR, GBP, CHF, SEK, DKK, NOK, PLN, CZK, USD, CAD, JPY, HKD, AUD, ZAR" }

[pm_filters.moneris]
credit = { country = "AE, AF, AL, AO, AR, AT, AU, AW, AZ, BA, BB, BD, BE, BG, BH, BI, BM, BN, BO, BR, BT, BY, BZ, CH, CL, CN, CO, CR, CU, CV, CY, CZ, DE, DJ, DK, DO, DZ, EE, EG, ES, FI, FJ, FR, GB, GE, GI, GM, GN, GR, GT, GY, HK, HN, HR, HT, HU, ID, IE, IL, IN, IS, IT, JM, JO, JP, KE, KM, KR, KW, KY, KZ, LA, LK, LR, LS, LV, LT, LU, MA, MD, MG, MK, MO, MR, MT, MU, MV, MW, MX, MY, MZ, NA, NG, NI, NL, NO, NP, NZ, OM, PE, PG, PK, PL, PT, PY, QA, RO, RS, RU, RW, SA, SB, SC, SE, SG, SH, SI, SK, SL, SR, SV, SZ, TH, TJ, TM, TN, TR, TT, TW, TZ, UG, US, UY, UZ, VN, VU, WS, ZA, ZM", currency = "AED, AFN, ALL, ANG, AOA, ARS, AUD, AWG, AZN, BAM, BBD, BDT, BGN, BHD, BIF, BMD, BND, BOB, BRL, BTN, BYN, BZD, CHF, CLP, CNY, COP, CRC, CUP, CVE, CZK, DJF, DKK, DOP, DZD, EGP, EUR, FJD, GBP, GEL, GIP, GMD, GNF, GTQ, GYD, HKD, HNL, HRK, HTG, HUF, IDR, ILS, INR, ISK, JMD, JOD, JPY, KES, KMF, KRW, KWD, KYD, KZT, LAK, LKR, LRD, LSL, MAD, MDL, MGA, MKD, MOP, MRU, MUR, MVR, MWK, MXN, MYR, MZN, NAD, NGN, NIO, NOK, NPR, NZD, OMR, PEN, PGK, PHP, PKR, PLN, PYG, QAR, RON, RSD, RUB, RWF, SAR, SBD, SCR, SEK, SGD, SHP, SLL, SRD, SVC, SZL, THB, TJS, TMT, TND, TRY, TTD, TWD, TZS, UGX, USD, UYU, UZS, VND, VUV, WST, XCD, XOF, XPF, ZAR, ZMW" }
debit = { country = "AE, AF, AL, AO, AR, AT, AU, AW, AZ, BA, BB, BD, BE, BG, BH, BI, BM, BN, BO, BR, BT, BY, BZ, CH, CL, CN, CO, CR, CU, CV, CY, CZ, DE, DJ, DK, DO, DZ, EE, EG, ES, FI, FJ, FR, GB, GE, GI, GM, GN, GR, GT, GY, HK, HN, HR, HT, HU, ID, IE, IL, IN, IS, IT, JM, JO, JP, KE, KM, KR, KW, KY, KZ, LA, LK, LR, LS, LV, LT, LU, MA, MD, MG, MK, MO, MR, MT, MU, MV, MW, MX, MY, MZ, NA, NG, NI, NL, NO, NP, NZ, OM, PE, PG, PK, PL, PT, PY, QA, RO, RS, RU, RW, SA, SB, SC, SE, SG, SH, SI, SK, SL, SR, SV, SZ, TH, TJ, TM, TN, TR, TT, TW, TZ, UG, US, UY, UZ, VN, VU, WS, ZA, ZM", currency = "AED, AFN, ALL, ANG, AOA, ARS, AUD, AWG, AZN, BAM, BBD, BDT, BGN, BHD, BIF, BMD, BND, BOB, BRL, BTN, BYN, BZD, CHF, CLP, CNY, COP, CRC, CUP, CVE, CZK, DJF, DKK, DOP, DZD, EGP, EUR, FJD, GBP, GEL, GIP, GMD, GNF, GTQ, GYD, HKD, HNL, HRK, HTG, HUF, IDR, ILS, INR, ISK, JMD, JOD, JPY, KES, KMF, KRW, KWD, KYD, KZT, LAK, LKR, LRD, LSL, MAD, MDL, MGA, MKD, MOP, MRU, MUR, MVR, MWK, MXN, MYR, MZN, NAD, NGN, NIO, NOK, NPR, NZD, OMR, PEN, PGK, PHP, PKR, PLN, PYG, QAR, RON, RSD, RUB, RWF, SAR, SBD, SCR, SEK, SGD, SHP, SLL, SRD, SVC, SZL, THB, TJS, TMT, TND, TRY, TTD, TWD, TZS, UGX, USD, UYU, UZS, VND, VUV, WST, XCD, XOF, XPF, ZAR, ZMW" }

[pm_filters.opennode]
crypto_currency = { country = "US, CA, GB, AU, BR, MX, SG, PH, NZ, ZA, JP, AT, BE, HR, CY, EE, FI, FR, DE, GR, IE, IT, LV, LT, LU, MT, NL, PT, SK, SI, ES", currency = "USD, CAD, GBP, AUD, BRL, MXN, SGD, PHP, NZD, ZAR, JPY, EUR" }

[pm_filters.bambora]
credit = { country = "US,CA", currency = "USD" }
debit = { country = "US,CA", currency = "USD" }

[pm_filters.bankofamerica]
credit = { currency = "USD" }
debit = { currency = "USD" }
apple_pay = { currency = "USD" }
google_pay = { currency = "USD" }
samsung_pay = { currency = "USD" }

[pm_filters.cybersource]
credit = { currency = "USD,GBP,EUR,PLN,SEK" }
debit = { currency = "USD,GBP,EUR,PLN,SEK" }
apple_pay = { currency = "USD,GBP,EUR,PLN,SEK" }
google_pay = { currency = "USD,GBP,EUR,PLN,SEK" }
samsung_pay = { currency = "USD,GBP,EUR,SEK" }
paze = { currency = "USD,SEK" }


[pm_filters.globepay]
ali_pay = { country = "GB",currency = "GBP,CNY" }
we_chat_pay = { country = "GB",currency = "GBP,CNY" }


[pm_filters.itaubank]
pix = { country = "BR", currency = "BRL" }

[pm_filters.nexinets]
credit = { country = "DE",currency = "EUR" }
debit = { country = "DE",currency = "EUR" }
ideal = { country = "DE",currency = "EUR" }
giropay = { country = "DE",currency = "EUR" }
sofort = { country = "DE",currency = "EUR" }
eps = { country = "DE",currency = "EUR" }
apple_pay = { country = "DE",currency = "EUR" }
paypal = { country = "DE",currency = "EUR" }


[pm_filters.nuvei]
credit = { country = "AU,CA,GB,IN,JP,NZ,PH,SG,TH,US",currency = "AED,AMD,ARS,AUD,AZN,BAM,BDT,BGN,BHD,BMD,BND,BRL,BYN,CAD,CHF,CLP,CNY,COP,CRC,CZK,DKK,DOP,DZD,EGP,EUR,GBP,GEL,GHS,GTQ,HKD,HUF,IDR,INR,IQD,ISK,JOD,JPY,KES,KGS,KRW,KWD,KYD,KZT,LBP,LKR,MAD,MDL,MKD,MMK,MNT,MUR,MWK,MXN,MYR,MZN,NAD,NGN,NOK,NZD,OMR,PEN,PHP,PKR,PLN,PYG,QAR,RON,RSD,RUB,SAR,SEK,SGD,SOS,THB,TND,TOP,TRY,TTD,TWD,UAH,UGX,USD,UYU,UZS,VND,XAF,YER,ZAR" }
debit = { country = "AU,CA,GB,IN,JP,NZ,PH,SG,TH,US",currency = "AED,AMD,ARS,AUD,AZN,BAM,BDT,BGN,BHD,BMD,BND,BRL,BYN,CAD,CHF,CLP,CNY,COP,CRC,CZK,DKK,DOP,DZD,EGP,EUR,GBP,GEL,GHS,GTQ,HKD,HUF,IDR,INR,IQD,ISK,JOD,JPY,KES,KGS,KRW,KWD,KYD,KZT,LBP,LKR,MAD,MDL,MKD,MMK,MNT,MUR,MWK,MXN,MYR,MZN,NAD,NGN,NOK,NZD,OMR,PEN,PHP,PKR,PLN,PYG,QAR,RON,RSD,RUB,SAR,SEK,SGD,SOS,THB,TND,TOP,TRY,TTD,TWD,UAH,UGX,USD,UYU,UZS,VND,XAF,YER,ZAR" }
klarna = { country = "AU,CA,GB,IN,JP,NZ,PH,SG,TH,US",currency = "AED,AMD,ARS,AUD,AZN,BAM,BDT,BGN,BHD,BMD,BND,BRL,BYN,CAD,CHF,CLP,CNY,COP,CRC,CZK,DKK,DOP,DZD,EGP,EUR,GBP,GEL,GHS,GTQ,HKD,HUF,IDR,INR,IQD,ISK,JOD,JPY,KES,KGS,KRW,KWD,KYD,KZT,LBP,LKR,MAD,MDL,MKD,MMK,MNT,MUR,MWK,MXN,MYR,MZN,NAD,NGN,NOK,NZD,OMR,PEN,PHP,PKR,PLN,PYG,QAR,RON,RSD,RUB,SAR,SEK,SGD,SOS,THB,TND,TOP,TRY,TTD,TWD,UAH,UGX,USD,UYU,UZS,VND,XAF,YER,ZAR" }
afterpay_clearpay = { country = "AU,CA,GB,IN,JP,NZ,PH,SG,TH,US",currency = "AED,AMD,ARS,AUD,AZN,BAM,BDT,BGN,BHD,BMD,BND,BRL,BYN,CAD,CHF,CLP,CNY,COP,CRC,CZK,DKK,DOP,DZD,EGP,EUR,GBP,GEL,GHS,GTQ,HKD,HUF,IDR,INR,IQD,ISK,JOD,JPY,KES,KGS,KRW,KWD,KYD,KZT,LBP,LKR,MAD,MDL,MKD,MMK,MNT,MUR,MWK,MXN,MYR,MZN,NAD,NGN,NOK,NZD,OMR,PEN,PHP,PKR,PLN,PYG,QAR,RON,RSD,RUB,SAR,SEK,SGD,SOS,THB,TND,TOP,TRY,TTD,TWD,UAH,UGX,USD,UYU,UZS,VND,XAF,YER,ZAR" }
ideal = { country = "AU,CA,GB,IN,JP,NZ,PH,SG,TH,US",currency = "AED,AMD,ARS,AUD,AZN,BAM,BDT,BGN,BHD,BMD,BND,BRL,BYN,CAD,CHF,CLP,CNY,COP,CRC,CZK,DKK,DOP,DZD,EGP,EUR,GBP,GEL,GHS,GTQ,HKD,HUF,IDR,INR,IQD,ISK,JOD,JPY,KES,KGS,KRW,KWD,KYD,KZT,LBP,LKR,MAD,MDL,MKD,MMK,MNT,MUR,MWK,MXN,MYR,MZN,NAD,NGN,NOK,NZD,OMR,PEN,PHP,PKR,PLN,PYG,QAR,RON,RSD,RUB,SAR,SEK,SGD,SOS,THB,TND,TOP,TRY,TTD,TWD,UAH,UGX,USD,UYU,UZS,VND,XAF,YER,ZAR" }
giropay = { country = "AU,CA,GB,IN,JP,NZ,PH,SG,TH,US",currency = "AED,AMD,ARS,AUD,AZN,BAM,BDT,BGN,BHD,BMD,BND,BRL,BYN,CAD,CHF,CLP,CNY,COP,CRC,CZK,DKK,DOP,DZD,EGP,EUR,GBP,GEL,GHS,GTQ,HKD,HUF,IDR,INR,IQD,ISK,JOD,JPY,KES,KGS,KRW,KWD,KYD,KZT,LBP,LKR,MAD,MDL,MKD,MMK,MNT,MUR,MWK,MXN,MYR,MZN,NAD,NGN,NOK,NZD,OMR,PEN,PHP,PKR,PLN,PYG,QAR,RON,RSD,RUB,SAR,SEK,SGD,SOS,THB,TND,TOP,TRY,TTD,TWD,UAH,UGX,USD,UYU,UZS,VND,XAF,YER,ZAR" }
sofort = { country = "AU,CA,GB,IN,JP,NZ,PH,SG,TH,US",currency = "AED,AMD,ARS,AUD,AZN,BAM,BDT,BGN,BHD,BMD,BND,BRL,BYN,CAD,CHF,CLP,CNY,COP,CRC,CZK,DKK,DOP,DZD,EGP,EUR,GBP,GEL,GHS,GTQ,HKD,HUF,IDR,INR,IQD,ISK,JOD,JPY,KES,KGS,KRW,KWD,KYD,KZT,LBP,LKR,MAD,MDL,MKD,MMK,MNT,MUR,MWK,MXN,MYR,MZN,NAD,NGN,NOK,NZD,OMR,PEN,PHP,PKR,PLN,PYG,QAR,RON,RSD,RUB,SAR,SEK,SGD,SOS,THB,TND,TOP,TRY,TTD,TWD,UAH,UGX,USD,UYU,UZS,VND,XAF,YER,ZAR" }
eps = { country = "AU,CA,GB,IN,JP,NZ,PH,SG,TH,US",currency = "AED,AMD,ARS,AUD,AZN,BAM,BDT,BGN,BHD,BMD,BND,BRL,BYN,CAD,CHF,CLP,CNY,COP,CRC,CZK,DKK,DOP,DZD,EGP,EUR,GBP,GEL,GHS,GTQ,HKD,HUF,IDR,INR,IQD,ISK,JOD,JPY,KES,KGS,KRW,KWD,KYD,KZT,LBP,LKR,MAD,MDL,MKD,MMK,MNT,MUR,MWK,MXN,MYR,MZN,NAD,NGN,NOK,NZD,OMR,PEN,PHP,PKR,PLN,PYG,QAR,RON,RSD,RUB,SAR,SEK,SGD,SOS,THB,TND,TOP,TRY,TTD,TWD,UAH,UGX,USD,UYU,UZS,VND,XAF,YER,ZAR" }
apple_pay = { country = "AU,CA,GB,IN,JP,NZ,PH,SG,TH,US",currency = "AED,AMD,ARS,AUD,AZN,BAM,BDT,BGN,BHD,BMD,BND,BRL,BYN,CAD,CHF,CLP,CNY,COP,CRC,CZK,DKK,DOP,DZD,EGP,EUR,GBP,GEL,GHS,GTQ,HKD,HUF,IDR,INR,IQD,ISK,JOD,JPY,KES,KGS,KRW,KWD,KYD,KZT,LBP,LKR,MAD,MDL,MKD,MMK,MNT,MUR,MWK,MXN,MYR,MZN,NAD,NGN,NOK,NZD,OMR,PEN,PHP,PKR,PLN,PYG,QAR,RON,RSD,RUB,SAR,SEK,SGD,SOS,THB,TND,TOP,TRY,TTD,TWD,UAH,UGX,USD,UYU,UZS,VND,XAF,YER,ZAR" }
google_pay = { country = "AU,CA,GB,IN,JP,NZ,PH,SG,TH,US",currency = "AED,AMD,ARS,AUD,AZN,BAM,BDT,BGN,BHD,BMD,BND,BRL,BYN,CAD,CHF,CLP,CNY,COP,CRC,CZK,DKK,DOP,DZD,EGP,EUR,GBP,GEL,GHS,GTQ,HKD,HUF,IDR,INR,IQD,ISK,JOD,JPY,KES,KGS,KRW,KWD,KYD,KZT,LBP,LKR,MAD,MDL,MKD,MMK,MNT,MUR,MWK,MXN,MYR,MZN,NAD,NGN,NOK,NZD,OMR,PEN,PHP,PKR,PLN,PYG,QAR,RON,RSD,RUB,SAR,SEK,SGD,SOS,THB,TND,TOP,TRY,TTD,TWD,UAH,UGX,USD,UYU,UZS,VND,XAF,YER,ZAR" }
paypal = { country = "AU,CA,GB,IN,JP,NZ,PH,SG,TH,US",currency = "AED,AMD,ARS,AUD,AZN,BAM,BDT,BGN,BHD,BMD,BND,BRL,BYN,CAD,CHF,CLP,CNY,COP,CRC,CZK,DKK,DOP,DZD,EGP,EUR,GBP,GEL,GHS,GTQ,HKD,HUF,IDR,INR,IQD,ISK,JOD,JPY,KES,KGS,KRW,KWD,KYD,KZT,LBP,LKR,MAD,MDL,MKD,MMK,MNT,MUR,MWK,MXN,MYR,MZN,NAD,NGN,NOK,NZD,OMR,PEN,PHP,PKR,PLN,PYG,QAR,RON,RSD,RUB,SAR,SEK,SGD,SOS,THB,TND,TOP,TRY,TTD,TWD,UAH,UGX,USD,UYU,UZS,VND,XAF,YER,ZAR" }


[pm_filters.checkout]
debit = { country = "AT,BE,BG,HR,CY,CZ,DK,EE,FI,FR,DE,GR,HU,IS,IE,IT,LV,LI,LT,LU,MT,NL,NO,PL,PT,RO,SK,SI,ES,SE,CH,GB,US,AU,HK,SG,SA,AE,BH,MX,AR,CL,CO,PE", currency = "AED,AFN,ALL,AMD,ANG,AOA,AUD,AWG,AZN,BAM,BBD,BDT,BGN,BHD,BIF,BMD,BND,BOB,BRL,BSD,BTN,BWP,BYN,BZD,CAD,CDF,CHF,CLP,CNY,COP,CRC,CUP,CVE,CZK,DJF,DKK,DOP,DZD,EGP,ERN,ETB,EUR,FJD,FKP,GBP,GEL,GHS,GIP,GMD,GNF,GTQ,GYD,HKD,HNL,HRK,HTG,HUF,IDR,ILS,INR,IQD,IRR,ISK,JMD,JOD,JPY,KES,KGS,KHR,KMF,KRW,KWD,KYD,KZT,LAK,LBP,LKR,LRD,LSL,LYD,MAD,MDL,MGA,MKD,MMK,MNT,MOP,MRU,MUR,MVR,MWK,MXN,MYR,MZN,NAD,NGN,NIO,NOK,NPR,NZD,OMR,PAB,PEN,PGK,PHP,PKR,PLN,PYG,QAR,RON,RSD,RUB,RWF,SAR,SBD,SCR,SDG,SEK,SGD,SHP,SLE,SLL,SOS,SRD,SSP,STN,SYP,SZL,THB,TJS,TMT,TND,TOP,TRY,TTD,TWD,TZS,UAH,UGX,USD,UYU,UZS,VES,VND,VUV,WST,XAF,XCD,XOF,XPF,YER,ZAR,ZMW,ZWL" }
credit = { country = "AT,BE,BG,HR,CY,CZ,DK,EE,FI,FR,DE,GR,HU,IS,IE,IT,LV,LI,LT,LU,MT,NL,NO,PL,PT,RO,SK,SI,ES,SE,CH,GB,US,AU,HK,SG,SA,AE,BH,MX,AR,CL,CO,PE", currency = "AED,AFN,ALL,AMD,ANG,AOA,AUD,AWG,AZN,BAM,BBD,BDT,BGN,BHD,BIF,BMD,BND,BOB,BRL,BSD,BTN,BWP,BYN,BZD,CAD,CDF,CHF,CLP,CNY,COP,CRC,CUP,CVE,CZK,DJF,DKK,DOP,DZD,EGP,ERN,ETB,EUR,FJD,FKP,GBP,GEL,GHS,GIP,GMD,GNF,GTQ,GYD,HKD,HNL,HRK,HTG,HUF,IDR,ILS,INR,IQD,IRR,ISK,JMD,JOD,JPY,KES,KGS,KHR,KMF,KRW,KWD,KYD,KZT,LAK,LBP,LKR,LRD,LSL,LYD,MAD,MDL,MGA,MKD,MMK,MNT,MOP,MRU,MUR,MVR,MWK,MXN,MYR,MZN,NAD,NGN,NIO,NOK,NPR,NZD,OMR,PAB,PEN,PGK,PHP,PKR,PLN,PYG,QAR,RON,RSD,RUB,RWF,SAR,SBD,SCR,SDG,SEK,SGD,SHP,SLE,SLL,SOS,SRD,SSP,STN,SYP,SZL,THB,TJS,TMT,TND,TOP,TRY,TTD,TWD,TZS,UAH,UGX,USD,UYU,UZS,VES,VND,VUV,WST,XAF,XCD,XOF,XPF,YER,ZAR,ZMW,ZWL" }
google_pay = { country = "AT,BE,BG,HR,CZ,DK,EE,FI,FR,DE,GR,HU,IE,IT,LT,LU,NL,NO,PL,PT,RO,SK,ES,SE,CH,GB,US,AU,HK,SG,SA,AE", currency = "AED, AFN, ALL, AMD, ANG, AOA, ARS, AUD, AWG, AZN, BAM, BBD, BDT, BGN, BHD, BIF, BMD, BND, BOB, BRL, BSD, BTN, BWP, BYN, BZD, CAD, CDF, CHF, CLF, CLP, CNY, COP, CRC, CUC, CUP, CVE, CZK, DJF, DKK, DOP, DZD, EGP, ERN, ETB, EUR, FJD, FKP, GBP, GEL, GHS, GIP, GMD, GNF, GTQ, GYD, HKD, HNL, HRK, HTG, HUF, IDR, ILS, INR, IQD, IRR, ISK, JMD, JOD, JPY, KES, KGS, KHR, KMF, KPW, KRW, KWD, KYD, KZT, LAK, LBP, LKR, LRD, LSL, LYD, MAD, MDL, MGA, MKD, MMK, MNT, MOP, MRU, MUR, MVR, MWK, MXN, MYR, MZN, NAD, NGN, NIO, NOK, NPR, NZD, OMR, PAB, PEN, PGK, PHP, PKR, PLN, PYG, QAR, RON, RSD, RUB, RWF, SAR, SBD, SCR, SDG, SEK, SGD, SHP, SLE, SLL, SOS, SRD, SSP, STD, STN, SVC, SYP, SZL, THB, TJS, TND, TMT, TOP, TTD, TRY, TWD, TZS, UAH, UGX, USD, UYU, UZS, VES, VND, VUV, WST, XAF, XCD, XOF, XPF, YER, ZAR, ZMW, ZWL" }
apple_pay = { country = "AT, BE, BG, HR, CY, CZ, DK, EE, FI, FR, DE, GR, HU, IS, IE, IT, LV, LI, LT, LU, MT, NL, NO, PL, PT, RO, SK, SI, ES, SE, CH, GB, US, AU, HK, SG, SA, AE, JO, KW, QA", currency = "AED, AFN, ALL, AMD, ANG, AOA, ARS, AUD, AWG, AZN, BAM, BBD, BDT, BGN, BHD, BIF, BMD, BND, BOB, BRL, BSD, BTN, BWP, BYN, BZD, CAD, CDF, CHF, CLF, CLP, CNY, COP, CRC, CUC, CUP, CVE, CZK, DJF, DKK, DOP, DZD, EGP, ERN, ETB, EUR, FJD, FKP, GBP, GEL, GHS, GIP, GMD, GNF, GTQ, GYD, HKD, HNL, HRK, HTG, HUF, IDR, ILS, INR, IQD, IRR, ISK, JMD, JOD, JPY, KES, KGS, KHR, KMF, KPW, KRW, KWD, KYD, KZT, LAK, LBP, LKR, LRD, LSL, LYD, MAD, MDL, MGA, MKD, MMK, MNT, MOP, MRU, MUR, MVR, MWK, MXN, MYR, MZN, NAD, NGN, NIO, NOK, NPR, NZD, OMR, PAB, PEN, PGK, PHP, PKR, PLN, PYG, QAR, RON, RSD, RUB, RWF, SAR, SBD, SCR, SDG, SEK, SGD, SHP, SLE, SLL, SOS, SRD, SSP, STD, STN, SVC, SYP, SZL, THB, TJS, TND, TMT, TOP, TTD, TRY, TWD, TZS, UAH, UGX, USD, UYU, UZS, VES, VND, VUV, WST, XAF, XCD, XOF, XPF, YER, ZAR, ZMW, ZWL" }

[pm_filters.nexixpay]
credit = { country = "AT,BE,CY,EE,FI,FR,DE,GR,IE,IT,LV,LT,LU,MT,NL,PT,SK,SI,ES,BG,HR,DK,GB,NO,PL,CZ,RO,SE,CH,HU,AU,BR,US", currency = "ARS,AUD,BHD,CAD,CLP,CNY,COP,HRK,CZK,DKK,HKD,HUF,INR,JPY,KZT,JOD,KRW,KWD,MYR,MXN,NGN,NOK,PHP,QAR,RUB,SAR,SGD,VND,ZAR,SEK,CHF,THB,AED,EGP,GBP,USD,TWD,BYN,RSD,AZN,RON,TRY,AOA,BGN,EUR,UAH,PLN,BRL" }
debit = { country = "AT,BE,CY,EE,FI,FR,DE,GR,IE,IT,LV,LT,LU,MT,NL,PT,SK,SI,ES,BG,HR,DK,GB,NO,PL,CZ,RO,SE,CH,HU,AU,BR,US", currency = "ARS,AUD,BHD,CAD,CLP,CNY,COP,HRK,CZK,DKK,HKD,HUF,INR,JPY,KZT,JOD,KRW,KWD,MYR,MXN,NGN,NOK,PHP,QAR,RUB,SAR,SGD,VND,ZAR,SEK,CHF,THB,AED,EGP,GBP,USD,TWD,BYN,RSD,AZN,RON,TRY,AOA,BGN,EUR,UAH,PLN,BRL" }

[pm_filters.square]
credit = { country = "AU,CA,FR,IE,JP,ES,GB,US", currency = "AED,AFN,ALL,AMD,ANG,AOA,ARS,AUD,AWG,AZN,BAM,BBD,BDT,BGN,BHD,BIF,BMD,BND,BOB,BRL,BSD,BTN,BWP,BZD,CAD,CDF,CHF,CLP,CNY,COP,CRC,CUP,CVE,CZK,DJF,DKK,DOP,DZD,EGP,ERN,ETB,EUR,FJD,FKP,GBP,GEL,GHS,GIP,GMD,GNF,GTQ,GYD,HKD,HNL,HRK,HTG,HUF,IDR,ILS,INR,IQD,IRR,ISK,JMD,JOD,JPY,KES,KGS,KHR,KMF,KPW,KRW,KWD,KYD,KZT,LAK,LBP,LKR,LRD,LSL,LYD,MAD,MDL,MGA,MKD,MMK,MNT,MOP,MUR,MVR,MWK,MXN,MYR,MZN,NAD,NGN,NIO,NOK,NPR,NZD,OMR,PAB,PEN,PGK,PHP,PKR,PLN,PYG,QAR,RON,RSD,RUB,RWF,SAR,SBD,SCR,SDG,SEK,SGD,SHP,SLE,SLL,SOS,SRD,SSP,SVC,SYP,SZL,THB,TJS,TMT,TND,TOP,TRY,TTD,TWD,TZS,UAH,UGX,USD,UYU,UZS,VND,VUV,WST,XAF,XCD,XOF,XPF,YER,ZAR,ZMW" }
debit = { country = "AU,CA,FR,IE,JP,ES,GB,US", currency = "AED,AFN,ALL,AMD,ANG,AOA,ARS,AUD,AWG,AZN,BAM,BBD,BDT,BGN,BHD,BIF,BMD,BND,BOB,BRL,BSD,BTN,BWP,BZD,CAD,CDF,CHF,CLP,CNY,COP,CRC,CUP,CVE,CZK,DJF,DKK,DOP,DZD,EGP,ERN,ETB,EUR,FJD,FKP,GBP,GEL,GHS,GIP,GMD,GNF,GTQ,GYD,HKD,HNL,HRK,HTG,HUF,IDR,ILS,INR,IQD,IRR,ISK,JMD,JOD,JPY,KES,KGS,KHR,KMF,KPW,KRW,KWD,KYD,KZT,LAK,LBP,LKR,LRD,LSL,LYD,MAD,MDL,MGA,MKD,MMK,MNT,MOP,MUR,MVR,MWK,MXN,MYR,MZN,NAD,NGN,NIO,NOK,NPR,NZD,OMR,PAB,PEN,PGK,PHP,PKR,PLN,PYG,QAR,RON,RSD,RUB,RWF,SAR,SBD,SCR,SDG,SEK,SGD,SHP,SLE,SLL,SOS,SRD,SSP,SVC,SYP,SZL,THB,TJS,TMT,TND,TOP,TRY,TTD,TWD,TZS,UAH,UGX,USD,UYU,UZS,VND,VUV,WST,XAF,XCD,XOF,XPF,YER,ZAR,ZMW" }

[pm_filters.iatapay]
upi_collect = { country = "IN", currency = "INR" }
upi_intent = { country = "IN", currency = "INR" }
ideal = { country = "NL", currency = "EUR" }
local_bank_redirect = { country = "AT,BE,EE,FI,FR,DE,IE,IT,LV,LT,LU,NL,PT,ES,GB,IN,HK,SG,TH,BR,MX,GH,VN,MY,PH,JO,AU,CO", currency = "EUR,GBP,INR,HKD,SGD,THB,BRL,MXN,GHS,VND,MYR,PHP,JOD,AUD,COP" }
duit_now = { country = "MY", currency = "MYR" }
fps = { country = "GB", currency = "GBP" }
prompt_pay = { country = "TH", currency = "THB" }
viet_qr = { country = "VN", currency = "VND" }

[pm_filters.coinbase]
crypto_currency = { country = "ZA,US,BR,CA,TR,SG,VN,GB,DE,FR,ES,PT,IT,NL,AU" }

[pm_filters.novalnet]
credit = { country = "AD,AE,AL,AM,AR,AT,AU,AZ,BA,BB,BD,BE,BG,BH,BI,BM,BN,BO,BR,BS,BW,BY,BZ,CA,CD,CH,CL,CN,CO,CR,CU,CY,CZ,DE,DJ,DK,DO,DZ,EE,EG,ET,ES,FI,FJ,FR,GB,GE,GH,GI,GM,GR,GT,GY,HK,HN,HR,HU,ID,IE,IL,IN,IS,IT,JM,JO,JP,KE,KH,KR,KW,KY,KZ,LB,LK,LT,LV,LY,MA,MC,MD,ME,MG,MK,MN,MO,MT,MV,MW,MX,MY,NG,NI,NO,NP,NL,NZ,OM,PA,PE,PG,PH,PK,PL,PT,PY,QA,RO,RS,RU,RW,SA,SB,SC,SE,SG,SH,SI,SK,SL,SO,SM,SR,ST,SV,SY,TH,TJ,TN,TO,TR,TW,TZ,UA,UG,US,UY,UZ,VE,VA,VN,VU,WS,CF,AG,DM,GD,KN,LC,VC,YE,ZA,ZM", currency = "AED,ALL,AMD,ARS,AUD,AZN,BAM,BBD,BDT,BGN,BHD,BIF,BMD,BND,BOB,BRL,BSD,BWP,BYN,BZD,CAD,CDF,CHF,CLP,CNY,COP,CRC,CUP,CZK,DJF,DKK,DOP,DZD,EGP,ETB,EUR,FJD,GBP,GEL,GHS,GIP,GMD,GTQ,GYD,HKD,HNL,HRK,HUF,IDR,ILS,INR,ISK,JMD,JOD,JPY,KES,KHR,KRW,KWD,KYD,KZT,LBP,LKR,LYD,MAD,MDL,MGA,MKD,MNT,MOP,MVR,MWK,MXN,MYR,NGN,NIO,NOK,NPR,NZD,OMR,PAB,PEN,PGK,PHP,PKR,PLN,PYG,QAR,RON,RSD,RUB,RWF,SAR,SBD,SCR,SEK,SGD,SHP,SLL,SOS,SRD,STN,SVC,SYP,THB,TJS,TND,TOP,TRY,TWD,TZS,UAH,UGX,USD,UYU,UZS,VES,VND,VUV,WST,XAF,XCD,YER,ZAR,ZMW" }
debit = { country = "AD,AE,AL,AM,AR,AT,AU,AZ,BA,BB,BD,BE,BG,BH,BI,BM,BN,BO,BR,BS,BW,BY,BZ,CA,CD,CH,CL,CN,CO,CR,CU,CY,CZ,DE,DJ,DK,DO,DZ,EE,EG,ET,ES,FI,FJ,FR,GB,GE,GH,GI,GM,GR,GT,GY,HK,HN,HR,HU,ID,IE,IL,IN,IS,IT,JM,JO,JP,KE,KH,KR,KW,KY,KZ,LB,LK,LT,LV,LY,MA,MC,MD,ME,MG,MK,MN,MO,MT,MV,MW,MX,MY,NG,NI,NO,NP,NL,NZ,OM,PA,PE,PG,PH,PK,PL,PT,PY,QA,RO,RS,RU,RW,SA,SB,SC,SE,SG,SH,SI,SK,SL,SO,SM,SR,ST,SV,SY,TH,TJ,TN,TO,TR,TW,TZ,UA,UG,US,UY,UZ,VE,VA,VN,VU,WS,CF,AG,DM,GD,KN,LC,VC,YE,ZA,ZM", currency = "AED,ALL,AMD,ARS,AUD,AZN,BAM,BBD,BDT,BGN,BHD,BIF,BMD,BND,BOB,BRL,BSD,BWP,BYN,BZD,CAD,CDF,CHF,CLP,CNY,COP,CRC,CUP,CZK,DJF,DKK,DOP,DZD,EGP,ETB,EUR,FJD,GBP,GEL,GHS,GIP,GMD,GTQ,GYD,HKD,HNL,HRK,HUF,IDR,ILS,INR,ISK,JMD,JOD,JPY,KES,KHR,KRW,KWD,KYD,KZT,LBP,LKR,LYD,MAD,MDL,MGA,MKD,MNT,MOP,MVR,MWK,MXN,MYR,NGN,NIO,NOK,NPR,NZD,OMR,PAB,PEN,PGK,PHP,PKR,PLN,PYG,QAR,RON,RSD,RUB,RWF,SAR,SBD,SCR,SEK,SGD,SHP,SLL,SOS,SRD,STN,SVC,SYP,THB,TJS,TND,TOP,TRY,TWD,TZS,UAH,UGX,USD,UYU,UZS,VES,VND,VUV,WST,XAF,XCD,YER,ZAR,ZMW" }
apple_pay = { country = "AD,AE,AL,AM,AR,AT,AU,AZ,BA,BB,BD,BE,BG,BH,BI,BM,BN,BO,BR,BS,BW,BY,BZ,CA,CD,CH,CL,CN,CO,CR,CU,CY,CZ,DE,DJ,DK,DO,DZ,EE,EG,ET,ES,FI,FJ,FR,GB,GE,GH,GI,GM,GR,GT,GY,HK,HN,HR,HU,ID,IE,IL,IN,IS,IT,JM,JO,JP,KE,KH,KR,KW,KY,KZ,LB,LK,LT,LV,LY,MA,MC,MD,ME,MG,MK,MN,MO,MT,MV,MW,MX,MY,NG,NI,NO,NP,NL,NZ,OM,PA,PE,PG,PH,PK,PL,PT,PY,QA,RO,RS,RU,RW,SA,SB,SC,SE,SG,SH,SI,SK,SL,SO,SM,SR,ST,SV,SY,TH,TJ,TN,TO,TR,TW,TZ,UA,UG,US,UY,UZ,VE,VA,VN,VU,WS,CF,AG,DM,GD,KN,LC,VC,YE,ZA,ZM", currency = "AED,ALL,AMD,ARS,AUD,AZN,BAM,BBD,BDT,BGN,BHD,BIF,BMD,BND,BOB,BRL,BSD,BWP,BYN,BZD,CAD,CDF,CHF,CLP,CNY,COP,CRC,CUP,CZK,DJF,DKK,DOP,DZD,EGP,ETB,EUR,FJD,GBP,GEL,GHS,GIP,GMD,GTQ,GYD,HKD,HNL,HRK,HUF,IDR,ILS,INR,ISK,JMD,JOD,JPY,KES,KHR,KRW,KWD,KYD,KZT,LBP,LKR,LYD,MAD,MDL,MGA,MKD,MNT,MOP,MVR,MWK,MXN,MYR,NGN,NIO,NOK,NPR,NZD,OMR,PAB,PEN,PGK,PHP,PKR,PLN,PYG,QAR,RON,RSD,RUB,RWF,SAR,SBD,SCR,SEK,SGD,SHP,SLL,SOS,SRD,STN,SVC,SYP,THB,TJS,TND,TOP,TRY,TWD,TZS,UAH,UGX,USD,UYU,UZS,VES,VND,VUV,WST,XAF,XCD,YER,ZAR,ZMW" }
google_pay = { country = "AD,AE,AL,AM,AR,AT,AU,AZ,BA,BB,BD,BE,BG,BH,BI,BM,BN,BO,BR,BS,BW,BY,BZ,CA,CD,CH,CL,CN,CO,CR,CU,CY,CZ,DE,DJ,DK,DO,DZ,EE,EG,ET,ES,FI,FJ,FR,GB,GE,GH,GI,GM,GR,GT,GY,HK,HN,HR,HU,ID,IE,IL,IN,IS,IT,JM,JO,JP,KE,KH,KR,KW,KY,KZ,LB,LK,LT,LV,LY,MA,MC,MD,ME,MG,MK,MN,MO,MT,MV,MW,MX,MY,NG,NI,NO,NP,NL,NZ,OM,PA,PE,PG,PH,PK,PL,PT,PY,QA,RO,RS,RU,RW,SA,SB,SC,SE,SG,SH,SI,SK,SL,SO,SM,SR,ST,SV,SY,TH,TJ,TN,TO,TR,TW,TZ,UA,UG,US,UY,UZ,VE,VA,VN,VU,WS,CF,AG,DM,GD,KN,LC,VC,YE,ZA,ZM", currency = "AED,ALL,AMD,ARS,AUD,AZN,BAM,BBD,BDT,BGN,BHD,BIF,BMD,BND,BOB,BRL,BSD,BWP,BYN,BZD,CAD,CDF,CHF,CLP,CNY,COP,CRC,CUP,CZK,DJF,DKK,DOP,DZD,EGP,ETB,EUR,FJD,GBP,GEL,GHS,GIP,GMD,GTQ,GYD,HKD,HNL,HRK,HUF,IDR,ILS,INR,ISK,JMD,JOD,JPY,KES,KHR,KRW,KWD,KYD,KZT,LBP,LKR,LYD,MAD,MDL,MGA,MKD,MNT,MOP,MVR,MWK,MXN,MYR,NGN,NIO,NOK,NPR,NZD,OMR,PAB,PEN,PGK,PHP,PKR,PLN,PYG,QAR,RON,RSD,RUB,RWF,SAR,SBD,SCR,SEK,SGD,SHP,SLL,SOS,SRD,STN,SVC,SYP,THB,TJS,TND,TOP,TRY,TWD,TZS,UAH,UGX,USD,UYU,UZS,VES,VND,VUV,WST,XAF,XCD,YER,ZAR,ZMW" }
paypal = { country = "AD,AE,AL,AM,AR,AT,AU,AZ,BA,BB,BD,BE,BG,BH,BI,BM,BN,BO,BR,BS,BW,BY,BZ,CA,CD,CH,CL,CN,CO,CR,CU,CY,CZ,DE,DJ,DK,DO,DZ,EE,EG,ET,ES,FI,FJ,FR,GB,GE,GH,GI,GM,GR,GT,GY,HK,HN,HR,HU,ID,IE,IL,IN,IS,IT,JM,JO,JP,KE,KH,KR,KW,KY,KZ,LB,LK,LT,LV,LY,MA,MC,MD,ME,MG,MK,MN,MO,MT,MV,MW,MX,MY,NG,NI,NO,NP,NL,NZ,OM,PA,PE,PG,PH,PK,PL,PT,PY,QA,RO,RS,RU,RW,SA,SB,SC,SE,SG,SH,SI,SK,SL,SO,SM,SR,ST,SV,SY,TH,TJ,TN,TO,TR,TW,TZ,UA,UG,US,UY,UZ,VE,VA,VN,VU,WS,CF,AG,DM,GD,KN,LC,VC,YE,ZA,ZM", currency = "AED,ALL,AMD,ARS,AUD,AZN,BAM,BBD,BDT,BGN,BHD,BIF,BMD,BND,BOB,BRL,BSD,BWP,BYN,BZD,CAD,CDF,CHF,CLP,CNY,COP,CRC,CUP,CZK,DJF,DKK,DOP,DZD,EGP,ETB,EUR,FJD,GBP,GEL,GHS,GIP,GMD,GTQ,GYD,HKD,HNL,HRK,HUF,IDR,ILS,INR,ISK,JMD,JOD,JPY,KES,KHR,KRW,KWD,KYD,KZT,LBP,LKR,LYD,MAD,MDL,MGA,MKD,MNT,MOP,MVR,MWK,MXN,MYR,NGN,NIO,NOK,NPR,NZD,OMR,PAB,PEN,PGK,PHP,PKR,PLN,PYG,QAR,RON,RSD,RUB,RWF,SAR,SBD,SCR,SEK,SGD,SHP,SLL,SOS,SRD,STN,SVC,SYP,THB,TJS,TND,TOP,TRY,TWD,TZS,UAH,UGX,USD,UYU,UZS,VES,VND,VUV,WST,XAF,XCD,YER,ZAR,ZMW" }

[pm_filters.braintree]
credit = { country = "AD,AT,AU,BE,BG,CA,CH,CY,CZ,DE,DK,EE,ES,FI,FR,GB,GG,GI,GR,HK,HR,HU,IE,IM,IT,JE,LI,LT,LU,LV,MT,MC,MY,NL,NO,NZ,PL,PT,RO,SE,SG,SI,SK,SM,US", currency = "AED,AMD,AOA,ARS,AUD,AWG,AZN,BAM,BBD,BDT,BGN,BIF,BMD,BND,BOB,BRL,BSD,BWP,BYN,BZD,CAD,CHF,CLP,CNY,COP,CRC,CVE,CZK,DJF,DKK,DOP,DZD,EGP,ETB,EUR,FJD,FKP,GBP,GEL,GHS,GIP,GMD,GNF,GTQ,GYD,HKD,HNL,HRK,HTG,HUF,IDR,ILS,INR,ISK,JMD,JPY,KES,KGS,KHR,KMF,KRW,KYD,KZT,LAK,LBP,LKR,LRD,LSL,MAD,MDL,MKD,MNT,MOP,MUR,MVR,MWK,MXN,MYR,MZN,NAD,NGN,NIO,NOK,NPR,NZD,PAB,PEN,PGK,PHP,PKR,PLN,PYG,QAR,RON,RSD,RUB,RWF,SAR,SBD,SCR,SEK,SGD,SHP,SLL,SOS,SRD,STD,SVC,SYP,SZL,THB,TJS,TOP,TRY,TTD,TWD,TZS,UAH,UGX,USD,UYU,UZS,VES,VND,VUV,WST,XAF,XCD,XOF,XPF,YER,ZAR,ZMW,ZWL"}
debit = { country = "AD,AT,AU,BE,BG,CA,CH,CY,CZ,DE,DK,EE,ES,FI,FR,GB,GG,GI,GR,HK,HR,HU,IE,IM,IT,JE,LI,LT,LU,LV,MT,MC,MY,NL,NO,NZ,PL,PT,RO,SE,SG,SI,SK,SM,US", currency = "AED,AMD,AOA,ARS,AUD,AWG,AZN,BAM,BBD,BDT,BGN,BIF,BMD,BND,BOB,BRL,BSD,BWP,BYN,BZD,CAD,CHF,CLP,CNY,COP,CRC,CVE,CZK,DJF,DKK,DOP,DZD,EGP,ETB,EUR,FJD,FKP,GBP,GEL,GHS,GIP,GMD,GNF,GTQ,GYD,HKD,HNL,HRK,HTG,HUF,IDR,ILS,INR,ISK,JMD,JPY,KES,KGS,KHR,KMF,KRW,KYD,KZT,LAK,LBP,LKR,LRD,LSL,MAD,MDL,MKD,MNT,MOP,MUR,MVR,MWK,MXN,MYR,MZN,NAD,NGN,NIO,NOK,NPR,NZD,PAB,PEN,PGK,PHP,PKR,PLN,PYG,QAR,RON,RSD,RUB,RWF,SAR,SBD,SCR,SEK,SGD,SHP,SLL,SOS,SRD,STD,SVC,SYP,SZL,THB,TJS,TOP,TRY,TTD,TWD,TZS,UAH,UGX,USD,UYU,UZS,VES,VND,VUV,WST,XAF,XCD,XOF,XPF,YER,ZAR,ZMW,ZWL"}

[pm_filters.facilitapay]
pix = { country = "BR", currency = "BRL" }

[pm_filters.helcim]
credit = { country = "US, CA", currency = "USD, CAD" }
debit = { country = "US, CA", currency = "USD, CAD" }

[pm_filters.globalpay]
credit = { country = "AF,AX,AL,DZ,AS,AD,AO,AI,AQ,AG,AR,AM,AW,AU,AT,AZ,BS,BH,BD,BB,BY,BE,BZ,BJ,BM,BT,BO,BQ,BA,BW,BV,BR,IO,BN,BG,BF,BI,KH,CM,CA,CV,KY,CF,TD,CL,CN,CX,CC,CO,KM,CG,CD,CK,CR,CI,HR,CU,CW,CY,CZ,DK,DJ,DM,DO,EC,EG,SV,GQ,ER,EE,SZ,ET,FK,FO,FJ,FI,FR,GF,PF,TF,GA,GM,GE,DE,GH,GI,GR,GL,GD,GP,GU,GT,GG,GN,GW,GY,HT,HM,VA,HN,HK,HU,IS,IN,ID,IR,IQ,IE,IM,IL,IT,JM,JP,JE,JO,KZ,KE,KI,KP,KR,KW,KG,LA,LV,LB,LS,LR,LY,LI,LT,LU,MO,MK,MG,MW,MY,MV,ML,MT,MH,MQ,MR,MU,YT,MX,FM,MD,MC,MN,ME,MS,MA,MZ,MM,NA,NR,NP,NL,NC,NZ,NI,NE,NG,NU,NF,MP,NO,OM,PK,PW,PS,PA,PG,PY,PE,PH,PN,PL,PT,PR,QA,RE,RO,RU,RW,BL,SH,KN,LC,MF,PM,VC,WS,SM,ST,SA,SN,RS,SC,SL,SG,SX,SK,SI,SB,SO,ZA,GS,SS,ES,LK,SD,SR,SJ,SE,CH,SY,TW,TJ,TZ,TH,TL,TG,TK,TO,TT,TN,TR,TM,TC,TV,UG,UA,AE,GB,US,UM,UY,UZ,VU,VE,VN,VG,VI,WF,EH,YE,ZM,ZW", currency = "AFN,DZD,ARS,AMD,AWG,AUD,AZN,BSD,BHD,THB,PAB,BBD,BYN,BZD,BMD,BOB,BRL,BND,BGN,BIF,CVE,CAD,CLP,COP,KMF,CDF,NIO,CRC,CUP,CZK,GMD,DKK,MKD,DJF,DOP,VND,XCD,EGP,SVC,ETB,EUR,FKP,FJD,HUF,GHS,GIP,HTG,PYG,GNF,GYD,HKD,UAH,ISK,INR,IRR,IQD,JMD,JOD,KES,PGK,HRK,KWD,AOA,MMK,LAK,GEL,LBP,ALL,HNL,SLL,LRD,LYD,SZL,LSL,MGA,MWK,MYR,MUR,MXN,MDL,MAD,MZN,NGN,ERN,NAD,NPR,ANG,ILS,TWD,NZD,BTN,KPW,NOK,TOP,PKR,MOP,UYU,PHP,GBP,BWP,QAR,GTQ,ZAR,OMR,KHR,RON,MVR,IDR,RUB,RWF,SHP,SAR,RSD,SCR,SGD,PEN,SBD,KGS,SOS,TJS,SSP,LKR,SDG,SRD,SEK,CHF,SYP,BDT,WST,TZS,KZT,TTD,MNT,TND,TRY,TMT,AED,UGX,USD,UZS,VUV,KRW,YER,JPY,CNY,ZMW,ZWL,PLN,CLF,STD,CUC" }
debit = { country = "AF,AX,AL,DZ,AS,AD,AO,AI,AQ,AG,AR,AM,AW,AU,AT,AZ,BS,BH,BD,BB,BY,BE,BZ,BJ,BM,BT,BO,BQ,BA,BW,BV,BR,IO,BN,BG,BF,BI,KH,CM,CA,CV,KY,CF,TD,CL,CN,CX,CC,CO,KM,CG,CD,CK,CR,CI,HR,CU,CW,CY,CZ,DK,DJ,DM,DO,EC,EG,SV,GQ,ER,EE,SZ,ET,FK,FO,FJ,FI,FR,GF,PF,TF,GA,GM,GE,DE,GH,GI,GR,GL,GD,GP,GU,GT,GG,GN,GW,GY,HT,HM,VA,HN,HK,HU,IS,IN,ID,IR,IQ,IE,IM,IL,IT,JM,JP,JE,JO,KZ,KE,KI,KP,KR,KW,KG,LA,LV,LB,LS,LR,LY,LI,LT,LU,MO,MK,MG,MW,MY,MV,ML,MT,MH,MQ,MR,MU,YT,MX,FM,MD,MC,MN,ME,MS,MA,MZ,MM,NA,NR,NP,NL,NC,NZ,NI,NE,NG,NU,NF,MP,NO,OM,PK,PW,PS,PA,PG,PY,PE,PH,PN,PL,PT,PR,QA,RE,RO,RU,RW,BL,SH,KN,LC,MF,PM,VC,WS,SM,ST,SA,SN,RS,SC,SL,SG,SX,SK,SI,SB,SO,ZA,GS,SS,ES,LK,SD,SR,SJ,SE,CH,SY,TW,TJ,TZ,TH,TL,TG,TK,TO,TT,TN,TR,TM,TC,TV,UG,UA,AE,GB,US,UM,UY,UZ,VU,VE,VN,VG,VI,WF,EH,YE,ZM,ZW", currency = "AFN,DZD,ARS,AMD,AWG,AUD,AZN,BSD,BHD,THB,PAB,BBD,BYN,BZD,BMD,BOB,BRL,BND,BGN,BIF,CVE,CAD,CLP,COP,KMF,CDF,NIO,CRC,CUP,CZK,GMD,DKK,MKD,DJF,DOP,VND,XCD,EGP,SVC,ETB,EUR,FKP,FJD,HUF,GHS,GIP,HTG,PYG,GNF,GYD,HKD,UAH,ISK,INR,IRR,IQD,JMD,JOD,KES,PGK,HRK,KWD,AOA,MMK,LAK,GEL,LBP,ALL,HNL,SLL,LRD,LYD,SZL,LSL,MGA,MWK,MYR,MUR,MXN,MDL,MAD,MZN,NGN,ERN,NAD,NPR,ANG,ILS,TWD,NZD,BTN,KPW,NOK,TOP,PKR,MOP,UYU,PHP,GBP,BWP,QAR,GTQ,ZAR,OMR,KHR,RON,MVR,IDR,RUB,RWF,SHP,SAR,RSD,SCR,SGD,PEN,SBD,KGS,SOS,TJS,SSP,LKR,SDG,SRD,SEK,CHF,SYP,BDT,WST,TZS,KZT,TTD,MNT,TND,TRY,TMT,AED,UGX,USD,UZS,VUV,KRW,YER,JPY,CNY,ZMW,ZWL,PLN,CLF,STD,CUC" }
eps = { country = "AT", currency = "EUR" }
giropay = { country = "DE", currency = "EUR" }
ideal = { country = "NL", currency = "EUR" }
sofort = { country = "AT,BE,DE,ES,IT,NL", currency = "EUR" }

[pm_filters.jpmorgan]
debit = { country = "CA, GB, US, AT, BE, BG, HR, CY, CZ, DK, EE, FI, FR, DE, GR, HU, IE, IT, LV, LT, LU, MT, NL, PL, PT, RO, SK, SI, ES, SE", currency = "USD, EUR, GBP, AUD, NZD, SGD, CAD, JPY, HKD, KRW, TWD, MXN, BRL, DKK, NOK, ZAR, SEK, CHF, CZK, PLN, TRY, AFN, ALL, DZD, AOA, ARS, AMD, AWG, AZN, BSD, BDT, BBD, BYN, BZD, BMD, BOB, BAM, BWP, BND, BGN, BIF, BTN, XOF, XAF, XPF, KHR, CVE, KYD, CLP, CNY, COP, KMF, CDF, CRC, HRK, DJF, DOP, XCD, EGP, ETB, FKP, FJD, GMD, GEL, GHS, GIP, GTQ, GYD, HTG, HNL, HUF, ISK, INR, IDR, ILS, JMD, KZT, KES, LAK, LBP, LSL, LRD, MOP, MKD, MGA, MWK, MYR, MVR, MRU, MUR, MDL, MNT, MAD, MZN, MMK, NAD, NPR, ANG, PGK, NIO, NGN, PKR, PAB, PYG, PEN, PHP, QAR, RON, RWF, SHP, WST, STN, SAR, RSD, SCR, SLL, SBD, SOS, LKR, SRD, SZL, TJS, TZS, THB, TOP, TTD, UGX, UAH, AED, UYU, UZS, VUV, VND, YER, ZMW" }
credit = { country = "CA, GB, US, AT, BE, BG, HR, CY, CZ, DK, EE, FI, FR, DE, GR, HU, IE, IT, LV, LT, LU, MT, NL, PL, PT, RO, SK, SI, ES, SE", currency = "USD, EUR, GBP, AUD, NZD, SGD, CAD, JPY, HKD, KRW, TWD, MXN, BRL, DKK, NOK, ZAR, SEK, CHF, CZK, PLN, TRY, AFN, ALL, DZD, AOA, ARS, AMD, AWG, AZN, BSD, BDT, BBD, BYN, BZD, BMD, BOB, BAM, BWP, BND, BGN, BIF, BTN, XOF, XAF, XPF, KHR, CVE, KYD, CLP, CNY, COP, KMF, CDF, CRC, HRK, DJF, DOP, XCD, EGP, ETB, FKP, FJD, GMD, GEL, GHS, GIP, GTQ, GYD, HTG, HNL, HUF, ISK, INR, IDR, ILS, JMD, KZT, KES, LAK, LBP, LSL, LRD, MOP, MKD, MGA, MWK, MYR, MVR, MRU, MUR, MDL, MNT, MAD, MZN, MMK, NAD, NPR, ANG, PGK, NIO, NGN, PKR, PAB, PYG, PEN, PHP, QAR, RON, RWF, SHP, WST, STN, SAR, RSD, SCR, SLL, SBD, SOS, LKR, SRD, SZL, TJS, TZS, THB, TOP, TTD, UGX, UAH, AED, UYU, UZS, VUV, VND, YER, ZMW" }

[pm_filters.bitpay]
crypto_currency = { country = "US, CA, GB, AT, BE, BG, HR, CY, CZ, DK, EE, FI, FR, DE, GR, HU, IE, IT, LV, LT, LU, MT, NL, PL, PT, RO, SK, SI, ES, SE", currency = "USD, AUD, CAD, GBP, MXN, NZD, CHF, EUR"}

[pm_filters.paybox]
debit = { country = "FR", currency = "CAD, AUD, EUR, USD" }
credit = { country = "FR", currency = "CAD, AUD, EUR, USD" }

[pm_filters.digitalvirgo]
direct_carrier_billing = {country = "MA, CM, ZA, EG, SN, DZ, TN, ML, GN, GH, LY, GA, CG, MG, BW, SD, NG, ID, SG, AZ, TR, FR, ES, PL, GB, PT, DE, IT, BE, IE, SK, GR, NL, CH, BR, MX, AR, CL, AE, IQ, KW, BH, SA, QA, PS, JO, OM, RU" , currency = "MAD, XOF, XAF, ZAR, EGP, DZD, TND, GNF, GHS, LYD, XAF, CDF, MGA, BWP, SDG, NGN, IDR, SGD, RUB, AZN, TRY, EUR, PLN, GBP, CHF, BRL, MXN, ARS, CLP, AED, IQD, KWD, BHD, SAR, QAR, ILS, JOD, OMR" }

[pm_filters.payu]
debit = { country = "AE, AF, AL, AM, CW, AO, AR, AU, AW, AZ, BA, BB, BG, BH, BI, BM, BN, BO, BR, BS, BW, BY, BZ, CA, CD, LI, CL, CN, CO, CR, CV, CZ, DJ, DK, DO, DZ, EG, ET, AD, FJ, FK, GG, GE, GH, GI, GM, GN, GT, GY, HK, HN, HR, HT, HU, ID, IL, IQ, IS, JM, JO, JP, KG, KH, KM, KR, KW, KY, KZ, LA, LB, LR, LS, MA, MD, MG, MK, MN, MO, MR, MV, MW, MX, MY, MZ, NA, NG, NI, BV, CK, OM, PA, PE, PG, PL, PY, QA, RO, RS, RW, SA, SB, SC, SE, SG, SH, SO, SR, SV, SZ, TH, TJ, TM, TN, TO, TR, TT, TW, TZ, UG, AS, UY, UZ, VE, VN, VU, WS, CM, AI, BJ, PF, YE, ZA, ZM, ZW", currency = "AED, AFN, ALL, AMD, ANG, AOA, ARS, AUD, AWG, AZN, BAM, BBD, BGN, BHD, BIF, BMD, BND, BOB, BRL, BSD, BWP, BYN, BZD, CAD, CDF, CHF, CLP, CNY, COP, CRC, CVE, CZK, DJF, DKK, DOP, DZD, EGP, ETB, EUR, FJD, FKP, GBP, GEL, GHS, GIP, GMD, GNF, GTQ, GYD, HKD, HNL, HRK, HTG, HUF, IDR, ILS, IQD, ISK, JMD, JOD, JPY, KGS, KHR, KMF, KRW, KWD, KYD, KZT, LAK, LBP, LRD, LSL, MAD, MDL, MGA, MKD, MNT, MOP, MRU, MVR, MWK, MXN, MYR, MZN, NAD, NGN, NIO, NOK, NZD, OMR, PAB, PEN, PGK, PLN, PYG, QAR, RON, RSD, RWF, SAR, SBD, SCR, SEK, SGD, SHP, SOS, SRD, SVC, SZL, THB, TJS, TMT, TND, TOP, TRY, TTD, TWD, TZS, UGX, USD, UYU, UZS, VES, VND, VUV, WST, XAF, XCD, XOF, XPF, YER, ZAR, ZMW, ZWL" }
credit = { country = "AE, AF, AL, AM, CW, AO, AR, AU, AW, AZ, BA, BB, BG, BH, BI, BM, BN, BO, BR, BS, BW, BY, BZ, CA, CD, LI, CL, CN, CO, CR, CV, CZ, DJ, DK, DO, DZ, EG, ET, AD, FJ, FK, GG, GE, GH, GI, GM, GN, GT, GY, HK, HN, HR, HT, HU, ID, IL, IQ, IS, JM, JO, JP, KG, KH, KM, KR, KW, KY, KZ, LA, LB, LR, LS, MA, MD, MG, MK, MN, MO, MR, MV, MW, MX, MY, MZ, NA, NG, NI, BV, CK, OM, PA, PE, PG, PL, PY, QA, RO, RS, RW, SA, SB, SC, SE, SG, SH, SO, SR, SV, SZ, TH, TJ, TM, TN, TO, TR, TT, TW, TZ, UG, AS, UY, UZ, VE, VN, VU, WS, CM, AI, BJ, PF, YE, ZA, ZM, ZW", currency = "AED, AFN, ALL, AMD, ANG, AOA, ARS, AUD, AWG, AZN, BAM, BBD, BGN, BHD, BIF, BMD, BND, BOB, BRL, BSD, BWP, BYN, BZD, CAD, CDF, CHF, CLP, CNY, COP, CRC, CVE, CZK, DJF, DKK, DOP, DZD, EGP, ETB, EUR, FJD, FKP, GBP, GEL, GHS, GIP, GMD, GNF, GTQ, GYD, HKD, HNL, HRK, HTG, HUF, IDR, ILS, IQD, ISK, JMD, JOD, JPY, KGS, KHR, KMF, KRW, KWD, KYD, KZT, LAK, LBP, LRD, LSL, MAD, MDL, MGA, MKD, MNT, MOP, MRU, MVR, MWK, MXN, MYR, MZN, NAD, NGN, NIO, NOK, NZD, OMR, PAB, PEN, PGK, PLN, PYG, QAR, RON, RSD, RWF, SAR, SBD, SCR, SEK, SGD, SHP, SOS, SRD, SVC, SZL, THB, TJS, TMT, TND, TOP, TRY, TTD, TWD, TZS, UGX, USD, UYU, UZS, VES, VND, VUV, WST, XAF, XCD, XOF, XPF, YER, ZAR, ZMW, ZWL" }
google_pay = { country = "AE, AF, AL, AM, CW, AO, AR, AU, AW, AZ, BA, BB, BG, BH, BI, BM, BN, BO, BR, BS, BW, BY, BZ, CA, CD, LI, CL, CN, CO, CR, CV, CZ, DJ, DK, DO, DZ, EG, ET, AD, FJ, FK, GG, GE, GH, GI, GM, GN, GT, GY, HK, HN, HR, HT, HU, ID, IL, IQ, IS, JM, JO, JP, KG, KH, KM, KR, KW, KY, KZ, LA, LB, LR, LS, MA, MD, MG, MK, MN, MO, MR, MV, MW, MX, MY, MZ, NA, NG, NI, BV, CK, OM, PA, PE, PG, PL, PY, QA, RO, RS, RW, SA, SB, SC, SE, SG, SH, SO, SR, SV, SZ, TH, TJ, TM, TN, TO, TR, TT, TW, TZ, UG, AS, UY, UZ, VE, VN, VU, WS, CM, AI, BJ, PF, YE, ZA, ZM, ZW", currency = "AED, AFN, ALL, AMD, ANG, AOA, ARS, AUD, AWG, AZN, BAM, BBD, BGN, BHD, BIF, BMD, BND, BOB, BRL, BSD, BWP, BYN, BZD, CAD, CDF, CHF, CLP, CNY, COP, CRC, CVE, CZK, DJF, DKK, DOP, DZD, EGP, ETB, EUR, FJD, FKP, GBP, GEL, GHS, GIP, GMD, GNF, GTQ, GYD, HKD, HNL, HRK, HTG, HUF, IDR, ILS, IQD, ISK, JMD, JOD, JPY, KGS, KHR, KMF, KRW, KWD, KYD, KZT, LAK, LBP, LRD, LSL, MAD, MDL, MGA, MKD, MNT, MOP, MRU, MVR, MWK, MXN, MYR, MZN, NAD, NGN, NIO, NOK, NZD, OMR, PAB, PEN, PGK, PLN, PYG, QAR, RON, RSD, RWF, SAR, SBD, SCR, SEK, SGD, SHP, SOS, SRD, SVC, SZL, THB, TJS, TMT, TND, TOP, TRY, TTD, TWD, TZS, UGX, USD, UYU, UZS, VES, VND, VUV, WST, XAF, XCD, XOF, XPF, YER, ZAR, ZMW, ZWL" }

[pm_filters.klarna]
klarna = { country = "AU,AT,BE,CA,CZ,DK,FI,FR,DE,GR,IE,IT,NL,NZ,NO,PL,PT,ES,SE,CH,GB,US", currency = "AUD,EUR,EUR,CAD,CZK,DKK,EUR,EUR,EUR,EUR,EUR,EUR,EUR,NZD,NOK,PLN,EUR,EUR,SEK,CHF,GBP,USD" }

[pm_filters.mifinity]
mifinity = { country = "BR,CN,SG,MY,DE,CH,DK,GB,ES,AD,GI,FI,FR,GR,HR,IT,JP,MX,AR,CO,CL,PE,VE,UY,PY,BO,EC,GT,HN,SV,NI,CR,PA,DO,CU,PR,NL,NO,PL,PT,SE,RU,TR,TW,HK,MO,AX,AL,DZ,AS,AO,AI,AG,AM,AW,AU,AT,AZ,BS,BH,BD,BB,BE,BZ,BJ,BM,BT,BQ,BA,BW,IO,BN,BG,BF,BI,KH,CM,CA,CV,KY,CF,TD,CX,CC,KM,CG,CK,CI,CW,CY,CZ,DJ,DM,EG,GQ,ER,EE,ET,FK,FO,FJ,GF,PF,TF,GA,GM,GE,GH,GL,GD,GP,GU,GG,GN,GW,GY,HT,HM,VA,IS,IN,ID,IE,IM,IL,JE,JO,KZ,KE,KI,KW,KG,LA,LV,LB,LS,LI,LT,LU,MK,MG,MW,MV,ML,MT,MH,MQ,MR,MU,YT,FM,MD,MC,MN,ME,MS,MA,MZ,NA,NR,NP,NC,NZ,NE,NG,NU,NF,MP,OM,PK,PW,PS,PG,PH,PN,QA,RE,RO,RW,BL,SH,KN,LC,MF,PM,VC,WS,SM,ST,SA,SN,RS,SC,SL,SX,SK,SI,SB,SO,ZA,GS,KR,LK,SR,SJ,SZ,TH,TL,TG,TK,TO,TT,TN,TM,TC,TV,UG,UA,AE,UZ,VU,VN,VG,VI,WF,EH,ZM", currency = "AUD,CAD,CHF,CNY,CZK,DKK,EUR,GBP,INR,JPY,NOK,NZD,PLN,RUB,SEK,ZAR,USD,EGP,UYU,UZS" }

[pm_filters.zen]
credit = { not_available_flows = { capture_method = "manual" } }
debit = { not_available_flows = { capture_method = "manual" } }
boleto = { country = "BR", currency = "BRL" }
efecty = { country = "CO", currency = "COP" }
multibanco = { country = "PT", currency = "EUR" }
pago_efectivo = { country = "PE", currency = "PEN" }
pse = { country = "CO", currency = "COP" }
pix = { country = "BR", currency = "BRL" }
red_compra = { country = "CL", currency = "CLP" }
red_pagos = { country = "UY", currency = "UYU" }

[pm_filters.zsl]
local_bank_transfer = { country = "CN", currency = "CNY" }

[pm_filters.aci]
credit = { country = "AD,AE,AT,BE,BG,CH,CN,CO,CR,CY,CZ,DE,DK,DO,EE,EG,ES,ET,FI,FR,GB,GH,GI,GR,GT,HN,HK,HR,HU,ID,IE,IS,IT,JP,KH,LA,LI,LT,LU,LY,MK,MM,MX,MY,MZ,NG,NZ,OM,PA,PE,PK,PL,PT,QA,RO,SA,SN,SE,SI,SK,SV,TH,UA,US,UY,VN,ZM", currency = "AED,ALL,ARS,BGN,CHF,CLP,CNY,COP,CRC,CZK,DKK,DOP,EGP,EUR,GBP,GHS,HKD,HNL,HRK,HUF,IDR,ILS,ISK,JPY,KHR,KPW,LAK,LKR,MAD,MKD,MMK,MXN,MYR,MZN,NGN,NOK,NZD,OMR,PAB,PEN,PHP,PKR,PLN,QAR,RON,RSD,SAR,SEK,SGD,THB,TRY,TWD,UAH,USD,UYU,VND,ZAR,ZMW" }
debit = { country = "AD,AE,AT,BE,BG,CH,CN,CO,CR,CY,CZ,DE,DK,DO,EE,EG,ES,ET,FI,FR,GB,GH,GI,GR,GT,HN,HK,HR,HU,ID,IE,IS,IT,JP,KH,LA,LI,LT,LU,LY,MK,MM,MX,MY,MZ,NG,NZ,OM,PA,PE,PK,PL,PT,QA,RO,SA,SN,SE,SI,SK,SV,TH,UA,US,UY,VN,ZM", currency = "AED,ALL,ARS,BGN,CHF,CLP,CNY,COP,CRC,CZK,DKK,DOP,EGP,EUR,GBP,GHS,HKD,HNL,HRK,HUF,IDR,ILS,ISK,JPY,KHR,KPW,LAK,LKR,MAD,MKD,MMK,MXN,MYR,MZN,NGN,NOK,NZD,OMR,PAB,PEN,PHP,PKR,PLN,QAR,RON,RSD,SAR,SEK,SGD,THB,TRY,TWD,UAH,USD,UYU,VND,ZAR,ZMW" }
mb_way = { country = "EE,ES,PT", currency = "EUR" }
ali_pay = { country = "CN", currency = "CNY" }
eps = { country = "AT", currency = "EUR" }
ideal = { country = "NL", currency = "EUR" }
giropay = { country = "DE", currency = "EUR" }
sofort = { country = "AT,BE,CH,DE,ES,GB,IT,NL,PL", currency = "CHF,EUR,GBP,HUF,PLN"}
interac = { country = "CA", currency = "CAD,USD"}
przelewy24 = { country = "PL", currency = "CZK,EUR,GBP,PLN" }
trustly = { country = "ES,GB,SE,NO,AT,NL,DE,DK,FI,EE,LT,LV", currency = "CZK,DKK,EUR,GBP,NOK,SEK" }
klarna = { country = "AU,AT,BE,CA,CZ,DK,FI,FR,DE,GR,IE,IT,NL,NZ,NO,PL,PT,ES,SE,CH,GB,US", currency = "CHF,DKK,EUR,GBP,NOK,PLN,SEK,USD,AUD,NZD,CAD" }


[pm_filters.mollie]
credit = { not_available_flows = { capture_method = "manual" } }
debit = { not_available_flows = { capture_method = "manual" } }
eps = { country = "AT", currency = "EUR" }
ideal = { country = "NL", currency = "EUR" }
przelewy24 = { country = "PL", currency = "PLN,EUR" }

[pm_filters.redsys]
credit = { currency = "AUD,BGN,CAD,CHF,COP,CZK,DKK,EUR,GBP,HRK,HUF,ILS,INR,JPY,MYR,NOK,NZD,PEN,PLN,RUB,SAR,SEK,SGD,THB,USD,ZAR", country="ES" }
debit = { currency = "AUD,BGN,CAD,CHF,COP,CZK,DKK,EUR,GBP,HRK,HUF,ILS,INR,JPY,MYR,NOK,NZD,PEN,PLN,RUB,SAR,SEK,SGD,THB,USD,ZAR", country="ES" }

[pm_filters.stax]
credit = { country = "US", currency = "USD" }
debit = { country = "US", currency = "USD" }
ach = { country = "US", currency = "USD" }

[pm_filters.prophetpay]
card_redirect = { country = "US", currency = "USD" }

[pm_filters.multisafepay]
credit = { country = "AF,AX,AL,DZ,AS,AD,AO,AI,AQ,AG,AR,AM,AW,AU,AT,AZ,BS,BH,BD,BB,BY,BE,BZ,BJ,BM,BT,BO,BQ,BA,BW,BV,BR,IO,BN,BG,BF,BI,CV,KH,CM,CA,KY,CF,TD,CL,CN,CX,CC,CO,KM,CG,CD,CK,CR,CI,HR,CU,CW,CY,CZ,DK,DJ,DM,DO,EC,EG,SV,GQ,ER,EE,ET,FK,FO,FJ,FI,FR,GF,PF,TF,GA,GM,GE,DE,GH,GI,GR,GL,GD,GP,GU,GT,GG,GN,GW,GY,HT,HM,VA,HN,HK,HU,IS,IN,ID,IR,IQ,IE,IM,IL,IT,JM,JP,JE,JO,KZ,KE,KI,KP,KR,KW,KG,LA,LV,LB,LS,LR,LY,LI,LT,LU,MO,MK,MG,MW,MY,MV,ML,MT,MH,MQ,MR,MU,YT,MX,FM,MD,MC,MN,ME,MS,MA,MZ,MM,NA,NR,NP,NL,NC,NZ,NI,NE,NG,NU,NF,MP,NO,OM,PK,PW,PS,PA,PG,PY,PE,PH,PN,PL,PT,PR,QA,RE,RO,RU,RW,BL,SH,KN,LC,MF,PM,VC,WS,SM,ST,SA,SN,RS,SC,SL,SG,SX,SK,SI,SB,SO,ZA,GS,SS,ES,LK,SD,SR,SJ,SZ,SE,CH,SY,TW,TJ,TZ,TH,TL,TG,TK,TO,TT,TN,TR,TM,TC,TV,UG,UA,AE,GB,US,UM,UY,UZ,VU,VE,VN,VG,VI,WF,EH,YE,ZM,ZW", currency = "AED,AUD,BRL,CAD,CHF,CLP,CNY,COP,CZK,DKK,EUR,GBP,HKD,HRK,HUF,ILS,INR,ISK,JPY,KRW,MXN,MYR,NOK,NZD,PEN,PLN,RON,RUB,SEK,SGD,TRY,TWD,USD,ZAR", not_available_flows = { capture_method = "manual" } }
debit = { country = "AF,AX,AL,DZ,AS,AD,AO,AI,AQ,AG,AR,AM,AW,AU,AT,AZ,BS,BH,BD,BB,BY,BE,BZ,BJ,BM,BT,BO,BQ,BA,BW,BV,BR,IO,BN,BG,BF,BI,CV,KH,CM,CA,KY,CF,TD,CL,CN,CX,CC,CO,KM,CG,CD,CK,CR,CI,HR,CU,CW,CY,CZ,DK,DJ,DM,DO,EC,EG,SV,GQ,ER,EE,ET,FK,FO,FJ,FI,FR,GF,PF,TF,GA,GM,GE,DE,GH,GI,GR,GL,GD,GP,GU,GT,GG,GN,GW,GY,HT,HM,VA,HN,HK,HU,IS,IN,ID,IR,IQ,IE,IM,IL,IT,JM,JP,JE,JO,KZ,KE,KI,KP,KR,KW,KG,LA,LV,LB,LS,LR,LY,LI,LT,LU,MO,MK,MG,MW,MY,MV,ML,MT,MH,MQ,MR,MU,YT,MX,FM,MD,MC,MN,ME,MS,MA,MZ,MM,NA,NR,NP,NL,NC,NZ,NI,NE,NG,NU,NF,MP,NO,OM,PK,PW,PS,PA,PG,PY,PE,PH,PN,PL,PT,PR,QA,RE,RO,RU,RW,BL,SH,KN,LC,MF,PM,VC,WS,SM,ST,SA,SN,RS,SC,SL,SG,SX,SK,SI,SB,SO,ZA,GS,SS,ES,LK,SD,SR,SJ,SZ,SE,CH,SY,TW,TJ,TZ,TH,TL,TG,TK,TO,TT,TN,TR,TM,TC,TV,UG,UA,AE,GB,US,UM,UY,UZ,VU,VE,VN,VG,VI,WF,EH,YE,ZM,ZW", currency = "AED,AUD,BRL,CAD,CHF,CLP,CNY,COP,CZK,DKK,EUR,GBP,HKD,HRK,HUF,ILS,INR,ISK,JPY,KRW,MXN,MYR,NOK,NZD,PEN,PLN,RON,RUB,SEK,SGD,TRY,TWD,USD,ZAR", not_available_flows = { capture_method = "manual" } }
google_pay = { country = "AF,AX,AL,DZ,AS,AD,AO,AI,AQ,AG,AR,AM,AW,AU,AT,AZ,BS,BH,BD,BB,BY,BE,BZ,BJ,BM,BT,BO,BQ,BA,BW,BV,BR,IO,BN,BG,BF,BI,CV,KH,CM,CA,KY,CF,TD,CL,CN,CX,CC,CO,KM,CG,CD,CK,CR,CI,HR,CU,CW,CY,CZ,DK,DJ,DM,DO,EC,EG,SV,GQ,ER,EE,ET,FK,FO,FJ,FI,FR,GF,PF,TF,GA,GM,GE,DE,GH,GI,GR,GL,GD,GP,GU,GT,GG,GN,GW,GY,HT,HM,VA,HN,HK,HU,IS,IN,ID,IR,IQ,IE,IM,IL,IT,JM,JP,JE,JO,KZ,KE,KI,KP,KR,KW,KG,LA,LV,LB,LS,LR,LY,LI,LT,LU,MO,MK,MG,MW,MY,MV,ML,MT,MH,MQ,MR,MU,YT,MX,FM,MD,MC,MN,ME,MS,MA,MZ,MM,NA,NR,NP,NL,NC,NZ,NI,NE,NG,NU,NF,MP,NO,OM,PK,PW,PS,PA,PG,PY,PE,PH,PN,PL,PT,PR,QA,RE,RO,RU,RW,BL,SH,KN,LC,MF,PM,VC,WS,SM,ST,SA,SN,RS,SC,SL,SG,SX,SK,SI,SB,SO,ZA,GS,SS,ES,LK,SD,SR,SJ,SZ,SE,CH,SY,TW,TJ,TZ,TH,TL,TG,TK,TO,TT,TN,TR,TM,TC,TV,UG,UA,AE,GB,US,UM,UY,UZ,VU,VE,VN,VG,VI,WF,EH,YE,ZM,ZW", currency = "AED,AUD,BRL,CAD,CHF,CLP,CNY,COP,CZK,DKK,EUR,GBP,HKD,HRK,HUF,ILS,INR,ISK,JPY,KRW,MXN,MYR,NOK,NZD,PEN,PHP,PLN,RON,RUB,SEK,SGD,THB,TRY,TWD,UAH,USD,ZAR" }
paypal = { country = "AF,AX,AL,DZ,AS,AD,AO,AI,AQ,AG,AR,AM,AW,AU,AT,AZ,BS,BH,BD,BB,BY,BE,BZ,BJ,BM,BT,BO,BQ,BA,BW,BV,BR,IO,BN,BG,BF,BI,CV,KH,CM,CA,KY,CF,TD,CL,CN,CX,CC,CO,KM,CG,CD,CK,CR,CI,HR,CU,CW,CY,CZ,DK,DJ,DM,DO,EC,EG,SV,GQ,ER,EE,ET,FK,FO,FJ,FI,FR,GF,PF,TF,GA,GM,GE,DE,GH,GI,GR,GL,GD,GP,GU,GT,GG,GN,GW,GY,HT,HM,VA,HN,HK,HU,IS,IN,ID,IR,IQ,IE,IM,IL,IT,JM,JP,JE,JO,KZ,KE,KI,KP,KR,KW,KG,LA,LV,LB,LS,LR,LY,LI,LT,LU,MO,MK,MG,MW,MY,MV,ML,MT,MH,MQ,MR,MU,YT,MX,FM,MD,MC,MN,ME,MS,MA,MZ,MM,NA,NR,NP,NL,NC,NZ,NI,NE,NG,NU,NF,MP,NO,OM,PK,PW,PS,PA,PG,PY,PE,PH,PN,PL,PT,PR,QA,RE,RO,RU,RW,BL,SH,KN,LC,MF,PM,VC,WS,SM,ST,SA,SN,RS,SC,SL,SG,SX,SK,SI,SB,SO,ZA,GS,SS,ES,LK,SD,SR,SJ,SZ,SE,CH,SY,TW,TJ,TZ,TH,TL,TG,TK,TO,TT,TN,TR,TM,TC,TV,UG,UA,AE,GB,US,UM,UY,UZ,VU,VE,VN,VG,VI,WF,EH,YE,ZM,ZW", currency = "AUD,BRL,CAD,CHF,CZK,DKK,EUR,GBP,HKD,HRK,HUF,JPY,MXN,MYR,NOK,NZD,PHP,PLN,RUB,SEK,SGD,THB,TRY,TWD,USD" }
giropay = { country = "DE", currency = "EUR" }
ideal = { country = "NL", currency = "EUR" }
klarna = { country = "AT,BE,DK,FI,FR,DE,IT,NL,NO,PT,ES,SE,GB", currency = "DKK,EUR,GBP,NOK,SEK" }
trustly = { country = "AT,CZ,DK,EE,FI,DE,LV,LT,NL,NO,PL,PT,ES,SE,GB" , currency = "EUR,GBP,SEK"}
ali_pay = { currency = "EUR,USD" }
we_chat_pay = { currency = "EUR"}

[pm_filters.cashtocode]
classic = { country = "AF,AX,AL,DZ,AS,AD,AO,AI,AQ,AG,AR,AM,AW,AU,AT,AZ,BS,BH,BD,BB,BY,BE,BZ,BJ,BM,BT,BO,BQ,BA,BW,BV,BR,IO,BN,BG,BF,BI,KH,CM,CA,CV,KY,CF,TD,CL,CN,CX,CC,CO,KM,CG,CD,CK,CR,CI,HR,CU,CW,CY,CZ,DK,DJ,DM,DO,EC,EG,SV,GQ,ER,EE,ET,FK,FO,FJ,FI,FR,GF,PF,TF,GA,GM,GE,DE,GH,GI,GR,GL,GD,GP,GU,GT,GG,GN,GW,GY,HT,HM,VA,HN,HK,HU,IS,IN,ID,IR,IQ,IE,IM,IL,IT,JM,JP,JE,JO,KZ,KE,KI,KP,KR,KW,KG,LA,LV,LB,LS,LR,LY,LI,LT,LU,MO,MK,MG,MW,MY,MV,ML,MT,MH,MQ,MR,MU,YT,MX,FM,MD,MC,MN,ME,MS,MA,MZ,MM,NA,NR,NP,NL,NC,NZ,NI,NE,NG,NU,NF,MP,NO,OM,PK,PW,PS,PA,PG,PY,PE,PH,PN,PL,PT,PR,QA,RE,RO,RU,RW,BL,SH,KN,LC,MF,PM,VC,WS,SM,ST,SA,SN,RS,SC,SL,SG,SX,SK,SI,SB,SO,ZA,GS,SS,ES,LK,SD,SR,SJ,SZ,SE,CH,SY,TW,TJ,TZ,TH,TL,TG,TK,TO,TT,TN,TR,TM,TC,TV,UG,UA,AE,GB,UM,UY,UZ,VU,VE,VN,VG,VI,WF,EH,YE,ZM,ZW,US", currency = "AED,AFN,ALL,AMD,ANG,AOA,ARS,AUD,AWG,AZN,BAM,BBD,BDT,BGN,BHD,BIF,BMD,BND,BOB,BRL,BSD,BTN,BWP,BYN,BZD,CAD,CDF,CHF,CLF,CLP,CNY,COP,CRC,CUC,CUP,CVE,CZK,DJF,DKK,DOP,DZD,EGP,ERN,ETB,EUR,FJD,FKP,GBP,GEL,GHS,GIP,GMD,GNF,GTQ,GYD,HKD,HNL,HRK,HTG,HUF,IDR,ILS,INR,IQD,IRR,ISK,JMD,JOD,JPY,KES,KGS,KHR,KMF,KPW,KRW,KWD,KYD,KZT,LAK,LBP,LKR,LRD,LSL,LYD,MAD,MDL,MGA,MKD,MMK,MNT,MOP,MRU,MUR,MVR,MWK,MXN,MYR,MZN,NAD,NGN,NIO,NOK,NPR,NZD,OMR,PAB,PEN,PGK,PHP,PKR,PLN,PYG,QAR,RON,RSD,RUB,RWF,SAR,SBD,SCR,SDG,SEK,SGD,SHP,SLE,SLL,SOS,SRD,SSP,STD,STN,SVC,SYP,SZL,THB,TJS,TMT,TND,TOP,TRY,TTD,TWD,TZS,UAH,UGX,USD,UYU,UZS,VES,VND,VUV,WST,XAF,XCD,XOF,XPF,YER,ZAR,ZMW,ZWL" }
evoucher = { country = "AF,AX,AL,DZ,AS,AD,AO,AI,AQ,AG,AR,AM,AW,AU,AT,AZ,BS,BH,BD,BB,BY,BE,BZ,BJ,BM,BT,BO,BQ,BA,BW,BV,BR,IO,BN,BG,BF,BI,KH,CM,CA,CV,KY,CF,TD,CL,CN,CX,CC,CO,KM,CG,CD,CK,CR,CI,HR,CU,CW,CY,CZ,DK,DJ,DM,DO,EC,EG,SV,GQ,ER,EE,ET,FK,FO,FJ,FI,FR,GF,PF,TF,GA,GM,GE,DE,GH,GI,GR,GL,GD,GP,GU,GT,GG,GN,GW,GY,HT,HM,VA,HN,HK,HU,IS,IN,ID,IR,IQ,IE,IM,IL,IT,JM,JP,JE,JO,KZ,KE,KI,KP,KR,KW,KG,LA,LV,LB,LS,LR,LY,LI,LT,LU,MO,MK,MG,MW,MY,MV,ML,MT,MH,MQ,MR,MU,YT,MX,FM,MD,MC,MN,ME,MS,MA,MZ,MM,NA,NR,NP,NL,NC,NZ,NI,NE,NG,NU,NF,MP,NO,OM,PK,PW,PS,PA,PG,PY,PE,PH,PN,PL,PT,PR,QA,RE,RO,RU,RW,BL,SH,KN,LC,MF,PM,VC,WS,SM,ST,SA,SN,RS,SC,SL,SG,SX,SK,SI,SB,SO,ZA,GS,SS,ES,LK,SD,SR,SJ,SZ,SE,CH,SY,TW,TJ,TZ,TH,TL,TG,TK,TO,TT,TN,TR,TM,TC,TV,UG,UA,AE,GB,UM,UY,UZ,VU,VE,VN,VG,VI,WF,EH,YE,ZM,ZW,US", currency = "AED,AFN,ALL,AMD,ANG,AOA,ARS,AUD,AWG,AZN,BAM,BBD,BDT,BGN,BHD,BIF,BMD,BND,BOB,BRL,BSD,BTN,BWP,BYN,BZD,CAD,CDF,CHF,CLF,CLP,CNY,COP,CRC,CUC,CUP,CVE,CZK,DJF,DKK,DOP,DZD,EGP,ERN,ETB,EUR,FJD,FKP,GBP,GEL,GHS,GIP,GMD,GNF,GTQ,GYD,HKD,HNL,HRK,HTG,HUF,IDR,ILS,INR,IQD,IRR,ISK,JMD,JOD,JPY,KES,KGS,KHR,KMF,KPW,KRW,KWD,KYD,KZT,LAK,LBP,LKR,LRD,LSL,LYD,MAD,MDL,MGA,MKD,MMK,MNT,MOP,MRU,MUR,MVR,MWK,MXN,MYR,MZN,NAD,NGN,NIO,NOK,NPR,NZD,OMR,PAB,PEN,PGK,PHP,PKR,PLN,PYG,QAR,RON,RSD,RUB,RWF,SAR,SBD,SCR,SDG,SEK,SGD,SHP,SLE,SLL,SOS,SRD,SSP,STD,STN,SVC,SYP,SZL,THB,TJS,TMT,TND,TOP,TRY,TTD,TWD,TZS,UAH,UGX,USD,UYU,UZS,VES,VND,VUV,WST,XAF,XCD,XOF,XPF,YER,ZAR,ZMW,ZWL" }

[pm_filters.wellsfargo]
credit = { country = "AF,AX,AL,DZ,AS,AD,AO,AI,AQ,AG,AR,AM,AW,AU,AT,AZ,BS,BH,BD,BB,BY,BE,BZ,BJ,BM,BT,BO,BQ,BA,BW,BV,BR,IO,BN,BG,BF,BI,KH,CM,CA,CV,KY,CF,TD,CL,CN,CX,CC,CO,KM,CG,CD,CK,CR,CI,HR,CU,CW,CY,CZ,DK,DJ,DM,DO,EC,EG,SV,GQ,ER,EE,ET,FK,FO,FJ,FI,FR,GF,PF,TF,GA,GM,GE,DE,GH,GI,GR,GL,GD,GP,GU,GT,GG,GN,GW,GY,HT,HM,VA,HN,HK,HU,IS,IN,ID,IR,IQ,IE,IM,IL,IT,JM,JP,JE,JO,KZ,KE,KI,KP,KR,KW,KG,LA,LV,LB,LS,LR,LY,LI,LT,LU,MO,MK,MG,MW,MY,MV,ML,MT,MH,MQ,MR,MU,YT,MX,FM,MD,MC,MN,ME,MS,MA,MZ,MM,NA,NR,NP,NL,NC,NZ,NI,NE,NG,NU,NF,MP,NO,OM,PK,PW,PS,PA,PG,PY,PE,PH,PN,PL,PT,PR,QA,RE,RO,RU,RW,BL,SH,KN,LC,MF,PM,VC,WS,SM,ST,SA,SN,RS,SC,SL,SG,SX,SK,SI,SB,SO,ZA,GS,SS,ES,LK,SD,SR,SJ,SZ,SE,CH,SY,TW,TJ,TZ,TH,TL,TG,TK,TO,TT,TN,TR,TM,TC,TV,UG,UA,US,AE,GB,UM,UY,UZ,VU,VE,VN,VG,VI,WF,EH,YE,ZM,ZW", currency = "AED,AFN,ALL,AMD,ANG,AOA,ARS,AUD,AWG,AZN,BAM,BBD,BDT,BGN,BHD,BIF,BMD,BND,BOB,BRL,BSD,BTN,BWP,BYN,BZD,CAD,CDF,CHF,CLP,CNY,COP,CRC,CUP,CVE,CZK,DJF,DKK,DOP,DZD,EGP,ERN,ETB,EUR,FJD,FKP,GBP,GEL,GHS,GIP,GMD,GNF,GTQ,GYD,HKD,HNL,HRK,HTG,HUF,IDR,ILS,INR,IQD,IRR,ISK,JMD,JOD,JPY,KES,KGS,KHR,KMF,KPW,KRW,KWD,KYD,KZT,LAK,LBP,LKR,LRD,LSL,LYD,MAD,MDL,MGA,MKD,MMK,MNT,MOP,MRU,MUR,MVR,MWK,MXN,MYR,MZN,NAD,NGN,NIO,NOK,NPR,NZD,OMR,PAB,PEN,PGK,PHP,PKR,PLN,PYG,QAR,RON,RSD,RUB,RWF,SAR,SBD,SCR,SDG,SEK,SGD,SHP,SLE,SLL,SOS,SRD,SSP,STN,SVC,SYP,SZL,THB,TJS,TMT,TND,TOP,TRY,TTD,TWD,TZS,UAH,UGX,USD,UYU,UZS,VES,VND,VUV,WST,XAF,XCD,XOF,XPF,YER,ZAR,ZMW,ZWL" }
debit = { country = "AF,AX,AL,DZ,AS,AD,AO,AI,AQ,AG,AR,AM,AW,AU,AT,AZ,BS,BH,BD,BB,BY,BE,BZ,BJ,BM,BT,BO,BQ,BA,BW,BV,BR,IO,BN,BG,BF,BI,KH,CM,CA,CV,KY,CF,TD,CL,CN,CX,CC,CO,KM,CG,CD,CK,CR,CI,HR,CU,CW,CY,CZ,DK,DJ,DM,DO,EC,EG,SV,GQ,ER,EE,ET,FK,FO,FJ,FI,FR,GF,PF,TF,GA,GM,GE,DE,GH,GI,GR,GL,GD,GP,GU,GT,GG,GN,GW,GY,HT,HM,VA,HN,HK,HU,IS,IN,ID,IR,IQ,IE,IM,IL,IT,JM,JP,JE,JO,KZ,KE,KI,KP,KR,KW,KG,LA,LV,LB,LS,LR,LY,LI,LT,LU,MO,MK,MG,MW,MY,MV,ML,MT,MH,MQ,MR,MU,YT,MX,FM,MD,MC,MN,ME,MS,MA,MZ,MM,NA,NR,NP,NL,NC,NZ,NI,NE,NG,NU,NF,MP,NO,OM,PK,PW,PS,PA,PG,PY,PE,PH,PN,PL,PT,PR,QA,RE,RO,RU,RW,BL,SH,KN,LC,MF,PM,VC,WS,SM,ST,SA,SN,RS,SC,SL,SG,SX,SK,SI,SB,SO,ZA,GS,SS,ES,LK,SD,SR,SJ,SZ,SE,CH,SY,TW,TJ,TZ,TH,TL,TG,TK,TO,TT,TN,TR,TM,TC,TV,UG,UA,US,AE,GB,UM,UY,UZ,VU,VE,VN,VG,VI,WF,EH,YE,ZM,ZW", currency = "AED,AFN,ALL,AMD,ANG,AOA,ARS,AUD,AWG,AZN,BAM,BBD,BDT,BGN,BHD,BIF,BMD,BND,BOB,BRL,BSD,BTN,BWP,BYN,BZD,CAD,CDF,CHF,CLP,CNY,COP,CRC,CUP,CVE,CZK,DJF,DKK,DOP,DZD,EGP,ERN,ETB,EUR,FJD,FKP,GBP,GEL,GHS,GIP,GMD,GNF,GTQ,GYD,HKD,HNL,HRK,HTG,HUF,IDR,ILS,INR,IQD,IRR,ISK,JMD,JOD,JPY,KES,KGS,KHR,KMF,KPW,KRW,KWD,KYD,KZT,LAK,LBP,LKR,LRD,LSL,LYD,MAD,MDL,MGA,MKD,MMK,MNT,MOP,MRU,MUR,MVR,MWK,MXN,MYR,MZN,NAD,NGN,NIO,NOK,NPR,NZD,OMR,PAB,PEN,PGK,PHP,PKR,PLN,PYG,QAR,RON,RSD,RUB,RWF,SAR,SBD,SCR,SDG,SEK,SGD,SHP,SLE,SLL,SOS,SRD,SSP,STN,SVC,SYP,SZL,THB,TJS,TMT,TND,TOP,TRY,TTD,TWD,TZS,UAH,UGX,USD,UYU,UZS,VES,VND,VUV,WST,XAF,XCD,XOF,XPF,YER,ZAR,ZMW,ZWL" }
google_pay = { country = "US", currency = "USD" }
apple_pay = { country = "US", currency = "USD" }
ach = { country = "US", currency = "USD" }

[pm_filters.trustpay]
credit = { not_available_flows = { capture_method = "manual" } }
debit = { not_available_flows = { capture_method = "manual" } }
instant_bank_transfer = { country = "CZ,SK,GB,AT,DE,IT", currency = "CZK, EUR, GBP" }
instant_bank_transfer_poland = { country = "PL", currency = "PLN" }
instant_bank_transfer_finland = { country = "FI", currency = "EUR" }
sepa = { country = "ES,SK,AT,NL,DE,BE,FR,FI,PT,IE,EE,LT,LV,IT,GB", currency = "EUR" }

[pm_filters.authorizedotnet]
credit = {currency = "CAD,USD"}
debit = {currency = "CAD,USD"}
google_pay = {currency = "CHF,DKK,EUR,GBP,NOK,PLN,SEK,USD,AUD,NZD,CAD"}
apple_pay = {currency = "EUR,GBP,ISK,USD,AUD,CAD,BRL,CLP,COP,CRC,CZK,DKK,EGP,GEL,GHS,GTQ,HNL,HKD,HUF,ILS,INR,JPY,KZT,KRW,KWD,MAD,MXN,MYR,NOK,NZD,PEN,PLN,PYG,QAR,RON,SAR,SEK,SGD,THB,TWD,UAH,AED,VND,ZAR"}
paypal = {currency = "AUD,BRL,CAD,CHF,CNY,CZK,DKK,EUR,GBP,HKD,HUF,ILS,JPY,MXN,MYR,NOK,NZD,PHP,PLN,SEK,SGD,THB,TWD,USD"}

[pm_filters.worldpay]
debit = { country = "AF,DZ,AW,AU,AZ,BS,BH,BD,BB,BZ,BM,BT,BO,BA,BW,BR,BN,BG,BI,KH,CA,CV,KY,CL,CO,KM,CD,CR,CZ,DK,DJ,ST,DO,EC,EG,SV,ER,ET,FK,FJ,GM,GE,GH,GI,GT,GN,GY,HT,HN,HK,HU,IS,IN,ID,IR,IQ,IE,IL,IT,JM,JP,JO,KZ,KE,KW,LA,LB,LS,LR,LY,LT,MO,MK,MG,MW,MY,MV,MR,MU,MX,MD,MN,MA,MZ,MM,NA,NZ,NI,NG,KP,NO,AR,PK,PG,PY,PE,UY,PH,PL,GB,QA,OM,RO,RU,RW,WS,SG,ST,ZA,KR,LK,SH,SD,SR,SZ,SE,CH,SY,TW,TJ,TZ,TH,TT,TN,TR,UG,UA,US,UZ,VU,VE,VN,ZM,ZW", currency = "AFN,DZD,ANG,AWG,AUD,AZN,BSD,BHD,BDT,BBD,BZD,BMD,BTN,BOB,BAM,BWP,BRL,BND,BGN,BIF,KHR,CAD,CVE,KYD,XOF,XAF,XPF,CLP,COP,KMF,CDF,CRC,EUR,CZK,DKK,DJF,DOP,XCD,EGP,SVC,ERN,ETB,EUR,FKP,FJD,GMD,GEL,GHS,GIP,GTQ,GNF,GYD,HTG,HNL,HKD,HUF,ISK,INR,IDR,IRR,IQD,ILS,JMD,JPY,JOD,KZT,KES,KWD,LAK,LBP,LSL,LRD,LYD,MOP,MKD,MGA,MWK,MYR,MVR,MRU,MUR,MXN,MDL,MNT,MAD,MZN,MMK,NAD,NPR,NZD,NIO,NGN,KPW,NOK,ARS,PKR,PAB,PGK,PYG,PEN,UYU,PHP,PLN,GBP,QAR,OMR,RON,RUB,RWF,WST,SAR,RSD,SCR,SLL,SGD,STN,SBD,SOS,ZAR,KRW,LKR,SHP,SDG,SRD,SZL,SEK,CHF,SYP,TWD,TJS,TZS,THB,TOP,TTD,TND,TRY,TMT,AED,UGX,UAH,USD,UZS,VUV,VND,YER,CNY,ZMW,ZWL" }
credit = { country = "AF,DZ,AW,AU,AZ,BS,BH,BD,BB,BZ,BM,BT,BO,BA,BW,BR,BN,BG,BI,KH,CA,CV,KY,CL,CO,KM,CD,CR,CZ,DK,DJ,ST,DO,EC,EG,SV,ER,ET,FK,FJ,GM,GE,GH,GI,GT,GN,GY,HT,HN,HK,HU,IS,IN,ID,IR,IQ,IE,IL,IT,JM,JP,JO,KZ,KE,KW,LA,LB,LS,LR,LY,LT,MO,MK,MG,MW,MY,MV,MR,MU,MX,MD,MN,MA,MZ,MM,NA,NZ,NI,NG,KP,NO,AR,PK,PG,PY,PE,UY,PH,PL,GB,QA,OM,RO,RU,RW,WS,SG,ST,ZA,KR,LK,SH,SD,SR,SZ,SE,CH,SY,TW,TJ,TZ,TH,TT,TN,TR,UG,UA,US,UZ,VU,VE,VN,ZM,ZW", currency = "AFN,DZD,ANG,AWG,AUD,AZN,BSD,BHD,BDT,BBD,BZD,BMD,BTN,BOB,BAM,BWP,BRL,BND,BGN,BIF,KHR,CAD,CVE,KYD,XOF,XAF,XPF,CLP,COP,KMF,CDF,CRC,EUR,CZK,DKK,DJF,DOP,XCD,EGP,SVC,ERN,ETB,EUR,FKP,FJD,GMD,GEL,GHS,GIP,GTQ,GNF,GYD,HTG,HNL,HKD,HUF,ISK,INR,IDR,IRR,IQD,ILS,JMD,JPY,JOD,KZT,KES,KWD,LAK,LBP,LSL,LRD,LYD,MOP,MKD,MGA,MWK,MYR,MVR,MRU,MUR,MXN,MDL,MNT,MAD,MZN,MMK,NAD,NPR,NZD,NIO,NGN,KPW,NOK,ARS,PKR,PAB,PGK,PYG,PEN,UYU,PHP,PLN,GBP,QAR,OMR,RON,RUB,RWF,WST,SAR,RSD,SCR,SLL,SGD,STN,SBD,SOS,ZAR,KRW,LKR,SHP,SDG,SRD,SZL,SEK,CHF,SYP,TWD,TJS,TZS,THB,TOP,TTD,TND,TRY,TMT,AED,UGX,UAH,USD,UZS,VUV,VND,YER,CNY,ZMW,ZWL" }
google_pay = { country = "AL,DZ,AS,AO,AG,AR,AU,AT,AZ,BH,BY,BE,BR,BG,CA,CL,CO,HR,CZ,DK,DO,EG,EE,FI,FR,DE,GR,HK,HU,IN,ID,IE,IL,IT,JP,JO,KZ,KE,KW,LV,LB,LT,LU,MY,MX,NL,NZ,NO,OM,PK,PA,PE,PH,PL,PT,QA,RO,RU,SA,SG,SK,ZA,ES,LK,SE,CH,TW,TH,TR,UA,AE,GB,US,UY,VN", currency = "AFN,DZD,ANG,AWG,AUD,AZN,BSD,BHD,BDT,BBD,BZD,BMD,BTN,BOB,BAM,BWP,BRL,BND,BGN,BIF,KHR,CAD,CVE,KYD,XOF,XAF,XPF,CLP,COP,KMF,CDF,CRC,EUR,CZK,DKK,DJF,DOP,XCD,EGP,SVC,ERN,ETB,EUR,FKP,FJD,GMD,GEL,GHS,GIP,GTQ,GNF,GYD,HTG,HNL,HKD,HUF,ISK,INR,IDR,IRR,IQD,ILS,JMD,JPY,JOD,KZT,KES,KWD,LAK,LBP,LSL,LRD,LYD,MOP,MKD,MGA,MWK,MYR,MVR,MRU,MUR,MXN,MDL,MNT,MAD,MZN,MMK,NAD,NPR,NZD,NIO,NGN,KPW,NOK,ARS,PKR,PAB,PGK,PYG,PEN,UYU,PHP,PLN,GBP,QAR,OMR,RON,RUB,RWF,WST,SAR,RSD,SCR,SLL,SGD,STN,SBD,SOS,ZAR,KRW,LKR,SHP,SDG,SRD,SZL,SEK,CHF,SYP,TWD,TJS,TZS,THB,TOP,TTD,TND,TRY,TMT,AED,UGX,UAH,USD,UZS,VUV,VND,YER,CNY,ZMW,ZWL" }
apple_pay = { country = "AU,CN,HK,JP,MO,MY,NZ,SG,TW,AM,AT,AZ,BY,BE,BG,HR,CY,CZ,DK,EE,FO,FI,FR,GE,DE,GR,GL,GG,HU,IS,IE,IM,IT,KZ,JE,LV,LI,LT,LU,MT,MD,MC,ME,NL,NO,PL,PT,RO,SM,RS,SK,SI,ES,SE,CH,UA,GB,AR,CO,CR,BR,MX,PE,BH,IL,JO,KW,PS,QA,SA,AE,CA,UM,US", currency = "AFN,DZD,ANG,AWG,AUD,AZN,BSD,BHD,BDT,BBD,BZD,BMD,BTN,BOB,BAM,BWP,BRL,BND,BGN,BIF,KHR,CAD,CVE,KYD,XOF,XAF,XPF,CLP,COP,KMF,CDF,CRC,EUR,CZK,DKK,DJF,DOP,XCD,EGP,SVC,ERN,ETB,EUR,FKP,FJD,GMD,GEL,GHS,GIP,GTQ,GNF,GYD,HTG,HNL,HKD,HUF,ISK,INR,IDR,IRR,IQD,ILS,JMD,JPY,JOD,KZT,KES,KWD,LAK,LBP,LSL,LRD,LYD,MOP,MKD,MGA,MWK,MYR,MVR,MRU,MUR,MXN,MDL,MNT,MAD,MZN,MMK,NAD,NPR,NZD,NIO,NGN,KPW,NOK,ARS,PKR,PAB,PGK,PYG,PEN,UYU,PHP,PLN,GBP,QAR,OMR,RON,RUB,RWF,WST,SAR,RSD,SCR,SLL,SGD,STN,SBD,SOS,ZAR,KRW,LKR,SHP,SDG,SRD,SZL,SEK,CHF,SYP,TWD,TJS,TZS,THB,TOP,TTD,TND,TRY,TMT,AED,UGX,UAH,USD,UZS,VUV,VND,YER,CNY,ZMW,ZWL" }

[pm_filters.worldpayxml]
debit = { country = "AF,DZ,AW,AU,AZ,BS,BH,BD,BB,BZ,BM,BT,BO,BA,BW,BR,BN,BG,BI,KH,CA,CV,KY,CL,CO,KM,CD,CR,CZ,DK,DJ,ST,DO,EC,EG,SV,ER,ET,FK,FJ,GM,GE,GH,GI,GT,GN,GY,HT,HN,HK,HU,IS,IN,ID,IR,IQ,IE,IL,IT,JM,JP,JO,KZ,KE,KW,LA,LB,LS,LR,LY,LT,MO,MK,MG,MW,MY,MV,MR,MU,MX,MD,MN,MA,MZ,MM,NA,NZ,NI,NG,KP,NO,AR,PK,PG,PY,PE,UY,PH,PL,GB,QA,OM,RO,RU,RW,WS,SG,ST,ZA,KR,LK,SH,SD,SR,SZ,SE,CH,SY,TW,TJ,TZ,TH,TT,TN,TR,UG,UA,US,UZ,VU,VE,VN,ZM,ZW", currency = "AFN,DZD,ANG,AWG,AUD,AZN,BSD,BHD,BDT,BBD,BZD,BMD,BTN,BOB,BAM,BWP,BRL,BND,BGN,BIF,KHR,CAD,CVE,KYD,XOF,XAF,XPF,CLP,COP,KMF,CDF,CRC,EUR,CZK,DKK,DJF,DOP,XCD,EGP,SVC,ERN,ETB,EUR,FKP,FJD,GMD,GEL,GHS,GIP,GTQ,GNF,GYD,HTG,HNL,HKD,HUF,ISK,INR,IDR,IRR,IQD,ILS,JMD,JPY,JOD,KZT,KES,KWD,LAK,LBP,LSL,LRD,LYD,MOP,MKD,MGA,MWK,MYR,MVR,MRU,MUR,MXN,MDL,MNT,MAD,MZN,MMK,NAD,NPR,NZD,NIO,NGN,KPW,NOK,ARS,PKR,PAB,PGK,PYG,PEN,UYU,PHP,PLN,GBP,QAR,OMR,RON,RUB,RWF,WST,SAR,RSD,SCR,SLL,SGD,STN,SBD,SOS,ZAR,KRW,LKR,SHP,SDG,SRD,SZL,SEK,CHF,SYP,TWD,TJS,TZS,THB,TOP,TTD,TND,TRY,TMT,AED,UGX,UAH,USD,UZS,VUV,VND,YER,CNY,ZMW,ZWL" }
credit = { country = "AF,DZ,AW,AU,AZ,BS,BH,BD,BB,BZ,BM,BT,BO,BA,BW,BR,BN,BG,BI,KH,CA,CV,KY,CL,CO,KM,CD,CR,CZ,DK,DJ,ST,DO,EC,EG,SV,ER,ET,FK,FJ,GM,GE,GH,GI,GT,GN,GY,HT,HN,HK,HU,IS,IN,ID,IR,IQ,IE,IL,IT,JM,JP,JO,KZ,KE,KW,LA,LB,LS,LR,LY,LT,MO,MK,MG,MW,MY,MV,MR,MU,MX,MD,MN,MA,MZ,MM,NA,NZ,NI,NG,KP,NO,AR,PK,PG,PY,PE,UY,PH,PL,GB,QA,OM,RO,RU,RW,WS,SG,ST,ZA,KR,LK,SH,SD,SR,SZ,SE,CH,SY,TW,TJ,TZ,TH,TT,TN,TR,UG,UA,US,UZ,VU,VE,VN,ZM,ZW", currency = "AFN,DZD,ANG,AWG,AUD,AZN,BSD,BHD,BDT,BBD,BZD,BMD,BTN,BOB,BAM,BWP,BRL,BND,BGN,BIF,KHR,CAD,CVE,KYD,XOF,XAF,XPF,CLP,COP,KMF,CDF,CRC,EUR,CZK,DKK,DJF,DOP,XCD,EGP,SVC,ERN,ETB,EUR,FKP,FJD,GMD,GEL,GHS,GIP,GTQ,GNF,GYD,HTG,HNL,HKD,HUF,ISK,INR,IDR,IRR,IQD,ILS,JMD,JPY,JOD,KZT,KES,KWD,LAK,LBP,LSL,LRD,LYD,MOP,MKD,MGA,MWK,MYR,MVR,MRU,MUR,MXN,MDL,MNT,MAD,MZN,MMK,NAD,NPR,NZD,NIO,NGN,KPW,NOK,ARS,PKR,PAB,PGK,PYG,PEN,UYU,PHP,PLN,GBP,QAR,OMR,RON,RUB,RWF,WST,SAR,RSD,SCR,SLL,SGD,STN,SBD,SOS,ZAR,KRW,LKR,SHP,SDG,SRD,SZL,SEK,CHF,SYP,TWD,TJS,TZS,THB,TOP,TTD,TND,TRY,TMT,AED,UGX,UAH,USD,UZS,VUV,VND,YER,CNY,ZMW,ZWL" }


[pm_filters.worldpayvantiv]
debit = { country = "AF,DZ,AW,AU,AZ,BS,BH,BD,BB,BZ,BM,BT,BO,BA,BW,BR,BN,BG,BI,KH,CA,CV,KY,CL,CO,KM,CD,CR,CZ,DK,DJ,ST,DO,EC,EG,SV,ER,ET,FK,FJ,GM,GE,GH,GI,GT,GN,GY,HT,HN,HK,HU,IS,IN,ID,IR,IQ,IE,IL,IT,JM,JP,JO,KZ,KE,KW,LA,LB,LS,LR,LY,LT,MO,MK,MG,MW,MY,MV,MR,MU,MX,MD,MN,MA,MZ,MM,NA,NZ,NI,NG,KP,NO,AR,PK,PG,PY,PE,UY,PH,PL,GB,QA,OM,RO,RU,RW,WS,SG,ST,ZA,KR,LK,SH,SD,SR,SZ,SE,CH,SY,TW,TJ,TZ,TH,TT,TN,TR,UG,UA,US,UZ,VU,VE,VN,ZM,ZW", currency = "AFN,DZD,ANG,AWG,AUD,AZN,BSD,BHD,BDT,BBD,BZD,BMD,BTN,BOB,BAM,BWP,BRL,BND,BGN,BIF,KHR,CAD,CVE,KYD,XOF,XAF,XPF,CLP,COP,KMF,CDF,CRC,EUR,CZK,DKK,DJF,DOP,XCD,EGP,SVC,ERN,ETB,EUR,FKP,FJD,GMD,GEL,GHS,GIP,GTQ,GNF,GYD,HTG,HNL,HKD,HUF,ISK,INR,IDR,IRR,IQD,ILS,JMD,JPY,JOD,KZT,KES,KWD,LAK,LBP,LSL,LRD,LYD,MOP,MKD,MGA,MWK,MYR,MVR,MRU,MUR,MXN,MDL,MNT,MAD,MZN,MMK,NAD,NPR,NZD,NIO,NGN,KPW,NOK,ARS,PKR,PAB,PGK,PYG,PEN,UYU,PHP,PLN,GBP,QAR,OMR,RON,RUB,RWF,WST,SAR,RSD,SCR,SLL,SGD,STN,SBD,SOS,ZAR,KRW,LKR,SHP,SDG,SRD,SZL,SEK,CHF,SYP,TWD,TJS,TZS,THB,TOP,TTD,TND,TRY,TMT,AED,UGX,UAH,USD,UZS,VUV,VND,YER,CNY,ZMW,ZWL" }
credit = { country = "AF,DZ,AW,AU,AZ,BS,BH,BD,BB,BZ,BM,BT,BO,BA,BW,BR,BN,BG,BI,KH,CA,CV,KY,CL,CO,KM,CD,CR,CZ,DK,DJ,ST,DO,EC,EG,SV,ER,ET,FK,FJ,GM,GE,GH,GI,GT,GN,GY,HT,HN,HK,HU,IS,IN,ID,IR,IQ,IE,IL,IT,JM,JP,JO,KZ,KE,KW,LA,LB,LS,LR,LY,LT,MO,MK,MG,MW,MY,MV,MR,MU,MX,MD,MN,MA,MZ,MM,NA,NZ,NI,NG,KP,NO,AR,PK,PG,PY,PE,UY,PH,PL,GB,QA,OM,RO,RU,RW,WS,SG,ST,ZA,KR,LK,SH,SD,SR,SZ,SE,CH,SY,TW,TJ,TZ,TH,TT,TN,TR,UG,UA,US,UZ,VU,VE,VN,ZM,ZW", currency = "AFN,DZD,ANG,AWG,AUD,AZN,BSD,BHD,BDT,BBD,BZD,BMD,BTN,BOB,BAM,BWP,BRL,BND,BGN,BIF,KHR,CAD,CVE,KYD,XOF,XAF,XPF,CLP,COP,KMF,CDF,CRC,EUR,CZK,DKK,DJF,DOP,XCD,EGP,SVC,ERN,ETB,EUR,FKP,FJD,GMD,GEL,GHS,GIP,GTQ,GNF,GYD,HTG,HNL,HKD,HUF,ISK,INR,IDR,IRR,IQD,ILS,JMD,JPY,JOD,KZT,KES,KWD,LAK,LBP,LSL,LRD,LYD,MOP,MKD,MGA,MWK,MYR,MVR,MRU,MUR,MXN,MDL,MNT,MAD,MZN,MMK,NAD,NPR,NZD,NIO,NGN,KPW,NOK,ARS,PKR,PAB,PGK,PYG,PEN,UYU,PHP,PLN,GBP,QAR,OMR,RON,RUB,RWF,WST,SAR,RSD,SCR,SLL,SGD,STN,SBD,SOS,ZAR,KRW,LKR,SHP,SDG,SRD,SZL,SEK,CHF,SYP,TWD,TJS,TZS,THB,TOP,TTD,TND,TRY,TMT,AED,UGX,UAH,USD,UZS,VUV,VND,YER,CNY,ZMW,ZWL" }

[file_upload_config]
bucket_name = ""
region = ""

[pm_filters.forte]
credit = { country = "US, CA", currency = "CAD,USD"}
debit = { country = "US, CA", currency = "CAD,USD"}

[pm_filters.fiuu]
duit_now = { country = "MY", currency = "MYR" }
apple_pay = { country = "MY", currency = "MYR" }
google_pay = { country = "MY", currency = "MYR" }
online_banking_fpx = { country = "MY", currency = "MYR" }
credit = { country = "CN,HK,ID,MY,PH,SG,TH,TW,VN", currency = "CNY,HKD,IDR,MYR,PHP,SGD,THB,TWD,VND" }
debit = { country = "CN,HK,ID,MY,PH,SG,TH,TW,VN", currency = "CNY,HKD,IDR,MYR,PHP,SGD,THB,TWD,VND" }

[pm_filters.dlocal]
credit = {country = "AR,BD,BO,BR,CM,CL,CN,CO,CR,DO,EC,SV,EG,GH,GT,HN,IN,ID,CI,JP,KE,MY,MX,MA,NI,NG,PK,PA,PY,PE,PH,RW,SA,SN,ZA,TZ,TH,TR,UG,UY,VN,ZM", currency = "ARS,BDT,BOB,BRL,XAF,CLP,CNY,COP,CRC,DOP,USD,EGP,GHS,GTQ,HNL,INR,IDR,XOF,JPY,KES,MYR,MXN,MAD,NIO,NGN,PKR,PYG,PEN,PHP,RWF,SAR,XOF,ZAR,TZS,THB,TRY,UGX,UYU,VND,ZMW"}
debit = {country = "AR,BD,BO,BR,CM,CL,CN,CO,CR,DO,EC,SV,EG,GH,GT,HN,IN,ID,CI,JP,KE,MY,MX,MA,NI,NG,PK,PA,PY,PE,PH,RW,SA,SN,ZA,TZ,TH,TR,UG,UY,VN,ZM", currency = "ARS,BDT,BOB,BRL,XAF,CLP,CNY,COP,CRC,DOP,USD,EGP,GHS,GTQ,HNL,INR,IDR,XOF,JPY,KES,MYR,MXN,MAD,NIO,NGN,PKR,PYG,PEN,PHP,RWF,SAR,XOF,ZAR,TZS,THB,TRY,UGX,UYU,VND,ZMW"}

[pm_filters.inespay]
sepa = { country = "ES", currency = "EUR"}

[pm_filters.bluesnap]
credit = { country = "AD,AE,AG,AL,AM,AO,AR,AT,AU,AZ,BA,BB,BD,BE,BG,BH,BI,BJ,BN,BO,BR,BS,BT,BW,BY,BZ,CA,CD,CF,CG,CH,CI,CL,CM,CN,CO,CR,CV,CY,CZ,DE,DK,DJ,DM,DO,DZ,EC,EE,EG,ER,ES,ET,FI,FJ,FM,FR,GA,GB,GD,GE,GG,GH,GM,GN,GQ,GR,GT,GW,GY,HN,HR,HT,HU,ID,IE,IL,IN,IS,IT,JM,JP,JO,KE,KG,KH,KI,KM,KN,KR,KW,KZ,LA,LB,LC,LI,LK,LR,LS,LT,LU,LV,MA,MC,MD,ME,MG,MH,MK,ML,MM,MN,MR,MT,MU,MV,MW,MX,MY,MZ,NA,NE,NG,NI,NL,NO,NP,NR,NZ,OM,PA,PE,PG,PH,PK,PL,PS,PT,PW,PY,QA,RO,RS,RW,SA,SB,SC,SE,SG,SI,SK,SL,SM,SN,SO,SR,SS,ST,SV,SZ,TD,TG,TH,TJ,TL,TM,TN,TO,TR,TT,TV,TZ,UA,UG,US,UY,UZ,VA,VC,VE,VN,VU,WS,ZA,ZM,ZW", currency = "AED,AFN,ALL,AMD,ANG,ARS,AUD,AWG,BAM,BBD,BGN,BHD,BMD,BND,BOB,BRL,BSD,BWP,CAD,CHF,CLP,CNY,COP,CRC,CZK,DKK,DOP,DZD,EGP,EUR,FJD,GBP,GEL,GIP,GTQ,HKD,HUF,IDR,ILS,INR,ISK,JMD,JPY,KES,KHR,KRW,KWD,KYD,KZT,LBP,LKR,MAD,MDL,MKD,MUR,MWK,MXN,MYR,NAD,NGN,NOK,NPR,NZD,OMR,PAB,PEN,PGK,PHP,PLN,PKR,QAR,RON,RSD,RUB,SAR,SCR,SDG,SEK,SGD,THB,TND,TRY,TTD,TWD,TZS,UAH,USD,UYU,UZS,VND,XAF,XCD,XOF,ZAR"}
google_pay = { country = "AD,AE,AG,AL,AM,AO,AR,AT,AU,AZ,BA,BB,BD,BE,BG,BH,BI,BJ,BN,BO,BR,BS,BT,BW,BY,BZ,CA,CD,CF,CG,CH,CI,CL,CM,CN,CO,CR,CV,CY,CZ,DE,DK,DJ,DM,DO,DZ,EC,EE,EG,ER,ES,ET,FI,FJ,FM,FR,GA,GB,GD,GE,GG,GH,GM,GN,GQ,GR,GT,GW,GY,HN,HR,HT,HU,ID,IE,IL,IN,IS,IT,JM,JP,JO,KE,KG,KH,KI,KM,KN,KR,KW,KZ,LA,LB,LC,LI,LK,LR,LS,LT,LU,LV,MA,MC,MD,ME,MG,MH,MK,ML,MM,MN,MR,MT,MU,MV,MW,MX,MY,MZ,NA,NE,NG,NI,NL,NO,NP,NR,NZ,OM,PA,PE,PG,PH,PK,PL,PS,PT,PW,PY,QA,RO,RS,RW,SA,SB,SC,SE,SG,SI,SK,SL,SM,SN,SO,SR,SS,ST,SV,SZ,TD,TG,TH,TJ,TL,TM,TN,TO,TR,TT,TV,TZ,UA,UG,US,UY,UZ,VA,VC,VE,VN,VU,WS,ZA,ZM,ZW", currency = "AED,AFN,ALL,AMD,ANG,ARS,AUD,AWG,BAM,BBD,BGN,BHD,BMD,BND,BOB,BRL,BSD,BWP,CAD,CHF,CLP,CNY,COP,CRC,CZK,DKK,DOP,DZD,EGP,EUR,FJD,GBP,GEL,GIP,GTQ,HKD,HUF,IDR,ILS,INR,ISK,JMD,JPY,KES,KHR,KRW,KWD,KYD,KZT,LBP,LKR,MAD,MDL,MKD,MUR,MWK,MXN,MYR,NAD,NGN,NOK,NPR,NZD,OMR,PAB,PEN,PGK,PHP,PLN,PKR,QAR,RON,RSD,RUB,SAR,SCR,SDG,SEK,SGD,THB,TND,TRY,TTD,TWD,TZS,UAH,USD,UYU,UZS,VND,XAF,XCD,XOF,ZAR"}
apple_pay = { country = "AD,AE,AG,AL,AM,AO,AR,AT,AU,AZ,BA,BB,BD,BE,BG,BH,BI,BJ,BN,BO,BR,BS,BT,BW,BY,BZ,CA,CD,CF,CG,CH,CI,CL,CM,CN,CO,CR,CV,CY,CZ,DE,DK,DJ,DM,DO,DZ,EC,EE,EG,ER,ES,ET,FI,FJ,FM,FR,GA,GB,GD,GE,GG,GH,GM,GN,GQ,GR,GT,GW,GY,HN,HR,HT,HU,ID,IE,IL,IN,IS,IT,JM,JP,JO,KE,KG,KH,KI,KM,KN,KR,KW,KZ,LA,LB,LC,LI,LK,LR,LS,LT,LU,LV,MA,MC,MD,ME,MG,MH,MK,ML,MM,MN,MR,MT,MU,MV,MW,MX,MY,MZ,NA,NE,NG,NI,NL,NO,NP,NR,NZ,OM,PA,PE,PG,PH,PK,PL,PS,PT,PW,PY,QA,RO,RS,RW,SA,SB,SC,SE,SG,SI,SK,SL,SM,SN,SO,SR,SS,ST,SV,SZ,TD,TG,TH,TJ,TL,TM,TN,TO,TR,TT,TV,TZ,UA,UG,US,UY,UZ,VA,VC,VE,VN,VU,WS,ZA,ZM,ZW", currency = "AED,AFN,ALL,AMD,ANG,ARS,AUD,AWG,BAM,BBD,BGN,BHD,BMD,BND,BOB,BRL,BSD,BWP,CAD,CHF,CLP,CNY,COP,CRC,CZK,DKK,DOP,DZD,EGP,EUR,FJD,GBP,GEL,GIP,GTQ,HKD,HUF,IDR,ILS,INR,ISK,JMD,JPY,KES,KHR,KRW,KWD,KYD,KZT,LBP,LKR,MAD,MDL,MKD,MUR,MWK,MXN,MYR,NAD,NGN,NOK,NPR,NZD,OMR,PAB,PEN,PGK,PHP,PLN,PKR,QAR,RON,RSD,RUB,SAR,SCR,SDG,SEK,SGD,THB,TND,TRY,TTD,TWD,TZS,UAH,USD,UYU,UZS,VND,XAF,XCD,XOF,ZAR"}

[pm_filters.fiserv]
credit = {country = "AU,NZ,CN,HK,IN,LK,KR,MY,SG,GB,BE,FR,DE,IT,ME,NL,PL,ES,ZA,AR,BR,CO,MX,PA,UY,US,CA", currency = "AFN,ALL,DZD,AOA,ARS,AMD,AWG,AUD,AZN,BSD,BHD,BDT,BBD,BYN,BZD,BMD,BTN,BOB,VES,BAM,BWP,BRL,BND,BGN,BIF,KHR,CAD,CVE,KYD,XAF,CLP,CNY,COP,KMF,CDF,CRC,HRK,CUP,CZK,DKK,DJF,DOP,XCD,EGP,ERN,ETB,EUR,FKP,FJD,XPF,GMD,GEL,GHS,GIP,GTQ,GNF,GYD,HTG,HNL,HKD,HUF,ISK,INR,IDR,IRR,IQD,ILS,JMD,JPY,JOD,KZT,KES,KGS,KWD,LAK,LBP,LSL,LRD,LYD,MOP,MKD,MGA,MWK,MYR,MVR,MRU,MUR,MXN,MDL,MNT,MAD,MZN,MMK,NAD,NPR,ANG,NZD,NIO,NGN,VUV,KPW,NOK,OMR,PKR,PAB,PGK,PYG,PEN,PHP,PLN,GBP,QAR,RON,RUB,RWF,SHP,SVC,WST,STN,SAR,RSD,SCR,SLL,SGD,SBD,SOS,ZAR,KRW,SSP,LKR,SDG,SRD,SZL,SEK,CHF,SYP,TWD,TJS,TZS,THB,TOP,TTD,TND,TRY,TMT,UGX,UAH,AED,USD,UYU,UZS,VND,XOF,YER,ZMW,ZWL"}
debit = {country = "AU,NZ,CN,HK,IN,LK,KR,MY,SG,GB,BE,FR,DE,IT,ME,NL,PL,ES,ZA,AR,BR,CO,MX,PA,UY,US,CA", currency = "AFN,ALL,DZD,AOA,ARS,AMD,AWG,AUD,AZN,BSD,BHD,BDT,BBD,BYN,BZD,BMD,BTN,BOB,VES,BAM,BWP,BRL,BND,BGN,BIF,KHR,CAD,CVE,KYD,XAF,CLP,CNY,COP,KMF,CDF,CRC,HRK,CUP,CZK,DKK,DJF,DOP,XCD,EGP,ERN,ETB,EUR,FKP,FJD,XPF,GMD,GEL,GHS,GIP,GTQ,GNF,GYD,HTG,HNL,HKD,HUF,ISK,INR,IDR,IRR,IQD,ILS,JMD,JPY,JOD,KZT,KES,KGS,KWD,LAK,LBP,LSL,LRD,LYD,MOP,MKD,MGA,MWK,MYR,MVR,MRU,MUR,MXN,MDL,MNT,MAD,MZN,MMK,NAD,NPR,ANG,NZD,NIO,NGN,VUV,KPW,NOK,OMR,PKR,PAB,PGK,PYG,PEN,PHP,PLN,GBP,QAR,RON,RUB,RWF,SHP,SVC,WST,STN,SAR,RSD,SCR,SLL,SGD,SBD,SOS,ZAR,KRW,SSP,LKR,SDG,SRD,SZL,SEK,CHF,SYP,TWD,TJS,TZS,THB,TOP,TTD,TND,TRY,TMT,UGX,UAH,AED,USD,UYU,UZS,VND,XOF,YER,ZMW,ZWL"}

[pm_filters.rapyd]
apple_pay = { country = "AL,AS,AD,AR,AM,AU,AT,AZ,BH,BE,BM,BA,BR,BG,CA,KH,KY,CL,CO,CR,HR,CY,CZ,DK,DO,EC,SV,EE,FO,FI,FR,GE,DE,GI,GR,GL,GU,GT,GG,HN,HK,HU,IS,IE,IM,IL,IT,JP,KZ,KG,KW,LV,LI,LT,LU,MO,MY,MT,MX,MD,MC,ME,MA,NL,NZ,NI,MK,MP,NO,PA,PY,PR,PE,PL,PT,QA,RO,SM,RS,SG,SK,SI,ZA,ES,SE,CH,TW,TJ,TH,UA,AE,GB,US,UY,VI,VN", currency = "EUR,GBP,ISK,USD" }
google_pay = { country = "AM,AT,AU,AZ,BA,BE,BG,BY,CA,CH,CL,CN,CO,CR,CY,CZ,DE,DK,DO,EC,EE,EG,ES,FI,FR,GB,GE,GL,GR,GT,HK,HN,HR,HU,IE,IL,IM,IS,IT,JE,JP,JO,KZ,KW,LA,LI,LT,LU,LV,MA,MC,MD,ME,MO,MN,MT,MX,MY,NC,NL,NO,NZ,OM,PA,PE,PL,PR,PT,QA,RO,RS,SA,SE,SG,SI,SK,SM,SV,TH,TW,UA,US,UY,VA,VN,ZA", currency = "EUR,GBP,ISK,USD" }
credit = { country = "AE,AF,AG,AI,AL,AM,AO,AQ,AR,AS,AT,AU,AW,AX,AZ,BA,BB,BD,BE,BF,BG,BH,BI,BJ,BL,BM,BN,BO,BQ,BR,BS,BT,BV,BW,BY,BZ,CA,CC,CD,CF,CG,CH,CI,CK,CL,CM,CN,CO,CR,CU,CV,CW,CX,CY,CZ,DE,DJ,DK,DM,DO,DZ,EC,EE,EG,EH,ER,ES,ET,FI,FJ,FK,FM,FO,FR,GA,GB,GD,GE,GF,GG,GH,GI,GL,GM,GN,GP,GQ,GR,GT,GU,GW,GY,HK,HM,HN,HR,HT,HU,ID,IE,IL,IM,IN,IO,IQ,IR,IS,IT,JE,JM,JO,JP,KE,KG,KH,KI,KM,KN,KP,KR,KW,KY,KZ,LA,LB,LC,LI,LK,LR,LS,LT,LU,LV,LY,MA,MC,MD,ME,MF,MG,MH,MK,ML,MM,MN,MO,MP,MQ,MR,MS,MT,MU,MV,MW,MX,MY,MZ,NA,NC,NE,NF,NG,NI,NL,NO,NP,NR,NU,NZ,OM,PA,PE,PF,PG,PH,PK,PL,PM,PN,PR,PS,PT,PW,PY,QA,RE,RO,RS,RU,RW,SA,SB,SC,SD,SE,SG,SH,SI,SJ,SK,SL,SM,SN,SO,SR,SS,ST,SV,SX,SY,SZ,TC,TD,TF,TG,TH,TJ,TL,TM,TN,TO,TR,TT,TV,TW,TZ,UA,UG,UM,US,UY,UZ,VA,VC,VE,VG,VI,VN,VU,WF,WS,YE,YT,ZA,ZM,ZW", currency = "AED,AUD,BDT,BGN,BND,BOB,BRL,BWP,CAD,CHF,CNY,COP,CZK,DKK,EGP,EUR,FJD,GBP,GEL,GHS,HKD,HRK,HUF,IDR,ILS,INR,IQD,IRR,ISK,JPY,KES,KRW,KWD,KZT,LAK,LKR,MAD,MDL,MMK,MOP,MXN,MYR,MZN,NAD,NGN,NOK,NPR,NZD,PEN,PHP,PKR,PLN,QAR,RON,RSD,RUB,RWF,SAR,SCR,SEK,SGD,SLL,THB,TRY,TWD,TZS,UAH,UGX,USD,UYU,VND,XAF,XOF,ZAR,ZMW,MWK" }
debit = { country = "AE,AF,AG,AI,AL,AM,AO,AQ,AR,AS,AT,AU,AW,AX,AZ,BA,BB,BD,BE,BF,BG,BH,BI,BJ,BL,BM,BN,BO,BQ,BR,BS,BT,BV,BW,BY,BZ,CA,CC,CD,CF,CG,CH,CI,CK,CL,CM,CN,CO,CR,CU,CV,CW,CX,CY,CZ,DE,DJ,DK,DM,DO,DZ,EC,EE,EG,EH,ER,ES,ET,FI,FJ,FK,FM,FO,FR,GA,GB,GD,GE,GF,GG,GH,GI,GL,GM,GN,GP,GQ,GR,GT,GU,GW,GY,HK,HM,HN,HR,HT,HU,ID,IE,IL,IM,IN,IO,IQ,IR,IS,IT,JE,JM,JO,JP,KE,KG,KH,KI,KM,KN,KP,KR,KW,KY,KZ,LA,LB,LC,LI,LK,LR,LS,LT,LU,LV,LY,MA,MC,MD,ME,MF,MG,MH,MK,ML,MM,MN,MO,MP,MQ,MR,MS,MT,MU,MV,MW,MX,MY,MZ,NA,NC,NE,NF,NG,NI,NL,NO,NP,NR,NU,NZ,OM,PA,PE,PF,PG,PH,PK,PL,PM,PN,PR,PS,PT,PW,PY,QA,RE,RO,RS,RU,RW,SA,SB,SC,SD,SE,SG,SH,SI,SJ,SK,SL,SM,SN,SO,SR,SS,ST,SV,SX,SY,SZ,TC,TD,TF,TG,TH,TJ,TL,TM,TN,TO,TR,TT,TV,TW,TZ,UA,UG,UM,US,UY,UZ,VA,VC,VE,VG,VI,VN,VU,WF,WS,YE,YT,ZA,ZM,ZW", currency = "AED,AUD,BDT,BGN,BND,BOB,BRL,BWP,CAD,CHF,CNY,COP,CZK,DKK,EGP,EUR,FJD,GBP,GEL,GHS,HKD,HRK,HUF,IDR,ILS,INR,IQD,IRR,ISK,JPY,KES,KRW,KWD,KZT,LAK,LKR,MAD,MDL,MMK,MOP,MXN,MYR,MZN,NAD,NGN,NOK,NPR,NZD,PEN,PHP,PKR,PLN,QAR,RON,RSD,RUB,RWF,SAR,SCR,SEK,SGD,SLL,THB,TRY,TWD,TZS,UAH,UGX,USD,UYU,VND,XAF,XOF,ZAR,ZMW,MWK" }

[pm_filters.bamboraapac]
credit = { country = "AD,AE,AG,AL,AM,AO,AR,AT,AU,AZ,BA,BB,BD,BE,BG,BH,BI,BJ,BN,BO,BR,BS,BT,BW,BY,BZ,CA,CD,CF,CG,CH,CI,CL,CM,CN,CO,CR,CV,CY,CZ,DE,DK,DJ,DM,DO,DZ,EC,EE,EG,ER,ES,ET,FI,FJ,FM,FR,GA,GB,GD,GE,GG,GH,GM,GN,GQ,GR,GT,GW,GY,HN,HR,HT,HU,ID,IE,IL,IN,IS,IT,JM,JP,JO,KE,KG,KH,KI,KM,KN,KR,KW,KZ,LA,LB,LC,LI,LK,LR,LS,LT,LU,LV,MA,MC,MD,ME,MG,MH,MK,ML,MM,MN,MR,MT,MU,MV,MW,MX,MY,MZ,NA,NE,NG,NI,NL,NO,NP,NR,NZ,OM,PA,PE,PG,PH,PK,PL,PS,PT,PW,PY,QA,RO,RS,RW,SA,SB,SC,SE,SG,SI,SK,SL,SM,SN,SO,SR,SS,ST,SV,SZ,TD,TG,TH,TJ,TL,TM,TN,TO,TR,TT,TV,TZ,UA,UG,US,UY,UZ,VA,VC,VE,VN,VU,WS,ZA,ZM,ZW", currency = "AED,AUD,BDT,BGN,BND,BOB,BRL,BWP,CAD,CHF,CNY,COP,CZK,DKK,EGP,EUR,FJD,GBP,GEL,GHS,HKD,HRK,HUF,IDR,ILS,INR,IQD,IRR,ISK,JPY,KES,KRW,KWD,KZT,LAK,LKR,MAD,MDL,MMK,MOP,MXN,MYR,MZN,NAD,NGN,NOK,NPR,NZD,PEN,PHP,PKR,PLN,QAR,RON,RSD,RUB,RWF,SAR,SCR,SEK,SGD,SLL,THB,TRY,TWD,TZS,UAH,UGX,USD,UYU,VND,XAF,XOF,ZAR,ZMW,MWK" }
debit = { country = "AD,AE,AG,AL,AM,AO,AR,AT,AU,AZ,BA,BB,BD,BE,BG,BH,BI,BJ,BN,BO,BR,BS,BT,BW,BY,BZ,CA,CD,CF,CG,CH,CI,CL,CM,CN,CO,CR,CV,CY,CZ,DE,DK,DJ,DM,DO,DZ,EC,EE,EG,ER,ES,ET,FI,FJ,FM,FR,GA,GB,GD,GE,GG,GH,GM,GN,GQ,GR,GT,GW,GY,HN,HR,HT,HU,ID,IE,IL,IN,IS,IT,JM,JP,JO,KE,KG,KH,KI,KM,KN,KR,KW,KZ,LA,LB,LC,LI,LK,LR,LS,LT,LU,LV,MA,MC,MD,ME,MG,MH,MK,ML,MM,MN,MR,MT,MU,MV,MW,MX,MY,MZ,NA,NE,NG,NI,NL,NO,NP,NR,NZ,OM,PA,PE,PG,PH,PK,PL,PS,PT,PW,PY,QA,RO,RS,RW,SA,SB,SC,SE,SG,SI,SK,SL,SM,SN,SO,SR,SS,ST,SV,SZ,TD,TG,TH,TJ,TL,TM,TN,TO,TR,TT,TV,TZ,UA,UG,US,UY,UZ,VA,VC,VE,VN,VU,WS,ZA,ZM,ZW", currency = "AED,AUD,BDT,BGN,BND,BOB,BRL,BWP,CAD,CHF,CNY,COP,CZK,DKK,EGP,EUR,FJD,GBP,GEL,GHS,HKD,HRK,HUF,IDR,ILS,INR,IQD,IRR,ISK,JPY,KES,KRW,KWD,KZT,LAK,LKR,MAD,MDL,MMK,MOP,MXN,MYR,MZN,NAD,NGN,NOK,NPR,NZD,PEN,PHP,PKR,PLN,QAR,RON,RSD,RUB,RWF,SAR,SCR,SEK,SGD,SLL,THB,TRY,TWD,TZS,UAH,UGX,USD,UYU,VND,XAF,XOF,ZAR,ZMW,MWK" }

[pm_filters.gocardless]
ach = { country = "US", currency = "USD" }
becs = { country = "AU", currency = "AUD" }
sepa = { country = "AU,AT,BE,BG,CA,HR,CY,CZ,DK,FI,FR,DE,HU,IT,LU,MT,NL,NZ,NO,PL,PT,IE,RO,SK,SI,ZA,ES,SE,CH,GB", currency = "GBP,EUR,SEK,DKK,AUD,NZD,CAD" }

[pm_filters.powertranz]
credit = { country = "AE,AF,AG,AI,AL,AM,AO,AQ,AR,AS,AT,AU,AW,AX,AZ,BA,BB,BD,BE,BF,BG,BH,BI,BJ,BL,BM,BN,BO,BQ,BR,BS,BT,BV,BW,BY,BZ,CA,CC,CD,CF,CG,CH,CI,CK,CL,CM,CN,CO,CR,CU,CV,CW,CX,CY,CZ,DE,DJ,DK,DM,DO,DZ,EC,EE,EG,EH,ER,ES,ET,FI,FJ,FK,FM,FO,FR,GA,GB,GD,GE,GF,GG,GH,GI,GL,GM,GN,GP,GQ,GR,GT,GU,GW,GY,HK,HM,HN,HR,HT,HU,ID,IE,IL,IM,IN,IO,IQ,IR,IS,IT,JE,JM,JO,JP,KE,KG,KH,KI,KM,KN,KP,KR,KW,KY,KZ,LA,LB,LC,LI,LK,LR,LS,LT,LU,LV,LY,MA,MC,MD,ME,MF,MG,MH,MK,ML,MM,MN,MO,MP,MQ,MR,MS,MT,MU,MV,MW,MX,MY,MZ,NA,NC,NE,NF,NG,NI,NL,NO,NP,NR,NU,NZ,OM,PA,PE,PF,PG,PH,PK,PL,PM,PN,PR,PS,PT,PW,PY,QA,RE,RO,RS,RU,RW,SA,SB,SC,SD,SE,SG,SH,SI,SJ,SK,SL,SM,SN,SO,SR,SS,ST,SV,SX,SY,SZ,TC,TD,TF,TG,TH,TJ,TL,TM,TN,TO,TR,TT,TV,TW,TZ,UA,UG,UM,US,UY,UZ,VA,VC,VE,VG,VI,VN,VU,WF,WS,YE,YT,ZA,ZM,ZW", currency = "BBD,BMD,BSD,CRC,GTQ,HNL,JMD,KYD,TTD,USD" }
debit = { country = "AE,AF,AG,AI,AL,AM,AO,AQ,AR,AS,AT,AU,AW,AX,AZ,BA,BB,BD,BE,BF,BG,BH,BI,BJ,BL,BM,BN,BO,BQ,BR,BS,BT,BV,BW,BY,BZ,CA,CC,CD,CF,CG,CH,CI,CK,CL,CM,CN,CO,CR,CU,CV,CW,CX,CY,CZ,DE,DJ,DK,DM,DO,DZ,EC,EE,EG,EH,ER,ES,ET,FI,FJ,FK,FM,FO,FR,GA,GB,GD,GE,GF,GG,GH,GI,GL,GM,GN,GP,GQ,GR,GT,GU,GW,GY,HK,HM,HN,HR,HT,HU,ID,IE,IL,IM,IN,IO,IQ,IR,IS,IT,JE,JM,JO,JP,KE,KG,KH,KI,KM,KN,KP,KR,KW,KY,KZ,LA,LB,LC,LI,LK,LR,LS,LT,LU,LV,LY,MA,MC,MD,ME,MF,MG,MH,MK,ML,MM,MN,MO,MP,MQ,MR,MS,MT,MU,MV,MW,MX,MY,MZ,NA,NC,NE,NF,NG,NI,NL,NO,NP,NR,NU,NZ,OM,PA,PE,PF,PG,PH,PK,PL,PM,PN,PR,PS,PT,PW,PY,QA,RE,RO,RS,RU,RW,SA,SB,SC,SD,SE,SG,SH,SI,SJ,SK,SL,SM,SN,SO,SR,SS,ST,SV,SX,SY,SZ,TC,TD,TF,TG,TH,TJ,TL,TM,TN,TO,TR,TT,TV,TW,TZ,UA,UG,UM,US,UY,UZ,VA,VC,VE,VG,VI,VN,VU,WF,WS,YE,YT,ZA,ZM,ZW", currency = "BBD,BMD,BSD,CRC,GTQ,HNL,JMD,KYD,TTD,USD" }

[pm_filters.worldline]
giropay = { country = "DE", currency = "EUR" }
ideal = { country = "NL", currency = "EUR" }
credit = { country = "AD,AE,AF,AG,AI,AL,AM,AO,AQ,AR,AS,AT,AU,AW,AX,AZ,BA,BB,BD,BE,BF,BG,BH,BI,BJ,BL,BM,BN,BO,BQ,BR,BS,BT,BV,BW,BY,BZ,CA,CC,CD,CF,CG,CH,CI,CK,CL,CM,CN,CO,CR,CU,CV,CW,CX,CY,CZ,DE,DJ,DK,DM,DO,DZ,EC,EE,EG,EH,ER,ES,ET,FI,FJ,FK,FM,FO,FR,GA,GB,GD,GE,GF,GG,GH,GI,GL,GM,GN,GP,GQ,GR,GT,GU,GW,GY,HK,HM,HN,HR,HT,HU,ID,IE,IL,IM,IN,IO,IQ,IR,IS,IT,JE,JM,JO,JP,KE,KG,KH,KI,KM,KN,KP,KR,KW,KY,KZ,LA,LB,LC,LI,LK,LR,LS,LT,LU,LV,LY,MA,MC,MD,ME,MF,MG,MH,MK,ML,MM,MN,MO,MP,MQ,MR,MS,MT,MU,MV,MW,MX,MY,MZ,NA,NC,NE,NF,NG,NI,NL,NO,NP,NR,NU,NZ,OM,PA,PE,PF,PG,PH,PK,PL,PM,PN,PR,PS,PT,PW,PY,QA,RE,RO,RS,RU,RW,SA,SB,SC,SD,SE,SG,SH,SI,SJ,SK,SL,SM,SN,SO,SR,SS,ST,SV,SX,SY,SZ,TC,TD,TF,TG,TH,TJ,TL,TM,TN,TO,TR,TT,TV,TW,TZ,UA,UG,UM,US,UY,UZ,VA,VC,VE,VG,VI,VN,VU,WF,WS,YE,YT,ZA,ZM,ZW", currency = "AED,AFN,ALL,AMD,ANG,AOA,ARS,AUD,AWG,AZN,BAM,BBD,BDT,BGN,BHD,BIF,BMD,BND,BOB,BRL,BSD,BTN,BWP,BYN,BZD,CAD,CDF,CHF,CLP,CNY,COP,CRC,CUP,CVE,CZK,DJF,DKK,DOP,DZD,EGP,ERN,ETB,EUR,FJD,FKP,GBP,GEL,GHS,GIP,GMD,GNF,GTQ,GYD,HKD,HNL,HRK,HTG,HUF,IDR,ILS,INR,IQD,IRR,ISK,JMD,JOD,JPY,KES,KGS,KHR,KMF,KPW,KRW,KWD,KYD,KZT,LAK,LBP,LKR,LRD,LSL,LYD,MAD,MDL,MGA,MKD,MMK,MNT,MOP,MRU,MUR,MVR,MWK,MXN,MYR,MZN,NAD,NGN,NIO,NOK,NPR,NZD,OMR,PAB,PEN,PGK,PHP,PKR,PLN,PYG,QAR,RON,RSD,RUB,RWF,SAR,SBD,SCR,SDG,SEK,SGD,SHP,SLL,SOS,SRD,SSP,SVC,SYP,SZL,THB,TJS,TMT,TND,TOP,TRY,TTD,TWD,TZS,UAH,UGX,USD,UYU,UZS,VND,VUV,WST,XAF,XCD,XOF,XPF,YER,ZAR,ZMW,ZWL" }
debit = { country = "AD,AE,AF,AG,AI,AL,AM,AO,AQ,AR,AS,AT,AU,AW,AX,AZ,BA,BB,BD,BE,BF,BG,BH,BI,BJ,BL,BM,BN,BO,BQ,BR,BS,BT,BV,BW,BY,BZ,CA,CC,CD,CF,CG,CH,CI,CK,CL,CM,CN,CO,CR,CU,CV,CW,CX,CY,CZ,DE,DJ,DK,DM,DO,DZ,EC,EE,EG,EH,ER,ES,ET,FI,FJ,FK,FM,FO,FR,GA,GB,GD,GE,GF,GG,GH,GI,GL,GM,GN,GP,GQ,GR,GT,GU,GW,GY,HK,HM,HN,HR,HT,HU,ID,IE,IL,IM,IN,IO,IQ,IR,IS,IT,JE,JM,JO,JP,KE,KG,KH,KI,KM,KN,KP,KR,KW,KY,KZ,LA,LB,LC,LI,LK,LR,LS,LT,LU,LV,LY,MA,MC,MD,ME,MF,MG,MH,MK,ML,MM,MN,MO,MP,MQ,MR,MS,MT,MU,MV,MW,MX,MY,MZ,NA,NC,NE,NF,NG,NI,NL,NO,NP,NR,NU,NZ,OM,PA,PE,PF,PG,PH,PK,PL,PM,PN,PR,PS,PT,PW,PY,QA,RE,RO,RS,RU,RW,SA,SB,SC,SD,SE,SG,SH,SI,SJ,SK,SL,SM,SN,SO,SR,SS,ST,SV,SX,SY,SZ,TC,TD,TF,TG,TH,TJ,TL,TM,TN,TO,TR,TT,TV,TW,TZ,UA,UG,UM,US,UY,UZ,VA,VC,VE,VG,VI,VN,VU,WF,WS,YE,YT,ZA,ZM,ZW", currency = "AED,AFN,ALL,AMD,ANG,AOA,ARS,AUD,AWG,AZN,BAM,BBD,BDT,BGN,BHD,BIF,BMD,BND,BOB,BRL,BSD,BTN,BWP,BYN,BZD,CAD,CDF,CHF,CLP,CNY,COP,CRC,CUP,CVE,CZK,DJF,DKK,DOP,DZD,EGP,ERN,ETB,EUR,FJD,FKP,GBP,GEL,GHS,GIP,GMD,GNF,GTQ,GYD,HKD,HNL,HRK,HTG,HUF,IDR,ILS,INR,IQD,IRR,ISK,JMD,JOD,JPY,KES,KGS,KHR,KMF,KPW,KRW,KWD,KYD,KZT,LAK,LBP,LKR,LRD,LSL,LYD,MAD,MDL,MGA,MKD,MMK,MNT,MOP,MRU,MUR,MVR,MWK,MXN,MYR,MZN,NAD,NGN,NIO,NOK,NPR,NZD,OMR,PAB,PEN,PGK,PHP,PKR,PLN,PYG,QAR,RON,RSD,RUB,RWF,SAR,SBD,SCR,SDG,SEK,SGD,SHP,SLL,SOS,SRD,SSP,SVC,SYP,SZL,THB,TJS,TMT,TND,TOP,TRY,TTD,TWD,TZS,UAH,UGX,USD,UYU,UZS,VND,VUV,WST,XAF,XCD,XOF,XPF,YER,ZAR,ZMW,ZWL" }

[pm_filters.shift4]
eps = { country = "AT", currency = "EUR" }
giropay = { country = "DE", currency = "EUR" }
ideal = { country = "NL", currency = "EUR" }
sofort = { country = "AT,BE,CH,DE,ES,FI,FR,GB,IT,NL,PL,SE", currency = "CHF,EUR" }
credit = { country = "AD,AE,AF,AG,AI,AL,AM,AO,AQ,AR,AS,AT,AU,AW,AX,AZ,BA,BB,BD,BE,BF,BG,BH,BI,BJ,BL,BM,BN,BO,BQ,BR,BS,BT,BV,BW,BY,BZ,CA,CC,CD,CF,CG,CH,CI,CK,CL,CM,CN,CO,CR,CU,CV,CW,CX,CY,CZ,DE,DJ,DK,DM,DO,DZ,EC,EE,EG,EH,ER,ES,ET,FI,FJ,FK,FM,FO,FR,GA,GB,GD,GE,GF,GG,GH,GI,GL,GM,GN,GP,GQ,GR,GT,GU,GW,GY,HK,HM,HN,HR,HT,HU,ID,IE,IL,IM,IN,IO,IQ,IR,IS,IT,JE,JM,JO,JP,KE,KG,KH,KI,KM,KN,KP,KR,KW,KY,KZ,LA,LB,LC,LI,LK,LR,LS,LT,LU,LV,LY,MA,MC,MD,ME,MF,MG,MH,MK,ML,MM,MN,MO,MP,MQ,MR,MS,MT,MU,MV,MW,MX,MY,MZ,NA,NC,NE,NF,NG,NI,NL,NO,NP,NR,NU,NZ,OM,PA,PE,PF,PG,PH,PK,PL,PM,PN,PR,PS,PT,PW,PY,QA,RE,RO,RS,RU,RW,SA,SB,SC,SD,SE,SG,SH,SI,SJ,SK,SL,SM,SN,SO,SR,SS,ST,SV,SX,SY,SZ,TC,TD,TF,TG,TH,TJ,TL,TM,TN,TO,TR,TT,TV,TW,TZ,UA,UG,UM,US,UY,UZ,VA,VC,VE,VG,VI,VN,VU,WF,WS,YE,YT,ZA,ZM,ZW", currency = "AED,AFN,ALL,AMD,ANG,AOA,ARS,AUD,AWG,AZN,BAM,BBD,BDT,BGN,BHD,BIF,BMD,BND,BOB,BRL,BSD,BTN,BWP,BYN,BZD,CAD,CDF,CHF,CLP,CNY,COP,CRC,CUP,CVE,CZK,DJF,DKK,DOP,DZD,EGP,ERN,ETB,EUR,FJD,FKP,GBP,GEL,GHS,GIP,GMD,GNF,GTQ,GYD,HKD,HNL,HRK,HTG,HUF,IDR,ILS,INR,IQD,IRR,ISK,JMD,JOD,JPY,KES,KGS,KHR,KMF,KPW,KRW,KWD,KYD,KZT,LAK,LBP,LKR,LRD,LSL,LYD,MAD,MDL,MGA,MKD,MMK,MNT,MOP,MRU,MUR,MVR,MWK,MXN,MYR,MZN,NAD,NGN,NIO,NOK,NPR,NZD,OMR,PAB,PEN,PGK,PHP,PKR,PLN,PYG,QAR,RON,RSD,RUB,RWF,SAR,SBD,SCR,SDG,SEK,SGD,SHP,SLL,SOS,SRD,SSP,SVC,SYP,SZL,THB,TJS,TMT,TND,TOP,TRY,TTD,TWD,TZS,UAH,UGX,USD,UYU,UZS,VND,VUV,WST,XAF,XCD,XOF,XPF,YER,ZAR,ZMW,ZWL" }
debit = { country = "AD,AE,AF,AG,AI,AL,AM,AO,AQ,AR,AS,AT,AU,AW,AX,AZ,BA,BB,BD,BE,BF,BG,BH,BI,BJ,BL,BM,BN,BO,BQ,BR,BS,BT,BV,BW,BY,BZ,CA,CC,CD,CF,CG,CH,CI,CK,CL,CM,CN,CO,CR,CU,CV,CW,CX,CY,CZ,DE,DJ,DK,DM,DO,DZ,EC,EE,EG,EH,ER,ES,ET,FI,FJ,FK,FM,FO,FR,GA,GB,GD,GE,GF,GG,GH,GI,GL,GM,GN,GP,GQ,GR,GT,GU,GW,GY,HK,HM,HN,HR,HT,HU,ID,IE,IL,IM,IN,IO,IQ,IR,IS,IT,JE,JM,JO,JP,KE,KG,KH,KI,KM,KN,KP,KR,KW,KY,KZ,LA,LB,LC,LI,LK,LR,LS,LT,LU,LV,LY,MA,MC,MD,ME,MF,MG,MH,MK,ML,MM,MN,MO,MP,MQ,MR,MS,MT,MU,MV,MW,MX,MY,MZ,NA,NC,NE,NF,NG,NI,NL,NO,NP,NR,NU,NZ,OM,PA,PE,PF,PG,PH,PK,PL,PM,PN,PR,PS,PT,PW,PY,QA,RE,RO,RS,RU,RW,SA,SB,SC,SD,SE,SG,SH,SI,SJ,SK,SL,SM,SN,SO,SR,SS,ST,SV,SX,SY,SZ,TC,TD,TF,TG,TH,TJ,TL,TM,TN,TO,TR,TT,TV,TW,TZ,UA,UG,UM,US,UY,UZ,VA,VC,VE,VG,VI,VN,VU,WF,WS,YE,YT,ZA,ZM,ZW", currency = "AED,AFN,ALL,AMD,ANG,AOA,ARS,AUD,AWG,AZN,BAM,BBD,BDT,BGN,BHD,BIF,BMD,BND,BOB,BRL,BSD,BTN,BWP,BYN,BZD,CAD,CDF,CHF,CLP,CNY,COP,CRC,CUP,CVE,CZK,DJF,DKK,DOP,DZD,EGP,ERN,ETB,EUR,FJD,FKP,GBP,GEL,GHS,GIP,GMD,GNF,GTQ,GYD,HKD,HNL,HRK,HTG,HUF,IDR,ILS,INR,IQD,IRR,ISK,JMD,JOD,JPY,KES,KGS,KHR,KMF,KPW,KRW,KWD,KYD,KZT,LAK,LBP,LKR,LRD,LSL,LYD,MAD,MDL,MGA,MKD,MMK,MNT,MOP,MRU,MUR,MVR,MWK,MXN,MYR,MZN,NAD,NGN,NIO,NOK,NPR,NZD,OMR,PAB,PEN,PGK,PHP,PKR,PLN,PYG,QAR,RON,RSD,RUB,RWF,SAR,SBD,SCR,SDG,SEK,SGD,SHP,SLL,SOS,SRD,SSP,SVC,SYP,SZL,THB,TJS,TMT,TND,TOP,TRY,TTD,TWD,TZS,UAH,UGX,USD,UYU,UZS,VND,VUV,WST,XAF,XCD,XOF,XPF,YER,ZAR,ZMW,ZWL" }

[pm_filters.placetopay]
credit = { country = "BE,CH,CO,CR,EC,HN,MX,PA,PR,UY", currency = "CLP,COP,USD"}
debit = { country = "BE,CH,CO,CR,EC,HN,MX,PA,PR,UY", currency = "CLP,COP,USD"}

[pm_filters.coingate]
crypto_currency = { country = "AL, AD, AT, BE, BA, BG, HR, CZ, DK, EE, FI, FR, DE, GR, HU, IS, IE, IT, LV, LT, LU, MT, MD, NL, NO, PL, PT, RO, RS, SK, SI, ES, SE, CH, UA, GB, AR, BR, CL, CO, CR, DO, SV, GD, MX, PE, LC, AU, NZ, CY, HK, IN, IL, JP, KR, QA, SA, SG, EG", currency = "EUR, USD, GBP" }

[pm_filters.paystack]
eft = { country = "NG, ZA, GH, KE, CI", currency = "NGN, GHS, ZAR, KES, USD" }

[pm_filters.santander]
pix = { country = "BR", currency = "BRL" }

[tokenization]
stripe = { long_lived_token = false, payment_method = "wallet", payment_method_type = { type = "disable_only", list = "google_pay" } }
checkout = { long_lived_token = false, payment_method = "wallet", apple_pay_pre_decrypt_flow = "network_tokenization" }
stax = { long_lived_token = true, payment_method = "card,bank_debit" }
mollie = { long_lived_token = false, payment_method = "card" }
square = { long_lived_token = false, payment_method = "card" }
hipay = { long_lived_token = false, payment_method = "card" }
braintree = { long_lived_token = false, payment_method = "card" }
payme = { long_lived_token = false, payment_method = "card" }
gocardless = { long_lived_token = true, payment_method = "bank_debit" }
billwerk = { long_lived_token = false, payment_method = "card" }

[temp_locker_enable_config]
stripe = { payment_method = "bank_transfer" }
nuvei = { payment_method = "card" }
shift4 = { payment_method = "card" }
bluesnap = { payment_method = "card" }
bankofamerica = { payment_method = "card" }
cybersource = { payment_method = "card" }
nmi = { payment_method = "card" }
payme = { payment_method = "card" }
deutschebank = { payment_method = "bank_debit" }
paybox = { payment_method = "card" }
nexixpay = { payment_method = "card" }
redsys = { payment_method = "card" }

[connector_customer]
connector_list = "adyen,facilitapay,gocardless,hyperswitch_vault,stax,stripe"
payout_connector_list = "nomupay,stripe,wise"

[dummy_connector]
enabled = true
payment_ttl = 172800
payment_duration = 1000
payment_tolerance = 100
payment_retrieve_duration = 500
payment_retrieve_tolerance = 100
payment_complete_duration = 500
payment_complete_tolerance = 100
refund_ttl = 172800
refund_duration = 1000
refund_tolerance = 100
refund_retrieve_duration = 500
refund_retrieve_tolerance = 100
authorize_ttl = 36000
assets_base_url = "https://app.hyperswitch.io/assets/TestProcessor/"
default_return_url = "https://app.hyperswitch.io/"
slack_invite_url = "https://join.slack.com/t/hyperswitch-io/shared_invite/zt-2awm23agh-p_G5xNpziv6yAiedTkkqLg"
discord_invite_url = "https://discord.gg/wJZ7DVW8mm"

[delayed_session_response]
connectors_with_delayed_session_response = "trustpay,payme"

[webhook_source_verification_call]
connectors_with_webhook_source_verification_call = "paypal"

[billing_connectors_payment_sync]
billing_connectors_which_require_payment_sync = "stripebilling, recurly"

[billing_connectors_invoice_sync]
billing_connectors_which_requires_invoice_sync_call = "recurly"

[zero_mandates.supported_payment_methods]
bank_debit.ach = { connector_list = "gocardless,adyen" }
bank_debit.becs = { connector_list = "gocardless,adyen" }
bank_debit.bacs = { connector_list = "gocardless" }
bank_debit.sepa = { connector_list = "gocardless,adyen" }
card.credit.connector_list = "stripe,adyen,authorizedotnet,cybersource,datatrans,worldpay,nmi,bankofamerica,wellsfargo,bamboraapac,nexixpay,novalnet,paypal,archipel"
card.debit.connector_list = "stripe,adyen,authorizedotnet,cybersource,datatrans,worldpay,nmi,bankofamerica,wellsfargo,bamboraapac,nexixpay,novalnet,paypal,archipel"
pay_later.klarna.connector_list = "adyen"
wallet.apple_pay.connector_list = "adyen,cybersource,bankofamerica,novalnet,authorizedotnet"
wallet.samsung_pay.connector_list = "cybersource"
wallet.google_pay.connector_list = "adyen,cybersource,bankofamerica,novalnet,authorizedotnet"
wallet.paypal.connector_list = "adyen,novalnet"
wallet.momo.connector_list = "adyen"
wallet.kakao_pay.connector_list = "adyen"
wallet.go_pay.connector_list = "adyen"
wallet.gcash.connector_list = "adyen"
wallet.dana.connector_list = "adyen"
wallet.twint.connector_list = "adyen"
wallet.vipps.connector_list = "adyen"
bank_redirect.ideal.connector_list = "adyen"
bank_redirect.bancontact_card.connector_list = "adyen"
bank_redirect.trustly.connector_list = "adyen"
bank_redirect.open_banking_uk.connector_list = "adyen"


[mandates.supported_payment_methods]
bank_debit.ach = { connector_list = "gocardless,adyen,stripe" }
bank_debit.becs = { connector_list = "gocardless,stripe,adyen" }
bank_debit.bacs = { connector_list = "stripe,gocardless" }
bank_debit.sepa = { connector_list = "gocardless,adyen,stripe,deutschebank" }
card.credit.connector_list = "stripe,adyen,authorizedotnet,cybersource,datatrans,globalpay,worldpay,multisafepay,nmi,nexinets,noon,bankofamerica,braintree,nuvei,payme,wellsfargo,bamboraapac,elavon,fiuu,nexixpay,novalnet,paybox,paypal,xendit,moneris,archipel,worldpayvantiv"
card.debit.connector_list = "stripe,adyen,authorizedotnet,cybersource,datatrans,globalpay,worldpay,multisafepay,nmi,nexinets,noon,bankofamerica,braintree,nuvei,payme,wellsfargo,bamboraapac,elavon,fiuu,nexixpay,novalnet,paybox,paypal,xendit,moneris,archipel,worldpayvantiv"
pay_later.klarna.connector_list = "adyen,aci"
wallet.apple_pay.connector_list = "stripe,adyen,cybersource,noon,bankofamerica,nexinets,novalnet,authorizedotnet,wellsfargo"
wallet.samsung_pay.connector_list = "cybersource"
wallet.google_pay.connector_list = "stripe,adyen,cybersource,bankofamerica,noon,globalpay,multisafepay,novalnet,authorizedotnet,wellsfargo"
wallet.paypal.connector_list = "adyen,globalpay,nexinets,novalnet,paypal,authorizedotnet"
wallet.momo.connector_list = "adyen"
wallet.kakao_pay.connector_list = "adyen"
wallet.go_pay.connector_list = "adyen"
wallet.gcash.connector_list = "adyen"
wallet.dana.connector_list = "adyen"
wallet.twint.connector_list = "adyen"
wallet.vipps.connector_list = "adyen"

bank_redirect.ideal.connector_list = "stripe,adyen,globalpay,multisafepay,nexinets,aci"
bank_redirect.sofort.connector_list = "stripe,globalpay,aci"
bank_redirect.giropay.connector_list = "globalpay,multisafepay,nexinets,aci"
bank_redirect.bancontact_card.connector_list = "adyen,stripe"
bank_redirect.trustly.connector_list = "adyen,aci"
bank_redirect.open_banking_uk.connector_list = "adyen"
bank_redirect.eps.connector_list = "globalpay,nexinets,aci"

[mandates.update_mandate_supported]
card.credit = { connector_list = "cybersource" }
card.debit = { connector_list = "cybersource" }

[network_transaction_id_supported_connectors]
connector_list = "adyen,archipel,cybersource,novalnet,stripe,worldpay,worldpayvantiv"

[connector_request_reference_id_config]
merchant_ids_send_payment_id_as_connector_request_id = []

[payouts]
payout_eligibility = true


[applepay_decrypt_keys]
apple_pay_ppc = "APPLE_PAY_PAYMENT_PROCESSING_CERTIFICATE"
apple_pay_ppc_key = "APPLE_PAY_PAYMENT_PROCESSING_CERTIFICATE_KEY"
apple_pay_merchant_cert = "APPLE_PAY_MERCHNAT_CERTIFICATE"
apple_pay_merchant_cert_key = "APPLE_PAY_MERCHNAT_CERTIFICATE_KEY"

[paze_decrypt_keys]
paze_private_key = "PAZE_PRIVATE_KEY"
paze_private_key_passphrase = "PAZE_PRIVATE_KEY_PASSPHRASE"

[google_pay_decrypt_keys]
google_pay_root_signing_keys = "GOOGLE_PAY_ROOT_SIGNING_KEYS" # Base 64 Encoded Root Signing Keys provided by Google Pay (https://developers.google.com/pay/api/web/guides/resources/payment-data-cryptography)

[generic_link]
[generic_link.payment_method_collect]
sdk_url = "http://localhost:9050/HyperLoader.js"
expiry = 900
[generic_link.payment_method_collect.ui_config]
theme = "#4285F4"
logo = "https://app.hyperswitch.io/HyperswitchFavicon.png"
merchant_name = "HyperSwitch"
[generic_link.payment_method_collect.enabled_payment_methods]
card = "credit,debit"
bank_transfer = "ach,bacs,sepa"
wallet = "paypal,pix,venmo"

[generic_link.payout_link]
sdk_url = "http://localhost:9050/HyperLoader.js"
expiry = 900
[generic_link.payout_link.ui_config]
theme = "#4285F4"
logo = "https://app.hyperswitch.io/HyperswitchFavicon.png"
merchant_name = "HyperSwitch"
[generic_link.payout_link.enabled_payment_methods]
card = "credit,debit"

[payout_method_filters.adyenplatform]
sepa = { country = "ES,SK,AT,NL,DE,BE,FR,FI,PT,IE,EE,LT,LV,IT,CZ,DE,HU,NO,PL,SE,GB,CH", currency = "EUR,CZK,DKK,HUF,NOK,PLN,SEK,GBP,CHF" }

[payout_method_filters.stripe]
ach = { country = "US", currency = "USD" }

[payment_link]
sdk_url = "http://localhost:9050/HyperLoader.js"

[payment_method_auth]
redis_expiry = 900
pm_auth_key = "Some_pm_auth_key"

[lock_settings]
redis_lock_expiry_seconds = 180             # 3 * 60 seconds
delay_between_retries_in_milliseconds = 500

[kv_config]
ttl = 900         # 15 * 60 seconds
soft_kill = false

[frm]
enabled = true

[events]
source = "logs"

[events.kafka]
brokers = ["localhost:9092"]
fraud_check_analytics_topic = "hyperswitch-fraud-check-events"
intent_analytics_topic = "hyperswitch-payment-intent-events"
attempt_analytics_topic = "hyperswitch-payment-attempt-events"
refund_analytics_topic = "hyperswitch-refund-events"
api_logs_topic = "hyperswitch-api-log-events"
connector_logs_topic = "hyperswitch-outgoing-connector-events"
outgoing_webhook_logs_topic = "hyperswitch-outgoing-webhook-events"
dispute_analytics_topic = "hyperswitch-dispute-events"
audit_events_topic = "hyperswitch-audit-events"
payout_analytics_topic = "hyperswitch-payout-events"
consolidated_events_topic = "hyperswitch-consolidated-events"
authentication_analytics_topic = "hyperswitch-authentication-events"
routing_logs_topic = "hyperswitch-routing-api-events"

[debit_routing_config]
supported_currencies = "USD"
supported_connectors = "adyen"

[debit_routing_config.connector_supported_debit_networks]
adyen = "Star,Pulse,Accel,Nyce"

[analytics]
source = "sqlx"
forex_enabled = false

[analytics.clickhouse]
username = "default"
# password = ""
host = "http://localhost:8123"
database_name = "default"

[analytics.sqlx]
username = "db_user"
password = "db_pass"
host = "localhost"
port = 5432
dbname = "hyperswitch_db"
pool_size = 5
connection_timeout = 10
queue_strategy = "Fifo"

[connector_onboarding.paypal]
client_id = ""
client_secret = ""
partner_id = ""
enabled = true

[file_storage]
file_storage_backend = "file_system"

[unmasked_headers]
keys = "accept-language,user-agent,x-profile-id"

[opensearch]
host = "https://localhost:9200"
enabled = false

[opensearch.auth]
auth = "basic"
username = "admin"
password = "0penS3arc#"
region = "eu-central-1"

[opensearch.indexes]
payment_attempts = "hyperswitch-payment-attempt-events"
payment_intents = "hyperswitch-payment-intent-events"
refunds = "hyperswitch-refund-events"
disputes = "hyperswitch-dispute-events"
sessionizer_payment_attempts = "sessionizer-payment-attempt-events"
sessionizer_payment_intents = "sessionizer-payment-intent-events"
sessionizer_refunds = "sessionizer-refund-events"
sessionizer_disputes = "sessionizer-dispute-events"

[saved_payment_methods]
sdk_eligible_payment_methods = "card"

[multitenancy]
enabled = false
global_tenant = { tenant_id = "global", schema = "public", redis_key_prefix = "global", clickhouse_database = "default" }

[multitenancy.tenants.public]
base_url = "http://localhost:8080"
schema = "public"
accounts_schema = "public"
redis_key_prefix = ""
clickhouse_database = "default"

[multitenancy.tenants.public.user]
control_center_url = "http://localhost:9000"

[user_auth_methods]
encryption_key = "A8EF32E029BC3342E54BF2E172A4D7AA43E8EF9D2C3A624A9F04E2EF79DC698F"

[locker_based_open_banking_connectors]
connector_list = "tokenio"

[cell_information]
id = "12345"

[network_tokenization_supported_card_networks]
card_networks = "Visa, AmericanExpress, Mastercard"

[network_tokenization_supported_connectors]
connector_list = "adyen,cybersource"

[grpc_client.dynamic_routing_client]
host = "localhost"
port = 8000
service = "dynamo"

[theme.storage]
file_storage_backend = "file_system" # Theme storage backend to be used

[theme.email_config]
entity_name = "Hyperswitch"                                                      # Display name in emails
entity_logo_url = "https://app.hyperswitch.io/email-assets/HyperswitchLogo.png"  # Logo URL for emails
foreground_color = "#111326"                                                     # Text color
primary_color = "#006DF9"                                                        # Primary color
background_color = "#FFFFFF"                                                     # Email background color

[platform]
enabled = true
allow_connected_merchants = true

[authentication_providers]
click_to_pay = {connector_list = "adyen, cybersource"}

[open_router]
enabled = false
url = "http://localhost:8080"

[revenue_recovery]
monitoring_threshold_in_seconds = 2592000
retry_algorithm_type = "cascading"

[clone_connector_allowlist]
merchant_ids = "merchant_123, merchant_234"     # Comma-separated list of allowed merchant IDs
connector_names = "stripe, adyen"               # Comma-separated list of allowed connector names

[infra_values]
cluster = "CLUSTER"
version = "HOSTNAME"<|MERGE_RESOLUTION|>--- conflicted
+++ resolved
@@ -109,11 +109,8 @@
     "bluesnap",
     "boku",
     "braintree",
-<<<<<<< HEAD
     "celero",
-=======
     "checkbook",
->>>>>>> d9efe5a7
     "checkout",
     "coinbase",
     "coingate",

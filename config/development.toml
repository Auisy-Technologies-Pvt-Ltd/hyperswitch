[log.file]
enabled = false

[log.console]
enabled = true
level = "DEBUG"
log_format = "default"

[log.telemetry]
traces_enabled = false
metrics_enabled = false
use_xray_generator = false

# TODO: Update database credentials before running application
[master_database]
username = "db_user"
password = "db_pass"
host = "localhost"
port = 5432
dbname = "hyperswitch_db"
pool_size = 5
connection_timeout = 10
min_idle = 2

[replica_database]
username = "db_user"
password = "db_pass"
host = "localhost"
port = 5432
dbname = "hyperswitch_db"
pool_size = 5
connection_timeout = 10

[redis]
host = "127.0.0.1"
port = 6379
pool_size = 5
reconnect_max_attempts = 5
reconnect_delay = 5
default_ttl = 300
default_hash_ttl = 900
use_legacy_version = false
stream_read_count = 1
auto_pipeline = true
disable_auto_backpressure = false
max_in_flight_commands = 5000
default_command_timeout = 30
unresponsive_timeout = 10
max_feed_count = 200


[server]
# HTTP Request body limit. Defaults to 32kB
request_body_limit = 32768

[secrets]
admin_api_key = "test_admin"
master_enc_key = "73ad7bbbbc640c845a150f67d058b279849370cd2c1f3c67c4dd6c869213e13a"
jwt_secret = "secret"
recon_admin_api_key = "recon_test_admin"

[applepay_merchant_configs]
merchant_cert_key = "MERCHANT CERTIFICATE KEY"
merchant_cert = "MERCHANT CERTIFICATE"
common_merchant_identifier = "COMMON MERCHANT IDENTIFIER"
applepay_endpoint = "DOMAIN SPECIFIC ENDPOINT"

[locker]
host = ""
host_rs = ""
mock_locker = true
basilisk_host = ""
locker_enabled = true

[forex_api]
call_delay = 21600
local_fetch_retry_count = 5
local_fetch_retry_delay = 1000
api_timeout = 20000
api_key = "YOUR API KEY HERE"
fallback_api_key = "YOUR API KEY HERE"
redis_lock_timeout = 26000

[jwekey]
vault_encryption_key = ""
rust_locker_encryption_key = ""
vault_private_key = ""
tunnel_private_key = ""

[connectors.supported]
wallets = ["klarna", "braintree", "applepay"]
rewards = ["cashtocode", "zen"]
cards = [
    "aci",
    "adyen",
    "airwallex",
    "authorizedotnet",
    "bambora",
    "bankofamerica",
    "bitpay",
    "bluesnap",
    "boku",
    "braintree",
    "checkout",
    "coinbase",
    "cryptopay",
    "cybersource",
    "dlocal",
    "dummyconnector",
    "fiserv",
    "forte",
    "globalpay",
    "globepay",
    "gocardless",
    "helcim",
    "iatapay",
    "mollie",
    "multisafepay",
    "nexinets",
    "nmi",
    "noon",
    "nuvei",
    "opayo",
    "opennode",
    "payeezy",
    "payme",
    "paypal",
    "payu",
    "placetopay",
    "plaid",
    "powertranz",
    "prophetpay",
    "shift4",
    "square",
    "stax",
    "stripe",
    "threedsecureio",
    "trustpay",
    "tsys",
    "volt",
    "wise",
    "worldline",
    "worldpay",
    "zen",
]

[refund]
max_attempts = 10
max_age = 365

[webhooks]
outgoing_enabled = true

[eph_key]
validity = 1

[api_keys]
hash_key = "0123456789abcdef0123456789abcdef0123456789abcdef0123456789abcdef"

[connectors]
aci.base_url = "https://eu-test.oppwa.com/"
adyen.base_url = "https://checkout-test.adyen.com/"
adyen.secondary_base_url = "https://pal-test.adyen.com/"
airwallex.base_url = "https://api-demo.airwallex.com/"
applepay.base_url = "https://apple-pay-gateway.apple.com/"
authorizedotnet.base_url = "https://apitest.authorize.net/xml/v1/request.api"
bambora.base_url = "https://api.na.bambora.com"
bankofamerica.base_url = "https://apitest.merchant-services.bankofamerica.com/"
bitpay.base_url = "https://test.bitpay.com"
bluesnap.base_url = "https://sandbox.bluesnap.com/"
bluesnap.secondary_base_url = "https://sandpay.bluesnap.com/"
boku.base_url = "https://$-api4-stage.boku.com"
braintree.base_url = "https://api.sandbox.braintreegateway.com/"
braintree.secondary_base_url = "https://payments.sandbox.braintree-api.com/graphql"
cashtocode.base_url = "https://cluster05.api-test.cashtocode.com"
checkout.base_url = "https://api.sandbox.checkout.com/"
coinbase.base_url = "https://api.commerce.coinbase.com"
cryptopay.base_url = "https://business-sandbox.cryptopay.me"
cybersource.base_url = "https://apitest.cybersource.com/"
dlocal.base_url = "https://sandbox.dlocal.com/"
dummyconnector.base_url = "http://localhost:8080/dummy-connector"
fiserv.base_url = "https://cert.api.fiservapps.com/"
forte.base_url = "https://sandbox.forte.net/api/v3"
globalpay.base_url = "https://apis.sandbox.globalpay.com/ucp/"
globepay.base_url = "https://pay.globepay.co/"
gocardless.base_url = "https://api-sandbox.gocardless.com"
helcim.base_url = "https://api.helcim.com/"
iatapay.base_url = "https://sandbox.iata-pay.iata.org/api/v1"
klarna.base_url = "https://api-na.playground.klarna.com/"
mollie.base_url = "https://api.mollie.com/v2/"
mollie.secondary_base_url = "https://api.cc.mollie.com/v1/"
multisafepay.base_url = "https://testapi.multisafepay.com/"
nexinets.base_url = "https://apitest.payengine.de/v1"
nmi.base_url = "https://secure.nmi.com/"
noon.base_url = "https://api-test.noonpayments.com/"
noon.key_mode = "Test"
nuvei.base_url = "https://ppp-test.nuvei.com/"
opayo.base_url = "https://pi-test.sagepay.com/"
opennode.base_url = "https://dev-api.opennode.com"
payeezy.base_url = "https://api-cert.payeezy.com/"
payme.base_url = "https://sandbox.payme.io/"
paypal.base_url = "https://api-m.sandbox.paypal.com/"
payu.base_url = "https://secure.snd.payu.com/"
placetopay.base_url = "https://test.placetopay.com/rest/gateway"
plaid.base_url = "https://sandbox.plaid.com"
powertranz.base_url = "https://staging.ptranz.com/api/"
prophetpay.base_url = "https://ccm-thirdparty.cps.golf/"
rapyd.base_url = "https://sandboxapi.rapyd.net"
riskified.base_url = "https://sandbox.riskified.com/api"
shift4.base_url = "https://api.shift4.com/"
signifyd.base_url = "https://api.signifyd.com/"
square.base_url = "https://connect.squareupsandbox.com/"
square.secondary_base_url = "https://pci-connect.squareupsandbox.com/"
stax.base_url = "https://apiprod.fattlabs.com/"
stripe.base_url = "https://api.stripe.com/"
threedsecureio.base_url = "https://service.sandbox.3dsecure.io"
stripe.base_url_file_upload = "https://files.stripe.com/"
wise.base_url = "https://api.sandbox.transferwise.tech/"
worldline.base_url = "https://eu.sandbox.api-ingenico.com/"
worldpay.base_url = "https://try.access.worldpay.com/"
trustpay.base_url = "https://test-tpgw.trustpay.eu/"
tsys.base_url = "https://stagegw.transnox.com/"
volt.base_url = "https://api.sandbox.volt.io/"
trustpay.base_url_bank_redirects = "https://aapi.trustpay.eu/"
zen.base_url = "https://api.zen-test.com/"
zen.secondary_base_url = "https://secure.zen-test.com/"

[scheduler]
stream = "SCHEDULER_STREAM"

[scheduler.consumer]
disabled = false
consumer_group = "SCHEDULER_GROUP"

[scheduler.server]
port = 3000
host = "127.0.0.1"
workers = 1

[cors]
max_age = 30
origins = "http://localhost:8080,http://localhost:9000"
allowed_methods = "GET,POST,PUT,DELETE"
wildcard_origin = false

[email]
sender_email = "example@example.com"
aws_region = ""
base_url = "http://localhost:8080"
allowed_unverified_days = 1
active_email_client = "SES"

[email.aws_ses]
email_role_arn = ""
sts_role_session_name = ""

[bank_config.eps]
stripe = { banks = "arzte_und_apotheker_bank,austrian_anadi_bank_ag,bank_austria,bankhaus_carl_spangler,bankhaus_schelhammer_und_schattera_ag,bawag_psk_ag,bks_bank_ag,brull_kallmus_bank_ag,btv_vier_lander_bank,capital_bank_grawe_gruppe_ag,dolomitenbank,easybank_ag,erste_bank_und_sparkassen,hypo_alpeadriabank_international_ag,hypo_noe_lb_fur_niederosterreich_u_wien,hypo_oberosterreich_salzburg_steiermark,hypo_tirol_bank_ag,hypo_vorarlberg_bank_ag,hypo_bank_burgenland_aktiengesellschaft,marchfelder_bank,oberbank_ag,raiffeisen_bankengruppe_osterreich,schoellerbank_ag,sparda_bank_wien,volksbank_gruppe,volkskreditbank_ag,vr_bank_braunau" }
adyen = { banks = "bank_austria,bawag_psk_ag,dolomitenbank,easybank_ag,erste_bank_und_sparkassen,hypo_tirol_bank_ag,posojilnica_bank_e_gen,raiffeisen_bankengruppe_osterreich,schoellerbank_ag,sparda_bank_wien,volksbank_gruppe,volkskreditbank_ag" }

[bank_config.ideal]
stripe = { banks = "abn_amro,asn_bank,bunq,handelsbanken,ing,knab,moneyou,rabobank,regiobank,revolut,sns_bank,triodos_bank,van_lanschot" }
adyen = { banks = "abn_amro,asn_bank,bunq,ing,knab,n26,nationale_nederlanden,rabobank,regiobank,revolut,sns_bank,triodos_bank,van_lanschot, yoursafe" }

[bank_config.online_banking_czech_republic]
adyen = { banks = "ceska_sporitelna,komercni_banka,platnosc_online_karta_platnicza" }

[bank_config.online_banking_slovakia]
adyen = { banks = "e_platby_vub,postova_banka,sporo_pay,tatra_pay,viamo" }

[bank_config.online_banking_poland]
adyen = { banks = "blik_psp,place_zipko,m_bank,pay_with_ing,santander_przelew24,bank_pekaosa,bank_millennium,pay_with_alior_bank,banki_spoldzielcze,pay_with_inteligo,bnp_paribas_poland,bank_nowy_sa,credit_agricole,pay_with_bos,pay_with_citi_handlowy,pay_with_plus_bank,toyota_bank,velo_bank,e_transfer_pocztowy24" }

[bank_config.przelewy24]
stripe = { banks = "alior_bank,bank_millennium,bank_nowy_bfg_sa,bank_pekao_sa,banki_spbdzielcze,blik,bnp_paribas,boz,citi,credit_agricole,e_transfer_pocztowy24,getin_bank,idea_bank,inteligo,mbank_mtransfer,nest_przelew,noble_pay,pbac_z_ipko,plus_bank,santander_przelew24,toyota_bank,volkswagen_bank" }

[bank_config.open_banking_uk]
adyen = { banks = "aib,bank_of_scotland,danske_bank,first_direct,first_trust,halifax,lloyds,monzo,nat_west,nationwide_bank,royal_bank_of_scotland,starling,tsb_bank,tesco_bank,ulster_bank,barclays,hsbc_bank,revolut,santander_przelew24,open_bank_success,open_bank_failure,open_bank_cancelled"}

[bank_config.online_banking_fpx]
adyen.banks = "affin_bank,agro_bank,alliance_bank,am_bank,bank_islam,bank_muamalat,bank_rakyat,bank_simpanan_nasional,cimb_bank,hong_leong_bank,hsbc_bank,kuwait_finance_house,maybank,ocbc_bank,public_bank,rhb_bank,standard_chartered_bank,uob_bank"

[bank_config.online_banking_thailand]
adyen.banks = "bangkok_bank,krungsri_bank,krung_thai_bank,the_siam_commercial_bank,kasikorn_bank"

[pm_filters.default]
google_pay = { country = "AL,DZ,AS,AO,AG,AR,AU,AT,AZ,BH,BY,BE,BR,BG,CA,CL,CO,HR,CZ,DK,DO,EG,EE,FI,FR,DE,GR,HK,HU,IN,ID,IE,IL,IT,JP,JO,KZ,KE,KW,LV,LB,LT,LU,MY,MX,NL,NZ,NO,OM,PK,PA,PE,PH,PL,PT,QA,RO,RU,SA,SG,SK,ZA,ES,LK,SE,CH,TW,TH,TR,UA,AE,GB,US,UY,VN" }
apple_pay = { country = "AU,CN,HK,JP,MO,MY,NZ,SG,TW,AM,AT,AZ,BY,BE,BG,HR,CY,CZ,DK,EE,FO,FI,FR,GE,DE,GR,GL,GG,HU,IS,IE,IM,IT,KZ,JE,LV,LI,LT,LU,MT,MD,MC,ME,NL,NO,PL,PT,RO,SM,RS,SK,SI,ES,SE,CH,UA,GB,AR,CO,CR,BR,MX,PE,BH,IL,JO,KW,PS,QA,SA,AE,CA,UM,US,KR,VN,MA,ZA,VA,CL,SV,GT,HN,PA", currency = "AED,AUD,CHF,CAD,EUR,GBP,HKD,SGD,USD" }
paypal = { currency = "AUD,BRL,CAD,CZK,DKK,EUR,HKD,HUF,INR,JPY,MYR,MXN,NZD,NOK,PHP,PLN,RUB,GBP,SGD,SEK,CHF,THB,USD" }
klarna = { country = "AT,BE,DK,FI,FR,DE,IE,IT,NL,NO,ES,SE,GB,US,CA", currency = "USD,GBP,EUR,CHF,DKK,SEK,NOK,AUD,PLN,CAD" }
affirm = { country = "US", currency = "USD" }
afterpay_clearpay = { country = "US,CA,GB,AU,NZ,FR,ES", currency = "GBP" }
giropay = { country = "DE", currency = "EUR" }
eps = { country = "AT", currency = "EUR" }
sofort = { country = "ES,GB,SE,AT,NL,DE,CH,BE,FR,FI,IT,PL", currency = "EUR" }
ideal = { country = "NL", currency = "EUR" }

[pm_filters.stripe]
google_pay = { country = "AL,DZ,AS,AO,AG,AR,AU,AT,AZ,BH,BY,BE,BR,BG,CA,CL,CO,HR,CZ,DK,DO,EG,EE,FI,FR,DE,GR,HK,HU,IN,ID,IE,IL,IT,JP,JO,KZ,KE,KW,LV,LB,LT,LU,MY,MX,NL,NZ,NO,OM,PK,PA,PE,PH,PL,PT,QA,RO,RU,SA,SG,SK,ZA,ES,LK,SE,CH,TW,TH,TR,UA,AE,GB,US,UY,VN" }
apple_pay = { country = "AU,CN,HK,JP,MO,MY,NZ,SG,TW,AM,AT,AZ,BY,BE,BG,HR,CY,CZ,DK,EE,FO,FI,FR,GE,DE,GR,GL,GG,HU,IS,IE,IM,IT,KZ,JE,LV,LI,LT,LU,MT,MD,MC,ME,NL,NO,PL,PT,RO,SM,RS,SK,SI,ES,SE,CH,UA,GB,AR,CO,CR,BR,MX,PE,BH,IL,JO,KW,PS,QA,SA,AE,CA,UM,US,KR,VN,MA,ZA,VA,CL,SV,GT,HN,PA" }
klarna = { country = "AU,AT,BE,CA,CZ,DK,FI,FR,DE,GR,IE,IT,NL,NZ,NO,PL,PT,ES,SE,CH,GB,US", currency = "AUD,CAD,CHF,CZK,DKK,EUR,GBP,NOK,NZD,PLN,SEK,USD" }
affirm = { country = "US", currency = "USD" }
afterpay_clearpay = { country = "US,CA,GB,AU,NZ,FR,ES", currency = "USD,CAD,GBP,AUD,NZD" }
giropay = { country = "DE", currency = "EUR" }
eps = { country = "AT", currency = "EUR" }
sofort = { country = "AT,BE,DE,IT,NL,ES", currency = "EUR" }
ideal = { country = "NL", currency = "EUR" }
cashapp = { country = "US", currency = "USD" }

[pm_filters.volt]
open_banking_uk = {country = "DE,GB,AT,BE,CY,EE,ES,FI,FR,GR,HR,IE,IT,LT,LU,LV,MT,NL,PT,SI,SK,BG,CZ,DK,HU,NO,PL,RO,SE,AU,BR", currency = "EUR,GBP,DKK,NOK,PLN,SEK,AUD,BRL"}

[pm_filters.adyen]
google_pay = { country = "AU,NZ,JP,HK,SG,MY,TH,VN,BH,AE,KW,BR,ES,GB,SE,NO,SK,AT,NL,DE,HU,CY,LU,CH,BE,FR,DK,RO,HR,LI,MT,SI,GR,PT,IE,CZ,EE,LT,LV,IT,PL,TR,IS,CA,US", currency = "AED,ALL,AMD,ANG,AOA,ARS,AUD,AWG,AZN,BAM,BBD,BDT,BGN,BHD,BMD,BND,BOB,BRL,BSD,BWP,BYN,BZD,CAD,CHF,CLP,CNY,COP,CRC,CUP,CVE,CZK,DJF,DKK,DOP,DZD,EGP,ETB,EUR,FJD,FKP,GBP,GEL,GHS,GIP,GMD,GNF,GTQ,GYD,HKD,HNL,HTG,HUF,IDR,ILS,INR,IQD,JMD,JOD,JPY,KES,KGS,KHR,KMF,KRW,KWD,KYD,KZT,LAK,LBP,LKR,LYD,MAD,MDL,MKD,MMK,MNT,MOP,MRU,MUR,MVR,MWK,MXN,MYR,MZN,NAD,NGN,NIO,NOK,NPR,NZD,OMR,PAB,PEN,PGK,PHP,PKR,PLN,PYG,QAR,RON,RSD,RUB,RWF,SAR,SBD,SCR,SEK,SGD,SHP,SLE,SOS,SRD,STN,SVC,SZL,THB,TND,TOP,TRY,TTD,TWD,TZS,UAH,UGX,USD,UYU,UZS,VES,VND,VUV,WST,XAF,XCD,XOF,XPF,YER,ZAR,ZMW" }
apple_pay = { country = "AU,NZ,CN,JP,HK,SG,MY,BH,AE,KW,BR,ES,GB,SE,NO,AT,NL,DE,HU,CY,LU,CH,BE,FR,DK,FI,RO,HR,LI,UA,MT,SI,GR,PT,IE,CZ,EE,LT,LV,IT,PL,IS,CA,US", currency = "AUD,CHF,CAD,EUR,GBP,HKD,SGD,USD" }
paypal = { country = "AU,NZ,CN,JP,HK,MY,TH,KR,PH,ID,AE,KW,BR,ES,GB,SE,NO,SK,AT,NL,DE,HU,CY,LU,CH,BE,FR,DK,FI,RO,HR,UA,MT,SI,GI,PT,IE,CZ,EE,LT,LV,IT,PL,IS,CA,US", currency = "AUD,BRL,CAD,CZK,DKK,EUR,HKD,HUF,INR,JPY,MYR,MXN,NZD,NOK,PHP,PLN,RUB,GBP,SGD,SEK,CHF,THB,USD" }
mobile_pay = { country = "DK,FI", currency = "DKK,SEK,NOK,EUR" }
ali_pay = { country = "AU,JP,HK,SG,MY,TH,ES,GB,SE,NO,AT,NL,DE,CY,CH,BE,FR,DK,FI,RO,MT,SI,GR,PT,IE,IT,CA,US", currency = "USD,EUR,GBP,JPY,AUD,SGD,CHF,SEK,NOK,NZD,THB,HKD,CAD" }
we_chat_pay = { country = "AU,NZ,CN,JP,HK,SG,ES,GB,SE,NO,AT,NL,DE,CY,CH,BE,FR,DK,LI,MT,SI,GR,PT,IT,CA,US", currency = "AUD,CAD,CNY,EUR,GBP,HKD,JPY,NZD,SGD,USD" }
mb_way = { country = "PT", currency = "EUR" }
klarna = { country = "AU,AT,BE,CA,CZ,DK,FI,FR,DE,GR,IE,IT,NO,PL,PT,RO,ES,SE,CH,NL,GB,US", currency = "AUD,EUR,CAD,CZK,DKK,NOK,PLN,RON,SEK,CHF,GBP,USD"}
affirm = { country = "US", currency = "USD" }
afterpay_clearpay = { country = "AU,NZ,ES,GB,FR,IT,CA,US", currency = "GBP" }
pay_bright = { country = "CA", currency = "CAD" }
walley = { country = "SE,NO,DK,FI", currency = "DKK,EUR,NOK,SEK" }
giropay = { country = "DE", currency = "EUR" }
eps = { country = "AT", currency = "EUR" }
sofort = { country =  "AT,BE,DE,ES,CH,NL", currency =  "CHF,EUR"}
ideal = { country = "NL", currency = "EUR" }
blik = {country = "PL", currency = "PLN"}
trustly = {country = "ES,GB,SE,NO,AT,NL,DE,DK,FI,EE,LT,LV", currency = "CZK,DKK,EUR,GBP,NOK,SEK"}
online_banking_czech_republic = {country = "CZ", currency = "EUR,CZK"}
online_banking_finland = {country = "FI", currency = "EUR"}
online_banking_poland = {country = "PL", currency = "PLN"}
online_banking_slovakia = {country = "SK", currency = "EUR,CZK"}
bancontact_card = {country = "BE", currency = "EUR"}
ach = {country = "US", currency = "USD"}
bacs = {country = "GB", currency = "GBP"}
sepa = {country = "ES,SK,AT,NL,DE,BE,FR,FI,PT,IE,EE,LT,LV,IT", currency = "EUR"}
ali_pay_hk = {country = "HK", currency = "HKD"}
bizum = {country = "ES", currency = "EUR"}
go_pay = {country = "ID", currency = "IDR"}
kakao_pay = {country = "KR", currency = "KRW"}
momo = {country = "VN", currency = "VND"}
gcash = {country = "PH", currency = "PHP"}
online_banking_fpx = {country = "MY", currency = "MYR"}
online_banking_thailand = {country = "TH", currency = "THB"}
touch_n_go = {country = "MY", currency = "MYR"}
atome = {country = "MY,SG", currency = "MYR,SGD"}
swish = {country = "SE", currency = "SEK"}
permata_bank_transfer = {country = "ID", currency = "IDR"}
bca_bank_transfer = {country = "ID", currency = "IDR"}
bni_va = {country = "ID", currency = "IDR"}
bri_va = {country = "ID", currency = "IDR"}
cimb_va = {country = "ID", currency = "IDR"}
danamon_va = {country = "ID", currency = "IDR"}
mandiri_va = {country = "ID", currency = "IDR"}
alfamart = {country = "ID", currency = "IDR"}
indomaret = {country = "ID", currency = "IDR"}
open_banking_uk = {country = "GB", currency = "GBP"}
oxxo = {country = "MX", currency = "MXN"}
pay_safe_card = {country = "AT,AU,BE,BR,BE,CA,HR,CY,CZ,DK,FI,FR,GE,DE,GI,HU,IS,IE,KW,LV,IE,LI,LT,LU,MT,MX,MD,ME,NL,NZ,NO,PY,PE,PL,PT,RO,SA,RS,SK,SI,ES,SE,CH,TR,AE,GB,US,UY", currency = "EUR,AUD,BRL,CAD,CZK,DKK,GEL,GIP,HUF,KWD,CHF,MXN,MDL,NZD,NOK,PYG,PEN,PLN,RON,SAR,RSD,SEK,TRY,AED,GBP,USD,UYU"}
seven_eleven = {country = "JP", currency = "JPY"}
lawson = {country = "JP", currency = "JPY"}
mini_stop = {country = "JP", currency = "JPY"}
family_mart = {country = "JP", currency = "JPY"}
seicomart = {country = "JP", currency = "JPY"}
pay_easy = {country = "JP", currency = "JPY"}
pix = { country = "BR", currency = "BRL" }
boleto = { country = "BR", currency = "BRL" }

[pm_filters.bankofamerica]
credit = { currency = "USD" }
debit = { currency = "USD" }
apple_pay = { currency = "USD" }
google_pay = { currency = "USD" }

[pm_filters.braintree]
paypal = { currency = "AUD,BRL,CAD,CNY,CZK,DKK,EUR,HKD,HUF,ILS,JPY,MYR,MXN,TWD,NZD,NOK,PHP,PLN,GBP,RUB,SGD,SEK,CHF,THB,USD" }
credit = { not_available_flows = { capture_method = "manual" } }
debit = { not_available_flows = { capture_method = "manual" } }

[pm_filters.helcim]
credit = { currency = "USD" }
debit = { currency = "USD" }

[pm_filters.klarna]
klarna = { country = "AU,AT,BE,CA,CZ,DK,FI,FR,DE,GR,IE,IT,NL,NZ,NO,PL,PT,ES,SE,CH,GB,US", currency = "AUD,EUR,EUR,CAD,CZK,DKK,EUR,EUR,EUR,EUR,EUR,EUR,EUR,NZD,NOK,PLN,EUR,EUR,SEK,CHF,GBP,USD" }
credit = { not_available_flows = { capture_method = "manual" } }
debit = { not_available_flows = { capture_method = "manual" } }

[pm_filters.zen]
credit = { not_available_flows = { capture_method = "manual" } }
debit = { not_available_flows = { capture_method = "manual" } }
boleto = { country = "BR", currency = "BRL" }
efecty = { country = "CO", currency = "COP" }
multibanco = { country = "PT", currency = "EUR" }
pago_efectivo = { country = "PE", currency = "PEN" }
pse = { country = "CO", currency = "COP" }
pix = { country = "BR", currency = "BRL" }
red_compra = { country = "CL", currency = "CLP" }
red_pagos = { country = "UY", currency = "UYU" }

[pm_filters.aci]
credit = { not_available_flows = { capture_method = "manual" } }
debit = { not_available_flows = { capture_method = "manual" } }

[pm_filters.mollie]
credit = { not_available_flows = { capture_method = "manual" } }
debit = { not_available_flows = { capture_method = "manual" } }

[pm_filters.multisafepay]
credit = { not_available_flows = { capture_method = "manual" } }
debit = { not_available_flows = { capture_method = "manual" } }

[pm_filters.stax]
credit = { currency = "USD" }
debit = { currency = "USD" }
ach = { currency = "USD" }

[pm_filters.prophetpay]
card_redirect = { currency = "USD" }

[pm_filters.trustpay]
credit = { not_available_flows = { capture_method = "manual" } }
debit = { not_available_flows = { capture_method = "manual" } }

[pm_filters.authorizedotnet]
google_pay = { currency = "CHF,DKK,EUR,GBP,NOK,PLN,SEK,USD,AUD,NZD,CAD" }
paypal = { currency = "CHF,DKK,EUR,GBP,NOK,PLN,SEK,USD,AUD,NZD,CAD" }

[pm_filters.worldpay]
google_pay = { country = "AL,DZ,AS,AO,AG,AR,AU,AT,AZ,BH,BY,BE,BR,BG,CA,CL,CO,HR,CZ,DK,DO,EG,EE,FI,FR,DE,GR,HK,HU,IN,ID,IE,IL,IT,JP,JO,KZ,KE,KW,LV,LB,LT,LU,MY,MX,NL,NZ,NO,OM,PK,PA,PE,PH,PL,PT,QA,RO,RU,SA,SG,SK,ZA,ES,LK,SE,CH,TW,TH,TR,UA,AE,GB,US,UY,VN" }
apple_pay = { country = "AU,CN,HK,JP,MO,MY,NZ,SG,TW,AM,AT,AZ,BY,BE,BG,HR,CY,CZ,DK,EE,FO,FI,FR,GE,DE,GR,GL,GG,HU,IS,IE,IM,IT,KZ,JE,LV,LI,LT,LU,MT,MD,MC,ME,NL,NO,PL,PT,RO,SM,RS,SK,SI,ES,SE,CH,UA,GB,AR,CO,CR,BR,MX,PE,BH,IL,JO,KW,PS,QA,SA,AE,CA,UM,US" }

[file_upload_config]
bucket_name = ""
region = ""

[pm_filters.forte]
credit = { currency = "USD" }
debit = { currency = "USD" }

[tokenization]
stripe = { long_lived_token = false, payment_method = "wallet", payment_method_type = { type = "disable_only", list = "google_pay" } }
checkout = { long_lived_token = false, payment_method = "wallet", apple_pay_pre_decrypt_flow = "network_tokenization" }
stax = { long_lived_token = true, payment_method = "card,bank_debit" }
mollie = {long_lived_token = false, payment_method = "card"}
square = {long_lived_token = false, payment_method = "card"}
braintree = { long_lived_token = false, payment_method = "card" }
payme = {long_lived_token = false, payment_method = "card"}
gocardless = {long_lived_token = true, payment_method = "bank_debit"}

[temp_locker_enable_config]
stripe = {payment_method = "bank_transfer"}
nuvei = {payment_method = "card"}
shift4 = {payment_method = "card"}
bluesnap = {payment_method = "card"}
bankofamerica = {payment_method = "card"}
cybersource = {payment_method = "card"}
nmi = {payment_method = "card"}
payme = {payment_method = "card"}

[connector_customer]
connector_list = "gocardless,stax,stripe"
payout_connector_list = "wise"

[dummy_connector]
enabled = true
payment_ttl = 172800
payment_duration = 1000
payment_tolerance = 100
payment_retrieve_duration = 500
payment_retrieve_tolerance = 100
payment_complete_duration = 500
payment_complete_tolerance = 100
refund_ttl = 172800
refund_duration = 1000
refund_tolerance = 100
refund_retrieve_duration = 500
refund_retrieve_tolerance = 100
authorize_ttl = 36000
assets_base_url = "https://app.hyperswitch.io/assets/TestProcessor/"
default_return_url = "https://app.hyperswitch.io/"
slack_invite_url = "https://join.slack.com/t/hyperswitch-io/shared_invite/zt-1k6cz4lee-SAJzhz6bjmpp4jZCDOtOIg"
discord_invite_url = "https://discord.gg/wJZ7DVW8mm"

[delayed_session_response]
connectors_with_delayed_session_response = "trustpay,payme"

[webhook_source_verification_call]
connectors_with_webhook_source_verification_call = "paypal"

[mandates.supported_payment_methods]
pay_later.klarna = { connector_list = "adyen" }
wallet.google_pay = { connector_list = "stripe,adyen,cybersource" }
wallet.apple_pay = { connector_list = "stripe,adyen,cybersource,noon" }
wallet.paypal = { connector_list = "adyen" }
card.credit = { connector_list = "stripe,adyen,authorizedotnet,cybersource,globalpay,worldpay,multisafepay,nmi,nexinets,noon" }
card.debit = { connector_list = "stripe,adyen,authorizedotnet,cybersource,globalpay,worldpay,multisafepay,nmi,nexinets,noon" }
bank_debit.ach = { connector_list = "gocardless"}
bank_debit.becs = { connector_list = "gocardless"}
bank_debit.sepa = { connector_list = "gocardless"}
bank_redirect.ideal = {connector_list = "stripe,adyen,globalpay"}
bank_redirect.sofort = {connector_list = "stripe,adyen,globalpay"}
bank_redirect.giropay = {connector_list = "adyen,globalpay"}

[mandates.update_mandate_supported]
card.credit ={connector_list ="cybersource"}
card.debit = {connector_list ="cybersource"}

[connector_request_reference_id_config]
merchant_ids_send_payment_id_as_connector_request_id = []

[payouts]
payout_eligibility = true

[multiple_api_version_supported_connectors]
supported_connectors = "braintree"

[applepay_decrypt_keys]
apple_pay_ppc = "APPLE_PAY_PAYMENT_PROCESSING_CERTIFICATE"
apple_pay_ppc_key = "APPLE_PAY_PAYMENT_PROCESSING_CERTIFICATE_KEY"
apple_pay_merchant_cert = "APPLE_PAY_MERCHNAT_CERTIFICATE"
apple_pay_merchant_cert_key = "APPLE_PAY_MERCHNAT_CERTIFICATE_KEY"

[payment_link]
sdk_url = "http://localhost:9050/HyperLoader.js"

[payment_method_auth]
redis_expiry = 900
pm_auth_key = "Some_pm_auth_key"

[lock_settings]
redis_lock_expiry_seconds = 180 # 3 * 60 seconds
delay_between_retries_in_milliseconds = 500

[kv_config]
ttl = 900 # 15 * 60 seconds

[frm]
enabled = true

[events]
source = "logs"

[events.kafka]
brokers = ["localhost:9092"]
intent_analytics_topic = "hyperswitch-payment-intent-events"
attempt_analytics_topic = "hyperswitch-payment-attempt-events"
refund_analytics_topic = "hyperswitch-refund-events"
api_logs_topic = "hyperswitch-api-log-events"
connector_logs_topic = "hyperswitch-connector-api-events"
outgoing_webhook_logs_topic = "hyperswitch-outgoing-webhook-events"
dispute_analytics_topic = "hyperswitch-dispute-events"

[analytics]
source = "sqlx"

[analytics.clickhouse]
username = "default"
# password = ""
host = "http://localhost:8123"
database_name = "default"

[analytics.sqlx]
username = "db_user"
password = "db_pass"
host = "localhost"
port = 5432
dbname = "hyperswitch_db"
pool_size = 5
connection_timeout = 10
queue_strategy = "Fifo"

[connector_onboarding.paypal]
client_id = ""
client_secret = ""
partner_id = ""
enabled = true

[file_storage]
file_storage_backend = "file_system"

<<<<<<< HEAD
[unmasked_headers]
keys = "user-agent"
=======
[locker_open_banking_connectors]
connector_list = []
>>>>>>> 178db4e9
<|MERGE_RESOLUTION|>--- conflicted
+++ resolved
@@ -275,7 +275,7 @@
 stripe = { banks = "alior_bank,bank_millennium,bank_nowy_bfg_sa,bank_pekao_sa,banki_spbdzielcze,blik,bnp_paribas,boz,citi,credit_agricole,e_transfer_pocztowy24,getin_bank,idea_bank,inteligo,mbank_mtransfer,nest_przelew,noble_pay,pbac_z_ipko,plus_bank,santander_przelew24,toyota_bank,volkswagen_bank" }
 
 [bank_config.open_banking_uk]
-adyen = { banks = "aib,bank_of_scotland,danske_bank,first_direct,first_trust,halifax,lloyds,monzo,nat_west,nationwide_bank,royal_bank_of_scotland,starling,tsb_bank,tesco_bank,ulster_bank,barclays,hsbc_bank,revolut,santander_przelew24,open_bank_success,open_bank_failure,open_bank_cancelled"}
+adyen = { banks = "aib,bank_of_scotland,danske_bank,first_direct,first_trust,halifax,lloyds,monzo,nat_west,nationwide_bank,royal_bank_of_scotland,starling,tsb_bank,tesco_bank,ulster_bank,barclays,hsbc_bank,revolut,santander_przelew24,open_bank_success,open_bank_failure,open_bank_cancelled" }
 
 [bank_config.online_banking_fpx]
 adyen.banks = "affin_bank,agro_bank,alliance_bank,am_bank,bank_islam,bank_muamalat,bank_rakyat,bank_simpanan_nasional,cimb_bank,hong_leong_bank,hsbc_bank,kuwait_finance_house,maybank,ocbc_bank,public_bank,rhb_bank,standard_chartered_bank,uob_bank"
@@ -308,7 +308,7 @@
 cashapp = { country = "US", currency = "USD" }
 
 [pm_filters.volt]
-open_banking_uk = {country = "DE,GB,AT,BE,CY,EE,ES,FI,FR,GR,HR,IE,IT,LT,LU,LV,MT,NL,PT,SI,SK,BG,CZ,DK,HU,NO,PL,RO,SE,AU,BR", currency = "EUR,GBP,DKK,NOK,PLN,SEK,AUD,BRL"}
+open_banking_uk = { country = "DE,GB,AT,BE,CY,EE,ES,FI,FR,GR,HR,IE,IT,LT,LU,LV,MT,NL,PT,SI,SK,BG,CZ,DK,HU,NO,PL,RO,SE,AU,BR", currency = "EUR,GBP,DKK,NOK,PLN,SEK,AUD,BRL" }
 
 [pm_filters.adyen]
 google_pay = { country = "AU,NZ,JP,HK,SG,MY,TH,VN,BH,AE,KW,BR,ES,GB,SE,NO,SK,AT,NL,DE,HU,CY,LU,CH,BE,FR,DK,RO,HR,LI,MT,SI,GR,PT,IE,CZ,EE,LT,LV,IT,PL,TR,IS,CA,US", currency = "AED,ALL,AMD,ANG,AOA,ARS,AUD,AWG,AZN,BAM,BBD,BDT,BGN,BHD,BMD,BND,BOB,BRL,BSD,BWP,BYN,BZD,CAD,CHF,CLP,CNY,COP,CRC,CUP,CVE,CZK,DJF,DKK,DOP,DZD,EGP,ETB,EUR,FJD,FKP,GBP,GEL,GHS,GIP,GMD,GNF,GTQ,GYD,HKD,HNL,HTG,HUF,IDR,ILS,INR,IQD,JMD,JOD,JPY,KES,KGS,KHR,KMF,KRW,KWD,KYD,KZT,LAK,LBP,LKR,LYD,MAD,MDL,MKD,MMK,MNT,MOP,MRU,MUR,MVR,MWK,MXN,MYR,MZN,NAD,NGN,NIO,NOK,NPR,NZD,OMR,PAB,PEN,PGK,PHP,PKR,PLN,PYG,QAR,RON,RSD,RUB,RWF,SAR,SBD,SCR,SEK,SGD,SHP,SLE,SOS,SRD,STN,SVC,SZL,THB,TND,TOP,TRY,TTD,TWD,TZS,UAH,UGX,USD,UYU,UZS,VES,VND,VUV,WST,XAF,XCD,XOF,XPF,YER,ZAR,ZMW" }
@@ -318,54 +318,54 @@
 ali_pay = { country = "AU,JP,HK,SG,MY,TH,ES,GB,SE,NO,AT,NL,DE,CY,CH,BE,FR,DK,FI,RO,MT,SI,GR,PT,IE,IT,CA,US", currency = "USD,EUR,GBP,JPY,AUD,SGD,CHF,SEK,NOK,NZD,THB,HKD,CAD" }
 we_chat_pay = { country = "AU,NZ,CN,JP,HK,SG,ES,GB,SE,NO,AT,NL,DE,CY,CH,BE,FR,DK,LI,MT,SI,GR,PT,IT,CA,US", currency = "AUD,CAD,CNY,EUR,GBP,HKD,JPY,NZD,SGD,USD" }
 mb_way = { country = "PT", currency = "EUR" }
-klarna = { country = "AU,AT,BE,CA,CZ,DK,FI,FR,DE,GR,IE,IT,NO,PL,PT,RO,ES,SE,CH,NL,GB,US", currency = "AUD,EUR,CAD,CZK,DKK,NOK,PLN,RON,SEK,CHF,GBP,USD"}
+klarna = { country = "AU,AT,BE,CA,CZ,DK,FI,FR,DE,GR,IE,IT,NO,PL,PT,RO,ES,SE,CH,NL,GB,US", currency = "AUD,EUR,CAD,CZK,DKK,NOK,PLN,RON,SEK,CHF,GBP,USD" }
 affirm = { country = "US", currency = "USD" }
 afterpay_clearpay = { country = "AU,NZ,ES,GB,FR,IT,CA,US", currency = "GBP" }
 pay_bright = { country = "CA", currency = "CAD" }
 walley = { country = "SE,NO,DK,FI", currency = "DKK,EUR,NOK,SEK" }
 giropay = { country = "DE", currency = "EUR" }
 eps = { country = "AT", currency = "EUR" }
-sofort = { country =  "AT,BE,DE,ES,CH,NL", currency =  "CHF,EUR"}
+sofort = { country = "AT,BE,DE,ES,CH,NL", currency = "CHF,EUR" }
 ideal = { country = "NL", currency = "EUR" }
-blik = {country = "PL", currency = "PLN"}
-trustly = {country = "ES,GB,SE,NO,AT,NL,DE,DK,FI,EE,LT,LV", currency = "CZK,DKK,EUR,GBP,NOK,SEK"}
-online_banking_czech_republic = {country = "CZ", currency = "EUR,CZK"}
-online_banking_finland = {country = "FI", currency = "EUR"}
-online_banking_poland = {country = "PL", currency = "PLN"}
-online_banking_slovakia = {country = "SK", currency = "EUR,CZK"}
-bancontact_card = {country = "BE", currency = "EUR"}
-ach = {country = "US", currency = "USD"}
-bacs = {country = "GB", currency = "GBP"}
-sepa = {country = "ES,SK,AT,NL,DE,BE,FR,FI,PT,IE,EE,LT,LV,IT", currency = "EUR"}
-ali_pay_hk = {country = "HK", currency = "HKD"}
-bizum = {country = "ES", currency = "EUR"}
-go_pay = {country = "ID", currency = "IDR"}
-kakao_pay = {country = "KR", currency = "KRW"}
-momo = {country = "VN", currency = "VND"}
-gcash = {country = "PH", currency = "PHP"}
-online_banking_fpx = {country = "MY", currency = "MYR"}
-online_banking_thailand = {country = "TH", currency = "THB"}
-touch_n_go = {country = "MY", currency = "MYR"}
-atome = {country = "MY,SG", currency = "MYR,SGD"}
-swish = {country = "SE", currency = "SEK"}
-permata_bank_transfer = {country = "ID", currency = "IDR"}
-bca_bank_transfer = {country = "ID", currency = "IDR"}
-bni_va = {country = "ID", currency = "IDR"}
-bri_va = {country = "ID", currency = "IDR"}
-cimb_va = {country = "ID", currency = "IDR"}
-danamon_va = {country = "ID", currency = "IDR"}
-mandiri_va = {country = "ID", currency = "IDR"}
-alfamart = {country = "ID", currency = "IDR"}
-indomaret = {country = "ID", currency = "IDR"}
-open_banking_uk = {country = "GB", currency = "GBP"}
-oxxo = {country = "MX", currency = "MXN"}
-pay_safe_card = {country = "AT,AU,BE,BR,BE,CA,HR,CY,CZ,DK,FI,FR,GE,DE,GI,HU,IS,IE,KW,LV,IE,LI,LT,LU,MT,MX,MD,ME,NL,NZ,NO,PY,PE,PL,PT,RO,SA,RS,SK,SI,ES,SE,CH,TR,AE,GB,US,UY", currency = "EUR,AUD,BRL,CAD,CZK,DKK,GEL,GIP,HUF,KWD,CHF,MXN,MDL,NZD,NOK,PYG,PEN,PLN,RON,SAR,RSD,SEK,TRY,AED,GBP,USD,UYU"}
-seven_eleven = {country = "JP", currency = "JPY"}
-lawson = {country = "JP", currency = "JPY"}
-mini_stop = {country = "JP", currency = "JPY"}
-family_mart = {country = "JP", currency = "JPY"}
-seicomart = {country = "JP", currency = "JPY"}
-pay_easy = {country = "JP", currency = "JPY"}
+blik = { country = "PL", currency = "PLN" }
+trustly = { country = "ES,GB,SE,NO,AT,NL,DE,DK,FI,EE,LT,LV", currency = "CZK,DKK,EUR,GBP,NOK,SEK" }
+online_banking_czech_republic = { country = "CZ", currency = "EUR,CZK" }
+online_banking_finland = { country = "FI", currency = "EUR" }
+online_banking_poland = { country = "PL", currency = "PLN" }
+online_banking_slovakia = { country = "SK", currency = "EUR,CZK" }
+bancontact_card = { country = "BE", currency = "EUR" }
+ach = { country = "US", currency = "USD" }
+bacs = { country = "GB", currency = "GBP" }
+sepa = { country = "ES,SK,AT,NL,DE,BE,FR,FI,PT,IE,EE,LT,LV,IT", currency = "EUR" }
+ali_pay_hk = { country = "HK", currency = "HKD" }
+bizum = { country = "ES", currency = "EUR" }
+go_pay = { country = "ID", currency = "IDR" }
+kakao_pay = { country = "KR", currency = "KRW" }
+momo = { country = "VN", currency = "VND" }
+gcash = { country = "PH", currency = "PHP" }
+online_banking_fpx = { country = "MY", currency = "MYR" }
+online_banking_thailand = { country = "TH", currency = "THB" }
+touch_n_go = { country = "MY", currency = "MYR" }
+atome = { country = "MY,SG", currency = "MYR,SGD" }
+swish = { country = "SE", currency = "SEK" }
+permata_bank_transfer = { country = "ID", currency = "IDR" }
+bca_bank_transfer = { country = "ID", currency = "IDR" }
+bni_va = { country = "ID", currency = "IDR" }
+bri_va = { country = "ID", currency = "IDR" }
+cimb_va = { country = "ID", currency = "IDR" }
+danamon_va = { country = "ID", currency = "IDR" }
+mandiri_va = { country = "ID", currency = "IDR" }
+alfamart = { country = "ID", currency = "IDR" }
+indomaret = { country = "ID", currency = "IDR" }
+open_banking_uk = { country = "GB", currency = "GBP" }
+oxxo = { country = "MX", currency = "MXN" }
+pay_safe_card = { country = "AT,AU,BE,BR,BE,CA,HR,CY,CZ,DK,FI,FR,GE,DE,GI,HU,IS,IE,KW,LV,IE,LI,LT,LU,MT,MX,MD,ME,NL,NZ,NO,PY,PE,PL,PT,RO,SA,RS,SK,SI,ES,SE,CH,TR,AE,GB,US,UY", currency = "EUR,AUD,BRL,CAD,CZK,DKK,GEL,GIP,HUF,KWD,CHF,MXN,MDL,NZD,NOK,PYG,PEN,PLN,RON,SAR,RSD,SEK,TRY,AED,GBP,USD,UYU" }
+seven_eleven = { country = "JP", currency = "JPY" }
+lawson = { country = "JP", currency = "JPY" }
+mini_stop = { country = "JP", currency = "JPY" }
+family_mart = { country = "JP", currency = "JPY" }
+seicomart = { country = "JP", currency = "JPY" }
+pay_easy = { country = "JP", currency = "JPY" }
 pix = { country = "BR", currency = "BRL" }
 boleto = { country = "BR", currency = "BRL" }
 
@@ -445,21 +445,21 @@
 stripe = { long_lived_token = false, payment_method = "wallet", payment_method_type = { type = "disable_only", list = "google_pay" } }
 checkout = { long_lived_token = false, payment_method = "wallet", apple_pay_pre_decrypt_flow = "network_tokenization" }
 stax = { long_lived_token = true, payment_method = "card,bank_debit" }
-mollie = {long_lived_token = false, payment_method = "card"}
-square = {long_lived_token = false, payment_method = "card"}
+mollie = { long_lived_token = false, payment_method = "card" }
+square = { long_lived_token = false, payment_method = "card" }
 braintree = { long_lived_token = false, payment_method = "card" }
-payme = {long_lived_token = false, payment_method = "card"}
-gocardless = {long_lived_token = true, payment_method = "bank_debit"}
+payme = { long_lived_token = false, payment_method = "card" }
+gocardless = { long_lived_token = true, payment_method = "bank_debit" }
 
 [temp_locker_enable_config]
-stripe = {payment_method = "bank_transfer"}
-nuvei = {payment_method = "card"}
-shift4 = {payment_method = "card"}
-bluesnap = {payment_method = "card"}
-bankofamerica = {payment_method = "card"}
-cybersource = {payment_method = "card"}
-nmi = {payment_method = "card"}
-payme = {payment_method = "card"}
+stripe = { payment_method = "bank_transfer" }
+nuvei = { payment_method = "card" }
+shift4 = { payment_method = "card" }
+bluesnap = { payment_method = "card" }
+bankofamerica = { payment_method = "card" }
+cybersource = { payment_method = "card" }
+nmi = { payment_method = "card" }
+payme = { payment_method = "card" }
 
 [connector_customer]
 connector_list = "gocardless,stax,stripe"
@@ -498,16 +498,16 @@
 wallet.paypal = { connector_list = "adyen" }
 card.credit = { connector_list = "stripe,adyen,authorizedotnet,cybersource,globalpay,worldpay,multisafepay,nmi,nexinets,noon" }
 card.debit = { connector_list = "stripe,adyen,authorizedotnet,cybersource,globalpay,worldpay,multisafepay,nmi,nexinets,noon" }
-bank_debit.ach = { connector_list = "gocardless"}
-bank_debit.becs = { connector_list = "gocardless"}
-bank_debit.sepa = { connector_list = "gocardless"}
-bank_redirect.ideal = {connector_list = "stripe,adyen,globalpay"}
-bank_redirect.sofort = {connector_list = "stripe,adyen,globalpay"}
-bank_redirect.giropay = {connector_list = "adyen,globalpay"}
+bank_debit.ach = { connector_list = "gocardless" }
+bank_debit.becs = { connector_list = "gocardless" }
+bank_debit.sepa = { connector_list = "gocardless" }
+bank_redirect.ideal = { connector_list = "stripe,adyen,globalpay" }
+bank_redirect.sofort = { connector_list = "stripe,adyen,globalpay" }
+bank_redirect.giropay = { connector_list = "adyen,globalpay" }
 
 [mandates.update_mandate_supported]
-card.credit ={connector_list ="cybersource"}
-card.debit = {connector_list ="cybersource"}
+card.credit = { connector_list = "cybersource" }
+card.debit = { connector_list = "cybersource" }
 
 [connector_request_reference_id_config]
 merchant_ids_send_payment_id_as_connector_request_id = []
@@ -532,7 +532,7 @@
 pm_auth_key = "Some_pm_auth_key"
 
 [lock_settings]
-redis_lock_expiry_seconds = 180 # 3 * 60 seconds
+redis_lock_expiry_seconds = 180             # 3 * 60 seconds
 delay_between_retries_in_milliseconds = 500
 
 [kv_config]
@@ -582,10 +582,8 @@
 [file_storage]
 file_storage_backend = "file_system"
 
-<<<<<<< HEAD
 [unmasked_headers]
 keys = "user-agent"
-=======
+
 [locker_open_banking_connectors]
-connector_list = []
->>>>>>> 178db4e9
+connector_list = []
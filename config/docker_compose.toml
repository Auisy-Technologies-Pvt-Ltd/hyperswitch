--- conflicted
+++ resolved
@@ -237,11 +237,7 @@
     "adyen",
     "adyenplatform",
     "airwallex",
-<<<<<<< HEAD
-=======
-    "amazonpay",
     "archipel",
->>>>>>> 8bceb94c
     "authorizedotnet",
     "bambora",
     "bamboraapac",

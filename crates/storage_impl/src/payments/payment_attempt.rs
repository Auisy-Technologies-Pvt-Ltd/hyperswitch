#[cfg(feature = "v2")]
use common_utils::types::keymanager::KeyManagerState;
use common_utils::{
    errors::CustomResult,
    fallback_reverse_lookup_not_found,
    types::{ConnectorTransactionId, ConnectorTransactionIdTrait},
};
use diesel_models::{
    enums::{
        MandateAmountData as DieselMandateAmountData, MandateDataType as DieselMandateType,
        MandateDetails as DieselMandateDetails, MerchantStorageScheme,
    },
    kv,
    payment_attempt::{
        PaymentAttempt as DieselPaymentAttempt, PaymentAttemptNew as DieselPaymentAttemptNew,
    },
    reverse_lookup::{ReverseLookup, ReverseLookupNew},
};
use error_stack::ResultExt;
#[cfg(feature = "v1")]
use hyperswitch_domain_models::payments::payment_attempt::PaymentAttemptNew;
#[cfg(feature = "v2")]
use hyperswitch_domain_models::{
    behaviour::{Conversion, ReverseConversion},
    merchant_key_store::MerchantKeyStore,
};
use hyperswitch_domain_models::{
    errors,
    mandates::{MandateAmountData, MandateDataType, MandateDetails},
    payments::payment_attempt::{PaymentAttempt, PaymentAttemptInterface, PaymentAttemptUpdate},
};
#[cfg(feature = "olap")]
use hyperswitch_domain_models::{
    payments::payment_attempt::PaymentListFilters, payments::PaymentIntent,
};
use redis_interface::HsetnxReply;
use router_env::{instrument, tracing};

use crate::{
    diesel_error_to_data_error,
    errors::RedisErrorExt,
    lookup::ReverseLookupInterface,
    redis::kv_store::{decide_storage_scheme, kv_wrapper, KvOperation, Op, PartitionKey},
    utils::{pg_connection_read, pg_connection_write, try_redis_get_else_try_database_get},
    DataModelExt, DatabaseStore, KVRouterStore, RouterStore,
};

#[async_trait::async_trait]
impl<T: DatabaseStore> PaymentAttemptInterface for RouterStore<T> {
    #[cfg(feature = "v1")]
    #[instrument(skip_all)]
    async fn insert_payment_attempt(
        &self,
        payment_attempt: PaymentAttemptNew,
        _storage_scheme: MerchantStorageScheme,
    ) -> CustomResult<PaymentAttempt, errors::StorageError> {
        let conn = pg_connection_write(self).await?;
        payment_attempt
            .to_storage_model()
            .insert(&conn)
            .await
            .map_err(|er| {
                let new_err = diesel_error_to_data_error(*er.current_context());
                er.change_context(new_err)
            })
            .map(PaymentAttempt::from_storage_model)
    }

    #[cfg(feature = "v2")]
    #[instrument(skip_all)]
    async fn insert_payment_attempt(
        &self,
        key_manager_state: &KeyManagerState,
        merchant_key_store: &MerchantKeyStore,
        payment_attempt: PaymentAttempt,
        _storage_scheme: MerchantStorageScheme,
    ) -> CustomResult<PaymentAttempt, errors::StorageError> {
        let conn = pg_connection_write(self).await?;
        payment_attempt
            .construct_new()
            .await
            .change_context(errors::StorageError::EncryptionError)?
            .insert(&conn)
            .await
            .map_err(|error| {
                let new_error = diesel_error_to_data_error(*error.current_context());
                error.change_context(new_error)
            })?
            .convert(
                key_manager_state,
                merchant_key_store.key.get_inner(),
                merchant_key_store.merchant_id.clone().into(),
            )
            .await
            .change_context(errors::StorageError::DecryptionError)
    }

    #[cfg(feature = "v1")]
    #[instrument(skip_all)]
    async fn update_payment_attempt_with_attempt_id(
        &self,
        this: PaymentAttempt,
        payment_attempt: PaymentAttemptUpdate,
        _storage_scheme: MerchantStorageScheme,
    ) -> CustomResult<PaymentAttempt, errors::StorageError> {
        let conn = pg_connection_write(self).await?;
        this.to_storage_model()
            .update_with_attempt_id(&conn, payment_attempt.to_storage_model())
            .await
            .map_err(|er| {
                let new_err = diesel_error_to_data_error(*er.current_context());
                er.change_context(new_err)
            })
            .map(PaymentAttempt::from_storage_model)
    }

    #[cfg(feature = "v2")]
    #[instrument(skip_all)]
    async fn update_payment_attempt(
        &self,
        key_manager_state: &KeyManagerState,
        merchant_key_store: &MerchantKeyStore,
        this: PaymentAttempt,
        payment_attempt: PaymentAttemptUpdate,
        _storage_scheme: MerchantStorageScheme,
    ) -> CustomResult<PaymentAttempt, errors::StorageError> {
        let conn = pg_connection_write(self).await?;

        Conversion::convert(this)
            .await
            .change_context(errors::StorageError::EncryptionError)?
            .update_with_attempt_id(
                &conn,
                diesel_models::PaymentAttemptUpdateInternal::from(payment_attempt),
            )
            .await
            .map_err(|error| {
                let new_error = diesel_error_to_data_error(*error.current_context());
                error.change_context(new_error)
            })?
            .convert(
                key_manager_state,
                merchant_key_store.key.get_inner(),
                merchant_key_store.merchant_id.clone().into(),
            )
            .await
            .change_context(errors::StorageError::DecryptionError)
    }

    #[cfg(feature = "v1")]
    #[instrument(skip_all)]
    async fn find_payment_attempt_by_connector_transaction_id_payment_id_merchant_id(
        &self,
        connector_transaction_id: &ConnectorTransactionId,
        payment_id: &common_utils::id_type::PaymentId,
        merchant_id: &common_utils::id_type::MerchantId,
        _storage_scheme: MerchantStorageScheme,
    ) -> CustomResult<PaymentAttempt, errors::StorageError> {
        let conn = pg_connection_read(self).await?;
        DieselPaymentAttempt::find_by_connector_transaction_id_payment_id_merchant_id(
            &conn,
            connector_transaction_id,
            payment_id,
            merchant_id,
        )
        .await
        .map_err(|er| {
            let new_err = diesel_error_to_data_error(*er.current_context());
            er.change_context(new_err)
        })
        .map(PaymentAttempt::from_storage_model)
    }

    #[cfg(feature = "v1")]
    #[instrument(skip_all)]
    async fn find_payment_attempt_last_successful_attempt_by_payment_id_merchant_id(
        &self,
        payment_id: &common_utils::id_type::PaymentId,
        merchant_id: &common_utils::id_type::MerchantId,
        _storage_scheme: MerchantStorageScheme,
    ) -> CustomResult<PaymentAttempt, errors::StorageError> {
        let conn = pg_connection_read(self).await?;
        DieselPaymentAttempt::find_last_successful_attempt_by_payment_id_merchant_id(
            &conn,
            payment_id,
            merchant_id,
        )
        .await
        .map_err(|er| {
            let new_err = diesel_error_to_data_error(*er.current_context());
            er.change_context(new_err)
        })
        .map(PaymentAttempt::from_storage_model)
    }

    #[cfg(feature = "v1")]
    #[instrument(skip_all)]
    async fn find_payment_attempt_last_successful_or_partially_captured_attempt_by_payment_id_merchant_id(
        &self,
        payment_id: &common_utils::id_type::PaymentId,
        merchant_id: &common_utils::id_type::MerchantId,
        _storage_scheme: MerchantStorageScheme,
    ) -> CustomResult<PaymentAttempt, errors::StorageError> {
        let conn = pg_connection_read(self).await?;
        DieselPaymentAttempt::find_last_successful_or_partially_captured_attempt_by_payment_id_merchant_id(
            &conn,
            payment_id,
            merchant_id,
        )
        .await
        .map_err(|er| {
            let new_err = diesel_error_to_data_error(*er.current_context());
            er.change_context(new_err)
        })
        .map(PaymentAttempt::from_storage_model)
    }

    #[instrument(skip_all)]
    #[cfg(feature = "v1")]
    async fn find_payment_attempt_by_merchant_id_connector_txn_id(
        &self,
        merchant_id: &common_utils::id_type::MerchantId,
        connector_txn_id: &str,
        _storage_scheme: MerchantStorageScheme,
    ) -> CustomResult<PaymentAttempt, errors::StorageError> {
        let conn = pg_connection_read(self).await?;
        DieselPaymentAttempt::find_by_merchant_id_connector_txn_id(
            &conn,
            merchant_id,
            connector_txn_id,
        )
        .await
        .map_err(|er| {
            let new_err = diesel_error_to_data_error(*er.current_context());
            er.change_context(new_err)
        })
        .map(PaymentAttempt::from_storage_model)
    }

    #[instrument(skip_all)]
    #[cfg(feature = "v2")]
    async fn find_payment_attempt_by_profile_id_connector_transaction_id(
        &self,
        key_manager_state: &KeyManagerState,
        merchant_key_store: &MerchantKeyStore,
        profile_id: &common_utils::id_type::ProfileId,
        connector_txn_id: &str,
        _storage_scheme: MerchantStorageScheme,
    ) -> CustomResult<PaymentAttempt, errors::StorageError> {
        let conn = pg_connection_read(self).await?;
        DieselPaymentAttempt::find_by_profile_id_connector_transaction_id(
            &conn,
            profile_id,
            connector_txn_id,
        )
        .await
        .map_err(|er| {
            let new_err = diesel_error_to_data_error(*er.current_context());
            er.change_context(new_err)
        })?
        .convert(
            key_manager_state,
            merchant_key_store.key.get_inner(),
            merchant_key_store.merchant_id.clone().into(),
        )
        .await
        .change_context(errors::StorageError::DecryptionError)
    }

    #[cfg(feature = "v1")]
    #[instrument(skip_all)]
    async fn find_payment_attempt_by_payment_id_merchant_id_attempt_id(
        &self,
        payment_id: &common_utils::id_type::PaymentId,
        merchant_id: &common_utils::id_type::MerchantId,
        attempt_id: &str,
        _storage_scheme: MerchantStorageScheme,
    ) -> CustomResult<PaymentAttempt, errors::StorageError> {
        let conn = pg_connection_read(self).await?;

        DieselPaymentAttempt::find_by_payment_id_merchant_id_attempt_id(
            &conn,
            payment_id,
            merchant_id,
            attempt_id,
        )
        .await
        .map_err(|er| {
            let new_err = diesel_error_to_data_error(*er.current_context());
            er.change_context(new_err)
        })
        .map(PaymentAttempt::from_storage_model)
    }

    #[cfg(all(feature = "v1", feature = "olap"))]
    #[instrument(skip_all)]
    async fn get_filters_for_payments(
        &self,
        pi: &[PaymentIntent],
        merchant_id: &common_utils::id_type::MerchantId,
        _storage_scheme: MerchantStorageScheme,
    ) -> CustomResult<PaymentListFilters, errors::StorageError> {
        use hyperswitch_domain_models::behaviour::Conversion;

        let conn = pg_connection_read(self).await?;
        let intents = futures::future::try_join_all(pi.iter().cloned().map(|pi| async {
            Conversion::convert(pi)
                .await
                .change_context(errors::StorageError::EncryptionError)
        }))
        .await?;

        DieselPaymentAttempt::get_filters_for_payments(&conn, intents.as_slice(), merchant_id)
            .await
            .map_err(|er| {
                let new_err = diesel_error_to_data_error(*er.current_context());
                er.change_context(new_err)
            })
            .map(
                |(
                    connector,
                    currency,
                    status,
                    payment_method,
                    payment_method_type,
                    authentication_type,
                )| PaymentListFilters {
                    connector,
                    currency,
                    status,
                    payment_method,
                    payment_method_type,
                    authentication_type,
                },
            )
    }

    #[cfg(feature = "v1")]
    #[instrument(skip_all)]
    async fn find_payment_attempt_by_preprocessing_id_merchant_id(
        &self,
        preprocessing_id: &str,
        merchant_id: &common_utils::id_type::MerchantId,
        _storage_scheme: MerchantStorageScheme,
    ) -> CustomResult<PaymentAttempt, errors::StorageError> {
        let conn = pg_connection_read(self).await?;

        DieselPaymentAttempt::find_by_merchant_id_preprocessing_id(
            &conn,
            merchant_id,
            preprocessing_id,
        )
        .await
        .map_err(|er| {
            let new_err = diesel_error_to_data_error(*er.current_context());
            er.change_context(new_err)
        })
        .map(PaymentAttempt::from_storage_model)
    }

    #[cfg(feature = "v1")]
    #[instrument(skip_all)]
    async fn find_attempts_by_merchant_id_payment_id(
        &self,
        merchant_id: &common_utils::id_type::MerchantId,
        payment_id: &common_utils::id_type::PaymentId,
        _storage_scheme: MerchantStorageScheme,
    ) -> CustomResult<Vec<PaymentAttempt>, errors::StorageError> {
        let conn = pg_connection_read(self).await?;
        DieselPaymentAttempt::find_by_merchant_id_payment_id(&conn, merchant_id, payment_id)
            .await
            .map_err(|er| {
                let new_err = diesel_error_to_data_error(*er.current_context());
                er.change_context(new_err)
            })
            .map(|a| {
                a.into_iter()
                    .map(PaymentAttempt::from_storage_model)
                    .collect()
            })
    }

    #[cfg(feature = "v1")]
    #[instrument(skip_all)]
    async fn find_payment_attempt_by_attempt_id_merchant_id(
        &self,
        attempt_id: &str,
        merchant_id: &common_utils::id_type::MerchantId,
        _storage_scheme: MerchantStorageScheme,
    ) -> CustomResult<PaymentAttempt, errors::StorageError> {
        let conn = pg_connection_read(self).await?;

        DieselPaymentAttempt::find_by_merchant_id_attempt_id(&conn, merchant_id, attempt_id)
            .await
            .map_err(|er| {
                let new_err = diesel_error_to_data_error(*er.current_context());
                er.change_context(new_err)
            })
            .map(PaymentAttempt::from_storage_model)
    }

    #[cfg(feature = "v2")]
    #[instrument(skip_all)]
    async fn find_payment_attempt_by_id(
        &self,
        key_manager_state: &KeyManagerState,
        merchant_key_store: &MerchantKeyStore,
        attempt_id: &common_utils::id_type::GlobalAttemptId,
        _storage_scheme: MerchantStorageScheme,
    ) -> error_stack::Result<PaymentAttempt, errors::StorageError> {
        let conn = pg_connection_read(self).await?;

        DieselPaymentAttempt::find_by_id(&conn, attempt_id)
            .await
            .map_err(|er| {
                let new_err = diesel_error_to_data_error(*er.current_context());
                er.change_context(new_err)
            })?
            .convert(
                key_manager_state,
                merchant_key_store.key.get_inner(),
                merchant_key_store.merchant_id.clone().into(),
            )
            .await
            .change_context(errors::StorageError::DecryptionError)
    }

    #[cfg(all(feature = "v1", feature = "olap"))]
    #[instrument(skip_all)]
    async fn get_total_count_of_filtered_payment_attempts(
        &self,
        merchant_id: &common_utils::id_type::MerchantId,
        active_attempt_ids: &[String],
        connector: Option<Vec<api_models::enums::Connector>>,
        payment_method: Option<Vec<common_enums::PaymentMethod>>,
        payment_method_type: Option<Vec<common_enums::PaymentMethodType>>,
        authentication_type: Option<Vec<common_enums::AuthenticationType>>,
        merchant_connector_id: Option<Vec<common_utils::id_type::MerchantConnectorAccountId>>,
        card_network: Option<Vec<common_enums::CardNetwork>>,
        _storage_scheme: MerchantStorageScheme,
    ) -> CustomResult<i64, errors::StorageError> {
        let conn = self
            .db_store
            .get_replica_pool()
            .get()
            .await
            .change_context(errors::StorageError::DatabaseConnectionError)?;
        let connector_strings = connector.as_ref().map(|connector| {
            connector
                .iter()
                .map(|c| c.to_string())
                .collect::<Vec<String>>()
        });
        DieselPaymentAttempt::get_total_count_of_attempts(
            &conn,
            merchant_id,
            active_attempt_ids,
            connector_strings,
            payment_method,
            payment_method_type,
            authentication_type,
            merchant_connector_id,
            card_network,
        )
        .await
        .map_err(|er| {
            let new_err = diesel_error_to_data_error(*er.current_context());
            er.change_context(new_err)
        })
    }
}

#[async_trait::async_trait]
impl<T: DatabaseStore> PaymentAttemptInterface for KVRouterStore<T> {
    #[cfg(feature = "v1")]
    #[instrument(skip_all)]
    async fn insert_payment_attempt(
        &self,
        payment_attempt: PaymentAttemptNew,
        storage_scheme: MerchantStorageScheme,
    ) -> error_stack::Result<PaymentAttempt, errors::StorageError> {
        let storage_scheme = Box::pin(decide_storage_scheme::<_, DieselPaymentAttempt>(
            self,
            storage_scheme,
            Op::Insert,
        ))
        .await;
        match storage_scheme {
            MerchantStorageScheme::PostgresOnly => {
                self.router_store
                    .insert_payment_attempt(payment_attempt, storage_scheme)
                    .await
            }
            MerchantStorageScheme::RedisKv => {
                let merchant_id = payment_attempt.merchant_id.clone();
                let payment_id = payment_attempt.payment_id.clone();
                let key = PartitionKey::MerchantIdPaymentId {
                    merchant_id: &merchant_id,
                    payment_id: &payment_id,
                };
                let key_str = key.to_string();
                let created_attempt = PaymentAttempt {
                    payment_id: payment_attempt.payment_id.clone(),
                    merchant_id: payment_attempt.merchant_id.clone(),
                    attempt_id: payment_attempt.attempt_id.clone(),
                    status: payment_attempt.status,
                    net_amount: payment_attempt.net_amount.clone(),
                    currency: payment_attempt.currency,
                    save_to_locker: payment_attempt.save_to_locker,
                    connector: payment_attempt.connector.clone(),
                    error_message: payment_attempt.error_message.clone(),
                    offer_amount: payment_attempt.offer_amount,
                    payment_method_id: payment_attempt.payment_method_id.clone(),
                    payment_method: payment_attempt.payment_method,
                    connector_transaction_id: None,
                    capture_method: payment_attempt.capture_method,
                    capture_on: payment_attempt.capture_on,
                    confirm: payment_attempt.confirm,
                    authentication_type: payment_attempt.authentication_type,
                    created_at: payment_attempt
                        .created_at
                        .unwrap_or_else(common_utils::date_time::now),
                    modified_at: payment_attempt
                        .created_at
                        .unwrap_or_else(common_utils::date_time::now),
                    last_synced: payment_attempt.last_synced,
                    amount_to_capture: payment_attempt.amount_to_capture,
                    cancellation_reason: payment_attempt.cancellation_reason.clone(),
                    mandate_id: payment_attempt.mandate_id.clone(),
                    browser_info: payment_attempt.browser_info.clone(),
                    payment_token: payment_attempt.payment_token.clone(),
                    error_code: payment_attempt.error_code.clone(),
                    connector_metadata: payment_attempt.connector_metadata.clone(),
                    payment_experience: payment_attempt.payment_experience,
                    payment_method_type: payment_attempt.payment_method_type,
                    payment_method_data: payment_attempt.payment_method_data.clone(),
                    business_sub_label: payment_attempt.business_sub_label.clone(),
                    straight_through_algorithm: payment_attempt.straight_through_algorithm.clone(),
                    mandate_details: payment_attempt.mandate_details.clone(),
                    preprocessing_step_id: payment_attempt.preprocessing_step_id.clone(),
                    error_reason: payment_attempt.error_reason.clone(),
                    multiple_capture_count: payment_attempt.multiple_capture_count,
                    connector_response_reference_id: None,
                    amount_capturable: payment_attempt.amount_capturable,
                    updated_by: storage_scheme.to_string(),
                    authentication_data: payment_attempt.authentication_data.clone(),
                    encoded_data: payment_attempt.encoded_data.clone(),
                    merchant_connector_id: payment_attempt.merchant_connector_id.clone(),
                    unified_code: payment_attempt.unified_code.clone(),
                    unified_message: payment_attempt.unified_message.clone(),
                    external_three_ds_authentication_attempted: payment_attempt
                        .external_three_ds_authentication_attempted,
                    authentication_connector: payment_attempt.authentication_connector.clone(),
                    authentication_id: payment_attempt.authentication_id.clone(),
                    mandate_data: payment_attempt.mandate_data.clone(),
                    payment_method_billing_address_id: payment_attempt
                        .payment_method_billing_address_id
                        .clone(),
                    fingerprint_id: payment_attempt.fingerprint_id.clone(),
                    charge_id: payment_attempt.charge_id.clone(),
                    client_source: payment_attempt.client_source.clone(),
                    client_version: payment_attempt.client_version.clone(),
                    customer_acceptance: payment_attempt.customer_acceptance.clone(),
                    organization_id: payment_attempt.organization_id.clone(),
                    profile_id: payment_attempt.profile_id.clone(),
                    connector_mandate_detail: payment_attempt.connector_mandate_detail.clone(),
<<<<<<< HEAD
                    request_overcapture: None,
                    overcapture_status: None,
=======
                    card_discovery: payment_attempt.card_discovery,
>>>>>>> 3da637e6
                };

                let field = format!("pa_{}", created_attempt.attempt_id);

                let redis_entry = kv::TypedSql {
                    op: kv::DBOperation::Insert {
                        insertable: Box::new(kv::Insertable::PaymentAttempt(Box::new(
                            payment_attempt.to_storage_model(),
                        ))),
                    },
                };

                //Reverse lookup for attempt_id
                let reverse_lookup = ReverseLookupNew {
                    lookup_id: format!(
                        "pa_{}_{}",
                        created_attempt.merchant_id.get_string_repr(),
                        &created_attempt.attempt_id,
                    ),
                    pk_id: key_str.clone(),
                    sk_id: field.clone(),
                    source: "payment_attempt".to_string(),
                    updated_by: storage_scheme.to_string(),
                };
                self.insert_reverse_lookup(reverse_lookup, storage_scheme)
                    .await?;

                match Box::pin(kv_wrapper::<PaymentAttempt, _, _>(
                    self,
                    KvOperation::HSetNx(
                        &field,
                        &created_attempt.clone().to_storage_model(),
                        redis_entry,
                    ),
                    key,
                ))
                .await
                .map_err(|err| err.to_redis_failed_response(&key_str))?
                .try_into_hsetnx()
                {
                    Ok(HsetnxReply::KeyNotSet) => Err(errors::StorageError::DuplicateValue {
                        entity: "payment attempt",
                        key: Some(key_str),
                    }
                    .into()),
                    Ok(HsetnxReply::KeySet) => Ok(created_attempt),
                    Err(error) => Err(error.change_context(errors::StorageError::KVError)),
                }
            }
        }
    }

    #[cfg(feature = "v2")]
    #[instrument(skip_all)]
    async fn insert_payment_attempt(
        &self,
        key_manager_state: &KeyManagerState,
        merchant_key_store: &MerchantKeyStore,
        payment_attempt: PaymentAttempt,
        storage_scheme: MerchantStorageScheme,
    ) -> error_stack::Result<PaymentAttempt, errors::StorageError> {
        // Ignoring storage scheme for v2 implementation
        self.router_store
            .insert_payment_attempt(
                key_manager_state,
                merchant_key_store,
                payment_attempt,
                storage_scheme,
            )
            .await
    }

    #[cfg(feature = "v1")]
    #[instrument(skip_all)]
    async fn update_payment_attempt_with_attempt_id(
        &self,
        this: PaymentAttempt,
        payment_attempt: PaymentAttemptUpdate,
        storage_scheme: MerchantStorageScheme,
    ) -> error_stack::Result<PaymentAttempt, errors::StorageError> {
        let key = PartitionKey::MerchantIdPaymentId {
            merchant_id: &this.merchant_id,
            payment_id: &this.payment_id,
        };
        let field = format!("pa_{}", this.attempt_id);
        let storage_scheme = Box::pin(decide_storage_scheme::<_, DieselPaymentAttempt>(
            self,
            storage_scheme,
            Op::Update(key.clone(), &field, Some(&this.updated_by)),
        ))
        .await;
        match storage_scheme {
            MerchantStorageScheme::PostgresOnly => {
                self.router_store
                    .update_payment_attempt_with_attempt_id(this, payment_attempt, storage_scheme)
                    .await
            }
            MerchantStorageScheme::RedisKv => {
                let key_str = key.to_string();
                let old_connector_transaction_id = &this.get_connector_payment_id();
                let old_preprocessing_id = &this.preprocessing_step_id;
                let updated_attempt = PaymentAttempt::from_storage_model(
                    payment_attempt
                        .clone()
                        .to_storage_model()
                        .apply_changeset(this.clone().to_storage_model()),
                );
                // Check for database presence as well Maybe use a read replica here ?
                let redis_value = serde_json::to_string(&updated_attempt)
                    .change_context(errors::StorageError::KVError)?;

                let redis_entry = kv::TypedSql {
                    op: kv::DBOperation::Update {
                        updatable: Box::new(kv::Updateable::PaymentAttemptUpdate(Box::new(
                            kv::PaymentAttemptUpdateMems {
                                orig: this.clone().to_storage_model(),
                                update_data: payment_attempt.to_storage_model(),
                            },
                        ))),
                    },
                };

                match (
                    old_connector_transaction_id,
                    &updated_attempt.get_connector_payment_id(),
                ) {
                    (None, Some(connector_transaction_id)) => {
                        add_connector_txn_id_to_reverse_lookup(
                            self,
                            key_str.as_str(),
                            &this.merchant_id,
                            updated_attempt.attempt_id.as_str(),
                            connector_transaction_id,
                            storage_scheme,
                        )
                        .await?;
                    }
                    (Some(old_connector_transaction_id), Some(connector_transaction_id)) => {
                        if old_connector_transaction_id.ne(connector_transaction_id) {
                            add_connector_txn_id_to_reverse_lookup(
                                self,
                                key_str.as_str(),
                                &this.merchant_id,
                                updated_attempt.attempt_id.as_str(),
                                connector_transaction_id,
                                storage_scheme,
                            )
                            .await?;
                        }
                    }
                    (_, _) => {}
                }

                match (old_preprocessing_id, &updated_attempt.preprocessing_step_id) {
                    (None, Some(preprocessing_id)) => {
                        add_preprocessing_id_to_reverse_lookup(
                            self,
                            key_str.as_str(),
                            &this.merchant_id,
                            updated_attempt.attempt_id.as_str(),
                            preprocessing_id.as_str(),
                            storage_scheme,
                        )
                        .await?;
                    }
                    (Some(old_preprocessing_id), Some(preprocessing_id)) => {
                        if old_preprocessing_id.ne(preprocessing_id) {
                            add_preprocessing_id_to_reverse_lookup(
                                self,
                                key_str.as_str(),
                                &this.merchant_id,
                                updated_attempt.attempt_id.as_str(),
                                preprocessing_id.as_str(),
                                storage_scheme,
                            )
                            .await?;
                        }
                    }
                    (_, _) => {}
                }

                Box::pin(kv_wrapper::<(), _, _>(
                    self,
                    KvOperation::Hset::<DieselPaymentAttempt>((&field, redis_value), redis_entry),
                    key,
                ))
                .await
                .change_context(errors::StorageError::KVError)?
                .try_into_hset()
                .change_context(errors::StorageError::KVError)?;

                Ok(updated_attempt)
            }
        }
    }

    #[cfg(feature = "v2")]
    #[instrument(skip_all)]
    async fn update_payment_attempt(
        &self,
        key_manager_state: &KeyManagerState,
        merchant_key_store: &MerchantKeyStore,
        this: PaymentAttempt,
        payment_attempt: PaymentAttemptUpdate,
        storage_scheme: MerchantStorageScheme,
    ) -> error_stack::Result<PaymentAttempt, errors::StorageError> {
        // Ignoring storage scheme for v2 implementation
        self.router_store
            .update_payment_attempt(
                key_manager_state,
                merchant_key_store,
                this,
                payment_attempt,
                storage_scheme,
            )
            .await
    }

    #[cfg(feature = "v1")]
    #[instrument(skip_all)]
    async fn find_payment_attempt_by_connector_transaction_id_payment_id_merchant_id(
        &self,
        connector_transaction_id: &ConnectorTransactionId,
        payment_id: &common_utils::id_type::PaymentId,
        merchant_id: &common_utils::id_type::MerchantId,
        storage_scheme: MerchantStorageScheme,
    ) -> error_stack::Result<PaymentAttempt, errors::StorageError> {
        let storage_scheme = Box::pin(decide_storage_scheme::<_, DieselPaymentAttempt>(
            self,
            storage_scheme,
            Op::Find,
        ))
        .await;
        match storage_scheme {
            MerchantStorageScheme::PostgresOnly => {
                self.router_store
                    .find_payment_attempt_by_connector_transaction_id_payment_id_merchant_id(
                        connector_transaction_id,
                        payment_id,
                        merchant_id,
                        storage_scheme,
                    )
                    .await
            }
            MerchantStorageScheme::RedisKv => {
                // We assume that PaymentAttempt <=> PaymentIntent is a one-to-one relation for now
                let lookup_id = format!(
                    "pa_conn_trans_{}_{}",
                    merchant_id.get_string_repr(),
                    connector_transaction_id.get_id()
                );
                let lookup = fallback_reverse_lookup_not_found!(
                    self.get_lookup_by_lookup_id(&lookup_id, storage_scheme)
                        .await,
                    self.router_store
                        .find_payment_attempt_by_connector_transaction_id_payment_id_merchant_id(
                            connector_transaction_id,
                            payment_id,
                            merchant_id,
                            storage_scheme,
                        )
                        .await
                );

                let key = PartitionKey::CombinationKey {
                    combination: &lookup.pk_id,
                };

                Box::pin(try_redis_get_else_try_database_get(
                    async {
                        Box::pin(kv_wrapper(self, KvOperation::<DieselPaymentAttempt>::HGet(&lookup.sk_id), key)).await?.try_into_hget()
                    },
                        || async {self.router_store.find_payment_attempt_by_connector_transaction_id_payment_id_merchant_id(connector_transaction_id, payment_id, merchant_id, storage_scheme).await},
                    ))
                    .await
            }
        }
    }

    #[cfg(feature = "v1")]
    #[instrument(skip_all)]
    async fn find_payment_attempt_last_successful_attempt_by_payment_id_merchant_id(
        &self,
        payment_id: &common_utils::id_type::PaymentId,
        merchant_id: &common_utils::id_type::MerchantId,
        storage_scheme: MerchantStorageScheme,
    ) -> error_stack::Result<PaymentAttempt, errors::StorageError> {
        let database_call = || {
            self.router_store
                .find_payment_attempt_last_successful_attempt_by_payment_id_merchant_id(
                    payment_id,
                    merchant_id,
                    storage_scheme,
                )
        };
        let storage_scheme = Box::pin(decide_storage_scheme::<_, DieselPaymentAttempt>(
            self,
            storage_scheme,
            Op::Find,
        ))
        .await;
        match storage_scheme {
            MerchantStorageScheme::PostgresOnly => database_call().await,
            MerchantStorageScheme::RedisKv => {
                let key = PartitionKey::MerchantIdPaymentId {
                    merchant_id,
                    payment_id,
                };
                let pattern = "pa_*";

                let redis_fut = async {
                    let kv_result = Box::pin(kv_wrapper::<PaymentAttempt, _, _>(
                        self,
                        KvOperation::<DieselPaymentAttempt>::Scan(pattern),
                        key,
                    ))
                    .await?
                    .try_into_scan();
                    kv_result.and_then(|mut payment_attempts| {
                        payment_attempts.sort_by(|a, b| b.modified_at.cmp(&a.modified_at));
                        payment_attempts
                            .iter()
                            .find(|&pa| pa.status == api_models::enums::AttemptStatus::Charged)
                            .cloned()
                            .ok_or(error_stack::report!(
                                redis_interface::errors::RedisError::NotFound
                            ))
                    })
                };
                Box::pin(try_redis_get_else_try_database_get(
                    redis_fut,
                    database_call,
                ))
                .await
            }
        }
    }

    #[cfg(feature = "v1")]
    #[instrument(skip_all)]
    async fn find_payment_attempt_last_successful_or_partially_captured_attempt_by_payment_id_merchant_id(
        &self,
        payment_id: &common_utils::id_type::PaymentId,
        merchant_id: &common_utils::id_type::MerchantId,
        storage_scheme: MerchantStorageScheme,
    ) -> error_stack::Result<PaymentAttempt, errors::StorageError> {
        let database_call = || {
            self.router_store
                .find_payment_attempt_last_successful_or_partially_captured_attempt_by_payment_id_merchant_id(
                    payment_id,
                    merchant_id,
                    storage_scheme,
                )
        };
        let storage_scheme = Box::pin(decide_storage_scheme::<_, DieselPaymentAttempt>(
            self,
            storage_scheme,
            Op::Find,
        ))
        .await;
        match storage_scheme {
            MerchantStorageScheme::PostgresOnly => database_call().await,
            MerchantStorageScheme::RedisKv => {
                let key = PartitionKey::MerchantIdPaymentId {
                    merchant_id,
                    payment_id,
                };
                let pattern = "pa_*";

                let redis_fut = async {
                    let kv_result = Box::pin(kv_wrapper::<PaymentAttempt, _, _>(
                        self,
                        KvOperation::<DieselPaymentAttempt>::Scan(pattern),
                        key,
                    ))
                    .await?
                    .try_into_scan();
                    kv_result.and_then(|mut payment_attempts| {
                        payment_attempts.sort_by(|a, b| b.modified_at.cmp(&a.modified_at));
                        payment_attempts
                            .iter()
                            .find(|&pa| {
                                pa.status == api_models::enums::AttemptStatus::Charged
                                    || pa.status == api_models::enums::AttemptStatus::PartialCharged
                            })
                            .cloned()
                            .ok_or(error_stack::report!(
                                redis_interface::errors::RedisError::NotFound
                            ))
                    })
                };
                Box::pin(try_redis_get_else_try_database_get(
                    redis_fut,
                    database_call,
                ))
                .await
            }
        }
    }

    #[cfg(feature = "v2")]
    async fn find_payment_attempt_by_profile_id_connector_transaction_id(
        &self,
        key_manager_state: &KeyManagerState,
        merchant_key_store: &MerchantKeyStore,
        profile_id: &common_utils::id_type::ProfileId,
        connector_transaction_id: &str,
        storage_scheme: MerchantStorageScheme,
    ) -> CustomResult<PaymentAttempt, errors::StorageError> {
        // Ignoring storage scheme for v2 implementation
        self.router_store
            .find_payment_attempt_by_profile_id_connector_transaction_id(
                key_manager_state,
                merchant_key_store,
                profile_id,
                connector_transaction_id,
                storage_scheme,
            )
            .await
    }

    #[instrument(skip_all)]
    #[cfg(feature = "v1")]
    async fn find_payment_attempt_by_merchant_id_connector_txn_id(
        &self,
        merchant_id: &common_utils::id_type::MerchantId,
        connector_txn_id: &str,
        storage_scheme: MerchantStorageScheme,
    ) -> error_stack::Result<PaymentAttempt, errors::StorageError> {
        let storage_scheme = Box::pin(decide_storage_scheme::<_, DieselPaymentAttempt>(
            self,
            storage_scheme,
            Op::Find,
        ))
        .await;
        match storage_scheme {
            MerchantStorageScheme::PostgresOnly => {
                self.router_store
                    .find_payment_attempt_by_merchant_id_connector_txn_id(
                        merchant_id,
                        connector_txn_id,
                        storage_scheme,
                    )
                    .await
            }
            MerchantStorageScheme::RedisKv => {
                let lookup_id = format!(
                    "pa_conn_trans_{}_{connector_txn_id}",
                    merchant_id.get_string_repr()
                );
                let lookup = fallback_reverse_lookup_not_found!(
                    self.get_lookup_by_lookup_id(&lookup_id, storage_scheme)
                        .await,
                    self.router_store
                        .find_payment_attempt_by_merchant_id_connector_txn_id(
                            merchant_id,
                            connector_txn_id,
                            storage_scheme,
                        )
                        .await
                );

                let key = PartitionKey::CombinationKey {
                    combination: &lookup.pk_id,
                };
                Box::pin(try_redis_get_else_try_database_get(
                    async {
                        Box::pin(kv_wrapper(
                            self,
                            KvOperation::<DieselPaymentAttempt>::HGet(&lookup.sk_id),
                            key,
                        ))
                        .await?
                        .try_into_hget()
                    },
                    || async {
                        self.router_store
                            .find_payment_attempt_by_merchant_id_connector_txn_id(
                                merchant_id,
                                connector_txn_id,
                                storage_scheme,
                            )
                            .await
                    },
                ))
                .await
            }
        }
    }

    #[cfg(feature = "v1")]
    #[instrument(skip_all)]
    async fn find_payment_attempt_by_payment_id_merchant_id_attempt_id(
        &self,
        payment_id: &common_utils::id_type::PaymentId,
        merchant_id: &common_utils::id_type::MerchantId,
        attempt_id: &str,
        storage_scheme: MerchantStorageScheme,
    ) -> error_stack::Result<PaymentAttempt, errors::StorageError> {
        let storage_scheme = Box::pin(decide_storage_scheme::<_, DieselPaymentAttempt>(
            self,
            storage_scheme,
            Op::Find,
        ))
        .await;
        match storage_scheme {
            MerchantStorageScheme::PostgresOnly => {
                self.router_store
                    .find_payment_attempt_by_payment_id_merchant_id_attempt_id(
                        payment_id,
                        merchant_id,
                        attempt_id,
                        storage_scheme,
                    )
                    .await
            }
            MerchantStorageScheme::RedisKv => {
                let key = PartitionKey::MerchantIdPaymentId {
                    merchant_id,
                    payment_id,
                };
                let field = format!("pa_{attempt_id}");
                Box::pin(try_redis_get_else_try_database_get(
                    async {
                        Box::pin(kv_wrapper(
                            self,
                            KvOperation::<DieselPaymentAttempt>::HGet(&field),
                            key,
                        ))
                        .await?
                        .try_into_hget()
                    },
                    || async {
                        self.router_store
                            .find_payment_attempt_by_payment_id_merchant_id_attempt_id(
                                payment_id,
                                merchant_id,
                                attempt_id,
                                storage_scheme,
                            )
                            .await
                    },
                ))
                .await
            }
        }
    }

    #[cfg(feature = "v1")]
    #[instrument(skip_all)]
    async fn find_payment_attempt_by_attempt_id_merchant_id(
        &self,
        attempt_id: &str,
        merchant_id: &common_utils::id_type::MerchantId,
        storage_scheme: MerchantStorageScheme,
    ) -> error_stack::Result<PaymentAttempt, errors::StorageError> {
        let storage_scheme = Box::pin(decide_storage_scheme::<_, DieselPaymentAttempt>(
            self,
            storage_scheme,
            Op::Find,
        ))
        .await;
        match storage_scheme {
            MerchantStorageScheme::PostgresOnly => {
                self.router_store
                    .find_payment_attempt_by_attempt_id_merchant_id(
                        attempt_id,
                        merchant_id,
                        storage_scheme,
                    )
                    .await
            }
            MerchantStorageScheme::RedisKv => {
                let lookup_id = format!("pa_{}_{attempt_id}", merchant_id.get_string_repr());
                let lookup = fallback_reverse_lookup_not_found!(
                    self.get_lookup_by_lookup_id(&lookup_id, storage_scheme)
                        .await,
                    self.router_store
                        .find_payment_attempt_by_attempt_id_merchant_id(
                            attempt_id,
                            merchant_id,
                            storage_scheme,
                        )
                        .await
                );

                let key = PartitionKey::CombinationKey {
                    combination: &lookup.pk_id,
                };
                Box::pin(try_redis_get_else_try_database_get(
                    async {
                        Box::pin(kv_wrapper(
                            self,
                            KvOperation::<DieselPaymentAttempt>::HGet(&lookup.sk_id),
                            key,
                        ))
                        .await?
                        .try_into_hget()
                    },
                    || async {
                        self.router_store
                            .find_payment_attempt_by_attempt_id_merchant_id(
                                attempt_id,
                                merchant_id,
                                storage_scheme,
                            )
                            .await
                    },
                ))
                .await
            }
        }
    }

    #[cfg(feature = "v2")]
    #[instrument(skip_all)]
    async fn find_payment_attempt_by_id(
        &self,
        key_manager_state: &KeyManagerState,
        merchant_key_store: &MerchantKeyStore,
        attempt_id: &common_utils::id_type::GlobalAttemptId,
        storage_scheme: MerchantStorageScheme,
    ) -> error_stack::Result<PaymentAttempt, errors::StorageError> {
        // Ignoring storage scheme for v2 implementation
        self.router_store
            .find_payment_attempt_by_id(
                key_manager_state,
                merchant_key_store,
                attempt_id,
                storage_scheme,
            )
            .await
    }

    #[cfg(feature = "v1")]
    #[instrument(skip_all)]
    async fn find_payment_attempt_by_preprocessing_id_merchant_id(
        &self,
        preprocessing_id: &str,
        merchant_id: &common_utils::id_type::MerchantId,
        storage_scheme: MerchantStorageScheme,
    ) -> error_stack::Result<PaymentAttempt, errors::StorageError> {
        let storage_scheme = Box::pin(decide_storage_scheme::<_, DieselPaymentAttempt>(
            self,
            storage_scheme,
            Op::Find,
        ))
        .await;
        match storage_scheme {
            MerchantStorageScheme::PostgresOnly => {
                self.router_store
                    .find_payment_attempt_by_preprocessing_id_merchant_id(
                        preprocessing_id,
                        merchant_id,
                        storage_scheme,
                    )
                    .await
            }
            MerchantStorageScheme::RedisKv => {
                let lookup_id = format!(
                    "pa_preprocessing_{}_{preprocessing_id}",
                    merchant_id.get_string_repr()
                );
                let lookup = fallback_reverse_lookup_not_found!(
                    self.get_lookup_by_lookup_id(&lookup_id, storage_scheme)
                        .await,
                    self.router_store
                        .find_payment_attempt_by_preprocessing_id_merchant_id(
                            preprocessing_id,
                            merchant_id,
                            storage_scheme,
                        )
                        .await
                );
                let key = PartitionKey::CombinationKey {
                    combination: &lookup.pk_id,
                };

                Box::pin(try_redis_get_else_try_database_get(
                    async {
                        Box::pin(kv_wrapper(
                            self,
                            KvOperation::<DieselPaymentAttempt>::HGet(&lookup.sk_id),
                            key,
                        ))
                        .await?
                        .try_into_hget()
                    },
                    || async {
                        self.router_store
                            .find_payment_attempt_by_preprocessing_id_merchant_id(
                                preprocessing_id,
                                merchant_id,
                                storage_scheme,
                            )
                            .await
                    },
                ))
                .await
            }
        }
    }

    #[cfg(feature = "v1")]
    #[instrument(skip_all)]
    async fn find_attempts_by_merchant_id_payment_id(
        &self,
        merchant_id: &common_utils::id_type::MerchantId,
        payment_id: &common_utils::id_type::PaymentId,
        storage_scheme: MerchantStorageScheme,
    ) -> error_stack::Result<Vec<PaymentAttempt>, errors::StorageError> {
        let storage_scheme = Box::pin(decide_storage_scheme::<_, DieselPaymentAttempt>(
            self,
            storage_scheme,
            Op::Find,
        ))
        .await;
        match storage_scheme {
            MerchantStorageScheme::PostgresOnly => {
                self.router_store
                    .find_attempts_by_merchant_id_payment_id(
                        merchant_id,
                        payment_id,
                        storage_scheme,
                    )
                    .await
            }
            MerchantStorageScheme::RedisKv => {
                let key = PartitionKey::MerchantIdPaymentId {
                    merchant_id,
                    payment_id,
                };
                Box::pin(try_redis_get_else_try_database_get(
                    async {
                        Box::pin(kv_wrapper(
                            self,
                            KvOperation::<DieselPaymentAttempt>::Scan("pa_*"),
                            key,
                        ))
                        .await?
                        .try_into_scan()
                    },
                    || async {
                        self.router_store
                            .find_attempts_by_merchant_id_payment_id(
                                merchant_id,
                                payment_id,
                                storage_scheme,
                            )
                            .await
                    },
                ))
                .await
            }
        }
    }

    #[cfg(all(feature = "v1", feature = "olap"))]
    #[instrument(skip_all)]
    async fn get_filters_for_payments(
        &self,
        pi: &[PaymentIntent],
        merchant_id: &common_utils::id_type::MerchantId,
        storage_scheme: MerchantStorageScheme,
    ) -> error_stack::Result<PaymentListFilters, errors::StorageError> {
        self.router_store
            .get_filters_for_payments(pi, merchant_id, storage_scheme)
            .await
    }

    #[cfg(all(feature = "v1", feature = "olap"))]
    #[instrument(skip_all)]
    async fn get_total_count_of_filtered_payment_attempts(
        &self,
        merchant_id: &common_utils::id_type::MerchantId,
        active_attempt_ids: &[String],
        connector: Option<Vec<api_models::enums::Connector>>,
        payment_method: Option<Vec<common_enums::PaymentMethod>>,
        payment_method_type: Option<Vec<common_enums::PaymentMethodType>>,
        authentication_type: Option<Vec<common_enums::AuthenticationType>>,
        merchant_connector_id: Option<Vec<common_utils::id_type::MerchantConnectorAccountId>>,
        card_network: Option<Vec<common_enums::CardNetwork>>,
        storage_scheme: MerchantStorageScheme,
    ) -> CustomResult<i64, errors::StorageError> {
        self.router_store
            .get_total_count_of_filtered_payment_attempts(
                merchant_id,
                active_attempt_ids,
                connector,
                payment_method,
                payment_method_type,
                authentication_type,
                merchant_connector_id,
                card_network,
                storage_scheme,
            )
            .await
    }
}

impl DataModelExt for MandateAmountData {
    type StorageModel = DieselMandateAmountData;

    fn to_storage_model(self) -> Self::StorageModel {
        DieselMandateAmountData {
            amount: self.amount,
            currency: self.currency,
            start_date: self.start_date,
            end_date: self.end_date,
            metadata: self.metadata,
        }
    }

    fn from_storage_model(storage_model: Self::StorageModel) -> Self {
        Self {
            amount: storage_model.amount,
            currency: storage_model.currency,
            start_date: storage_model.start_date,
            end_date: storage_model.end_date,
            metadata: storage_model.metadata,
        }
    }
}
impl DataModelExt for MandateDetails {
    type StorageModel = DieselMandateDetails;
    fn to_storage_model(self) -> Self::StorageModel {
        DieselMandateDetails {
            update_mandate_id: self.update_mandate_id,
        }
    }
    fn from_storage_model(storage_model: Self::StorageModel) -> Self {
        Self {
            update_mandate_id: storage_model.update_mandate_id,
        }
    }
}

impl DataModelExt for MandateDataType {
    type StorageModel = DieselMandateType;

    fn to_storage_model(self) -> Self::StorageModel {
        match self {
            Self::SingleUse(data) => DieselMandateType::SingleUse(data.to_storage_model()),
            Self::MultiUse(None) => DieselMandateType::MultiUse(None),
            Self::MultiUse(Some(data)) => {
                DieselMandateType::MultiUse(Some(data.to_storage_model()))
            }
        }
    }

    fn from_storage_model(storage_model: Self::StorageModel) -> Self {
        match storage_model {
            DieselMandateType::SingleUse(data) => {
                Self::SingleUse(MandateAmountData::from_storage_model(data))
            }
            DieselMandateType::MultiUse(Some(data)) => {
                Self::MultiUse(Some(MandateAmountData::from_storage_model(data)))
            }
            DieselMandateType::MultiUse(None) => Self::MultiUse(None),
        }
    }
}

#[cfg(feature = "v1")]
impl DataModelExt for PaymentAttempt {
    type StorageModel = DieselPaymentAttempt;

    fn to_storage_model(self) -> Self::StorageModel {
        let (connector_transaction_id, connector_transaction_data) = self
            .connector_transaction_id
            .map(ConnectorTransactionId::form_id_and_data)
            .map(|(txn_id, txn_data)| (Some(txn_id), txn_data))
            .unwrap_or((None, None));
        DieselPaymentAttempt {
            payment_id: self.payment_id,
            merchant_id: self.merchant_id,
            attempt_id: self.attempt_id,
            status: self.status,
            amount: self.net_amount.get_order_amount(),
            net_amount: Some(self.net_amount.get_total_amount()),
            currency: self.currency,
            save_to_locker: self.save_to_locker,
            connector: self.connector,
            error_message: self.error_message,
            offer_amount: self.offer_amount,
            surcharge_amount: self.net_amount.get_surcharge_amount(),
            tax_amount: self.net_amount.get_tax_on_surcharge(),
            payment_method_id: self.payment_method_id,
            payment_method: self.payment_method,
            connector_transaction_id,
            capture_method: self.capture_method,
            capture_on: self.capture_on,
            confirm: self.confirm,
            authentication_type: self.authentication_type,
            created_at: self.created_at,
            modified_at: self.modified_at,
            last_synced: self.last_synced,
            cancellation_reason: self.cancellation_reason,
            amount_to_capture: self.amount_to_capture,
            mandate_id: self.mandate_id,
            browser_info: self.browser_info,
            error_code: self.error_code,
            payment_token: self.payment_token,
            connector_metadata: self.connector_metadata,
            payment_experience: self.payment_experience,
            payment_method_type: self.payment_method_type,
            card_network: self
                .payment_method_data
                .as_ref()
                .and_then(|data| data.as_object())
                .and_then(|card| card.get("card"))
                .and_then(|data| data.as_object())
                .and_then(|card| card.get("card_network"))
                .and_then(|network| network.as_str())
                .map(|network| network.to_string()),
            payment_method_data: self.payment_method_data,
            business_sub_label: self.business_sub_label,
            straight_through_algorithm: self.straight_through_algorithm,
            preprocessing_step_id: self.preprocessing_step_id,
            mandate_details: self.mandate_details.map(|d| d.to_storage_model()),
            error_reason: self.error_reason,
            multiple_capture_count: self.multiple_capture_count,
            connector_response_reference_id: self.connector_response_reference_id,
            amount_capturable: self.amount_capturable,
            updated_by: self.updated_by,
            authentication_data: self.authentication_data,
            encoded_data: self.encoded_data,
            merchant_connector_id: self.merchant_connector_id,
            unified_code: self.unified_code,
            unified_message: self.unified_message,
            external_three_ds_authentication_attempted: self
                .external_three_ds_authentication_attempted,
            authentication_connector: self.authentication_connector,
            authentication_id: self.authentication_id,
            mandate_data: self.mandate_data.map(|d| d.to_storage_model()),
            payment_method_billing_address_id: self.payment_method_billing_address_id,
            fingerprint_id: self.fingerprint_id,
            charge_id: self.charge_id,
            client_source: self.client_source,
            client_version: self.client_version,
            customer_acceptance: self.customer_acceptance,
            organization_id: self.organization_id,
            profile_id: self.profile_id,
            connector_transaction_data,
            shipping_cost: self.net_amount.get_shipping_cost(),
            order_tax_amount: self.net_amount.get_order_tax_amount(),
            connector_mandate_detail: self.connector_mandate_detail,
<<<<<<< HEAD
            request_overcapture: self.request_overcapture,
            overcapture_status: self.overcapture_status,
=======
            card_discovery: self.card_discovery,
>>>>>>> 3da637e6
        }
    }

    fn from_storage_model(storage_model: Self::StorageModel) -> Self {
        let connector_transaction_id = storage_model
            .get_optional_connector_transaction_id()
            .cloned();
        Self {
            net_amount: hyperswitch_domain_models::payments::payment_attempt::NetAmount::new(
                storage_model.amount,
                storage_model.shipping_cost,
                storage_model.order_tax_amount,
                storage_model.surcharge_amount,
                storage_model.tax_amount,
            ),
            payment_id: storage_model.payment_id,
            merchant_id: storage_model.merchant_id,
            attempt_id: storage_model.attempt_id,
            status: storage_model.status,
            currency: storage_model.currency,
            save_to_locker: storage_model.save_to_locker,
            connector: storage_model.connector,
            error_message: storage_model.error_message,
            offer_amount: storage_model.offer_amount,
            payment_method_id: storage_model.payment_method_id,
            payment_method: storage_model.payment_method,
            connector_transaction_id,
            capture_method: storage_model.capture_method,
            capture_on: storage_model.capture_on,
            confirm: storage_model.confirm,
            authentication_type: storage_model.authentication_type,
            created_at: storage_model.created_at,
            modified_at: storage_model.modified_at,
            last_synced: storage_model.last_synced,
            cancellation_reason: storage_model.cancellation_reason,
            amount_to_capture: storage_model.amount_to_capture,
            mandate_id: storage_model.mandate_id,
            browser_info: storage_model.browser_info,
            error_code: storage_model.error_code,
            payment_token: storage_model.payment_token,
            connector_metadata: storage_model.connector_metadata,
            payment_experience: storage_model.payment_experience,
            payment_method_type: storage_model.payment_method_type,
            payment_method_data: storage_model.payment_method_data,
            business_sub_label: storage_model.business_sub_label,
            straight_through_algorithm: storage_model.straight_through_algorithm,
            preprocessing_step_id: storage_model.preprocessing_step_id,
            mandate_details: storage_model
                .mandate_details
                .map(MandateDataType::from_storage_model),
            error_reason: storage_model.error_reason,
            multiple_capture_count: storage_model.multiple_capture_count,
            connector_response_reference_id: storage_model.connector_response_reference_id,
            amount_capturable: storage_model.amount_capturable,
            updated_by: storage_model.updated_by,
            authentication_data: storage_model.authentication_data,
            encoded_data: storage_model.encoded_data,
            merchant_connector_id: storage_model.merchant_connector_id,
            unified_code: storage_model.unified_code,
            unified_message: storage_model.unified_message,
            external_three_ds_authentication_attempted: storage_model
                .external_three_ds_authentication_attempted,
            authentication_connector: storage_model.authentication_connector,
            authentication_id: storage_model.authentication_id,
            mandate_data: storage_model
                .mandate_data
                .map(MandateDetails::from_storage_model),
            payment_method_billing_address_id: storage_model.payment_method_billing_address_id,
            fingerprint_id: storage_model.fingerprint_id,
            charge_id: storage_model.charge_id,
            client_source: storage_model.client_source,
            client_version: storage_model.client_version,
            customer_acceptance: storage_model.customer_acceptance,
            organization_id: storage_model.organization_id,
            profile_id: storage_model.profile_id,
            connector_mandate_detail: storage_model.connector_mandate_detail,
<<<<<<< HEAD
            request_overcapture: storage_model.request_overcapture,
            overcapture_status: storage_model.overcapture_status,
=======
            card_discovery: storage_model.card_discovery,
>>>>>>> 3da637e6
        }
    }
}

#[cfg(feature = "v1")]
impl DataModelExt for PaymentAttemptNew {
    type StorageModel = DieselPaymentAttemptNew;

    fn to_storage_model(self) -> Self::StorageModel {
        DieselPaymentAttemptNew {
            net_amount: Some(self.net_amount.get_total_amount()),
            payment_id: self.payment_id,
            merchant_id: self.merchant_id,
            attempt_id: self.attempt_id,
            status: self.status,
            amount: self.net_amount.get_order_amount(),
            currency: self.currency,
            save_to_locker: self.save_to_locker,
            connector: self.connector,
            error_message: self.error_message,
            offer_amount: self.offer_amount,
            surcharge_amount: self.net_amount.get_surcharge_amount(),
            tax_amount: self.net_amount.get_tax_on_surcharge(),
            payment_method_id: self.payment_method_id,
            payment_method: self.payment_method,
            capture_method: self.capture_method,
            capture_on: self.capture_on,
            confirm: self.confirm,
            authentication_type: self.authentication_type,
            created_at: self.created_at.unwrap_or_else(common_utils::date_time::now),
            modified_at: self
                .modified_at
                .unwrap_or_else(common_utils::date_time::now),
            last_synced: self.last_synced,
            cancellation_reason: self.cancellation_reason,
            amount_to_capture: self.amount_to_capture,
            mandate_id: self.mandate_id,
            browser_info: self.browser_info,
            payment_token: self.payment_token,
            error_code: self.error_code,
            connector_metadata: self.connector_metadata,
            payment_experience: self.payment_experience,
            payment_method_type: self.payment_method_type,
            card_network: self
                .payment_method_data
                .as_ref()
                .and_then(|data| data.as_object())
                .and_then(|card| card.get("card"))
                .and_then(|value| value.as_object())
                .and_then(|map| map.get("card_network"))
                .and_then(|network| network.as_str())
                .map(|network| network.to_string()),
            payment_method_data: self.payment_method_data,
            business_sub_label: self.business_sub_label,
            straight_through_algorithm: self.straight_through_algorithm,
            preprocessing_step_id: self.preprocessing_step_id,
            mandate_details: self.mandate_details.map(|d| d.to_storage_model()),
            error_reason: self.error_reason,
            connector_response_reference_id: self.connector_response_reference_id,
            multiple_capture_count: self.multiple_capture_count,
            amount_capturable: self.amount_capturable,
            updated_by: self.updated_by,
            authentication_data: self.authentication_data,
            encoded_data: self.encoded_data,
            merchant_connector_id: self.merchant_connector_id,
            unified_code: self.unified_code,
            unified_message: self.unified_message,
            external_three_ds_authentication_attempted: self
                .external_three_ds_authentication_attempted,
            authentication_connector: self.authentication_connector,
            authentication_id: self.authentication_id,
            mandate_data: self.mandate_data.map(|d| d.to_storage_model()),
            payment_method_billing_address_id: self.payment_method_billing_address_id,
            fingerprint_id: self.fingerprint_id,
            charge_id: self.charge_id,
            client_source: self.client_source,
            client_version: self.client_version,
            customer_acceptance: self.customer_acceptance,
            organization_id: self.organization_id,
            profile_id: self.profile_id,
            shipping_cost: self.net_amount.get_shipping_cost(),
            order_tax_amount: self.net_amount.get_order_tax_amount(),
            connector_mandate_detail: self.connector_mandate_detail,
            card_discovery: self.card_discovery,
        }
    }

    fn from_storage_model(storage_model: Self::StorageModel) -> Self {
        Self {
            net_amount: hyperswitch_domain_models::payments::payment_attempt::NetAmount::new(
                storage_model.amount,
                storage_model.shipping_cost,
                storage_model.order_tax_amount,
                storage_model.surcharge_amount,
                storage_model.tax_amount,
            ),
            payment_id: storage_model.payment_id,
            merchant_id: storage_model.merchant_id,
            attempt_id: storage_model.attempt_id,
            status: storage_model.status,
            currency: storage_model.currency,
            save_to_locker: storage_model.save_to_locker,
            connector: storage_model.connector,
            error_message: storage_model.error_message,
            offer_amount: storage_model.offer_amount,
            payment_method_id: storage_model.payment_method_id,
            payment_method: storage_model.payment_method,
            capture_method: storage_model.capture_method,
            capture_on: storage_model.capture_on,
            confirm: storage_model.confirm,
            authentication_type: storage_model.authentication_type,
            created_at: Some(storage_model.created_at),
            modified_at: Some(storage_model.modified_at),
            last_synced: storage_model.last_synced,
            cancellation_reason: storage_model.cancellation_reason,
            amount_to_capture: storage_model.amount_to_capture,
            mandate_id: storage_model.mandate_id,
            browser_info: storage_model.browser_info,
            payment_token: storage_model.payment_token,
            error_code: storage_model.error_code,
            connector_metadata: storage_model.connector_metadata,
            payment_experience: storage_model.payment_experience,
            payment_method_type: storage_model.payment_method_type,
            payment_method_data: storage_model.payment_method_data,
            business_sub_label: storage_model.business_sub_label,
            straight_through_algorithm: storage_model.straight_through_algorithm,
            preprocessing_step_id: storage_model.preprocessing_step_id,
            mandate_details: storage_model
                .mandate_details
                .map(MandateDataType::from_storage_model),
            error_reason: storage_model.error_reason,
            connector_response_reference_id: storage_model.connector_response_reference_id,
            multiple_capture_count: storage_model.multiple_capture_count,
            amount_capturable: storage_model.amount_capturable,
            updated_by: storage_model.updated_by,
            authentication_data: storage_model.authentication_data,
            encoded_data: storage_model.encoded_data,
            merchant_connector_id: storage_model.merchant_connector_id,
            unified_code: storage_model.unified_code,
            unified_message: storage_model.unified_message,
            external_three_ds_authentication_attempted: storage_model
                .external_three_ds_authentication_attempted,
            authentication_connector: storage_model.authentication_connector,
            authentication_id: storage_model.authentication_id,
            mandate_data: storage_model
                .mandate_data
                .map(MandateDetails::from_storage_model),
            payment_method_billing_address_id: storage_model.payment_method_billing_address_id,
            fingerprint_id: storage_model.fingerprint_id,
            charge_id: storage_model.charge_id,
            client_source: storage_model.client_source,
            client_version: storage_model.client_version,
            customer_acceptance: storage_model.customer_acceptance,
            organization_id: storage_model.organization_id,
            profile_id: storage_model.profile_id,
            connector_mandate_detail: storage_model.connector_mandate_detail,
            card_discovery: storage_model.card_discovery,
        }
    }
}

#[inline]
#[instrument(skip_all)]
async fn add_connector_txn_id_to_reverse_lookup<T: DatabaseStore>(
    store: &KVRouterStore<T>,
    key: &str,
    merchant_id: &common_utils::id_type::MerchantId,
    updated_attempt_attempt_id: &str,
    connector_transaction_id: &str,
    storage_scheme: MerchantStorageScheme,
) -> CustomResult<ReverseLookup, errors::StorageError> {
    let field = format!("pa_{}", updated_attempt_attempt_id);
    let reverse_lookup_new = ReverseLookupNew {
        lookup_id: format!(
            "pa_conn_trans_{}_{}",
            merchant_id.get_string_repr(),
            connector_transaction_id
        ),
        pk_id: key.to_owned(),
        sk_id: field.clone(),
        source: "payment_attempt".to_string(),
        updated_by: storage_scheme.to_string(),
    };
    store
        .insert_reverse_lookup(reverse_lookup_new, storage_scheme)
        .await
}

#[inline]
#[instrument(skip_all)]
async fn add_preprocessing_id_to_reverse_lookup<T: DatabaseStore>(
    store: &KVRouterStore<T>,
    key: &str,
    merchant_id: &common_utils::id_type::MerchantId,
    updated_attempt_attempt_id: &str,
    preprocessing_id: &str,
    storage_scheme: MerchantStorageScheme,
) -> CustomResult<ReverseLookup, errors::StorageError> {
    let field = format!("pa_{}", updated_attempt_attempt_id);
    let reverse_lookup_new = ReverseLookupNew {
        lookup_id: format!(
            "pa_preprocessing_{}_{}",
            merchant_id.get_string_repr(),
            preprocessing_id
        ),
        pk_id: key.to_owned(),
        sk_id: field.clone(),
        source: "payment_attempt".to_string(),
        updated_by: storage_scheme.to_string(),
    };
    store
        .insert_reverse_lookup(reverse_lookup_new, storage_scheme)
        .await
}<|MERGE_RESOLUTION|>--- conflicted
+++ resolved
@@ -564,12 +564,9 @@
                     organization_id: payment_attempt.organization_id.clone(),
                     profile_id: payment_attempt.profile_id.clone(),
                     connector_mandate_detail: payment_attempt.connector_mandate_detail.clone(),
-<<<<<<< HEAD
+                    card_discovery: payment_attempt.card_discovery,
                     request_overcapture: None,
                     overcapture_status: None,
-=======
-                    card_discovery: payment_attempt.card_discovery,
->>>>>>> 3da637e6
                 };
 
                 let field = format!("pa_{}", created_attempt.attempt_id);
@@ -1517,12 +1514,9 @@
             shipping_cost: self.net_amount.get_shipping_cost(),
             order_tax_amount: self.net_amount.get_order_tax_amount(),
             connector_mandate_detail: self.connector_mandate_detail,
-<<<<<<< HEAD
+            card_discovery: self.card_discovery,
             request_overcapture: self.request_overcapture,
             overcapture_status: self.overcapture_status,
-=======
-            card_discovery: self.card_discovery,
->>>>>>> 3da637e6
         }
     }
 
@@ -1599,12 +1593,9 @@
             organization_id: storage_model.organization_id,
             profile_id: storage_model.profile_id,
             connector_mandate_detail: storage_model.connector_mandate_detail,
-<<<<<<< HEAD
+            card_discovery: storage_model.card_discovery,
             request_overcapture: storage_model.request_overcapture,
             overcapture_status: storage_model.overcapture_status,
-=======
-            card_discovery: storage_model.card_discovery,
->>>>>>> 3da637e6
         }
     }
 }

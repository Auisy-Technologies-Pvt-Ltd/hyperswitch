use common_utils::errors::CustomResult;
#[cfg(feature = "v2")]
use common_utils::{id_type, types::keymanager::KeyManagerState};
use diesel_models::enums as storage_enums;
#[cfg(feature = "v2")]
use hyperswitch_domain_models::merchant_key_store::MerchantKeyStore;
#[cfg(feature = "v1")]
use hyperswitch_domain_models::payments::payment_attempt::PaymentAttemptNew;
use hyperswitch_domain_models::payments::payment_attempt::{
    PaymentAttempt, PaymentAttemptInterface, PaymentAttemptUpdate,
};

use super::MockDb;
use crate::errors::StorageError;
#[cfg(feature = "v1")]
use crate::DataModelExt;

#[async_trait::async_trait]
impl PaymentAttemptInterface for MockDb {
    type Error = StorageError;
    #[cfg(feature = "v1")]
    async fn find_payment_attempt_by_payment_id_merchant_id_attempt_id(
        &self,
        _payment_id: &common_utils::id_type::PaymentId,
        _merchant_id: &common_utils::id_type::MerchantId,
        _attempt_id: &str,
        _storage_scheme: storage_enums::MerchantStorageScheme,
    ) -> CustomResult<PaymentAttempt, StorageError> {
        // [#172]: Implement function for `MockDb`
        Err(StorageError::MockDbError)?
    }

    #[cfg(all(feature = "v1", feature = "olap"))]
    async fn get_filters_for_payments(
        &self,
        _pi: &[hyperswitch_domain_models::payments::PaymentIntent],
        _merchant_id: &common_utils::id_type::MerchantId,
        _storage_scheme: storage_enums::MerchantStorageScheme,
    ) -> CustomResult<
        hyperswitch_domain_models::payments::payment_attempt::PaymentListFilters,
        StorageError,
    > {
        Err(StorageError::MockDbError)?
    }

    #[cfg(all(feature = "v1", feature = "olap"))]
    async fn get_total_count_of_filtered_payment_attempts(
        &self,
        _merchant_id: &common_utils::id_type::MerchantId,
        _active_attempt_ids: &[String],
        _connector: Option<Vec<api_models::enums::Connector>>,
        _payment_method: Option<Vec<common_enums::PaymentMethod>>,
        _payment_method_type: Option<Vec<common_enums::PaymentMethodType>>,
        _authentication_type: Option<Vec<common_enums::AuthenticationType>>,
        _merchanat_connector_id: Option<Vec<common_utils::id_type::MerchantConnectorAccountId>>,
        _card_network: Option<Vec<storage_enums::CardNetwork>>,
        _card_discovery: Option<Vec<storage_enums::CardDiscovery>>,
        _storage_scheme: storage_enums::MerchantStorageScheme,
    ) -> CustomResult<i64, StorageError> {
        Err(StorageError::MockDbError)?
    }

    #[cfg(all(feature = "v2", feature = "olap"))]
    async fn get_total_count_of_filtered_payment_attempts(
        &self,
        _merchant_id: &id_type::MerchantId,
        _active_attempt_ids: &[String],
        _connector: Option<api_models::enums::Connector>,
        _payment_method_type: Option<common_enums::PaymentMethod>,
        _payment_method_subtype: Option<common_enums::PaymentMethodType>,
        _authentication_type: Option<common_enums::AuthenticationType>,
        _merchanat_connector_id: Option<id_type::MerchantConnectorAccountId>,
        _card_network: Option<storage_enums::CardNetwork>,
        _storage_scheme: storage_enums::MerchantStorageScheme,
    ) -> CustomResult<i64, StorageError> {
        Err(StorageError::MockDbError)?
    }

    #[cfg(feature = "v1")]
    async fn find_payment_attempt_by_attempt_id_merchant_id(
        &self,
        _attempt_id: &str,
        _merchant_id: &common_utils::id_type::MerchantId,
        _storage_scheme: storage_enums::MerchantStorageScheme,
    ) -> CustomResult<PaymentAttempt, StorageError> {
        // [#172]: Implement function for `MockDb`
        Err(StorageError::MockDbError)?
    }

    #[cfg(feature = "v2")]
    async fn find_payment_attempt_by_id(
        &self,
        _key_manager_state: &KeyManagerState,
        _merchant_key_store: &MerchantKeyStore,
        _attempt_id: &id_type::GlobalAttemptId,
        _storage_scheme: storage_enums::MerchantStorageScheme,
    ) -> error_stack::Result<PaymentAttempt, StorageError> {
        // [#172]: Implement function for `MockDb`
        Err(StorageError::MockDbError)?
    }

    #[cfg(feature = "v2")]
    async fn find_payment_attempts_by_payment_intent_id(
        &self,
        _key_manager_state: &KeyManagerState,
        _id: &id_type::GlobalPaymentId,
        _merchant_key_store: &MerchantKeyStore,
        _storage_scheme: common_enums::MerchantStorageScheme,
    ) -> error_stack::Result<Vec<PaymentAttempt>, StorageError> {
        // [#172]: Implement function for `MockDb`
        Err(StorageError::MockDbError)?
    }

    #[cfg(feature = "v1")]
    async fn find_payment_attempt_by_preprocessing_id_merchant_id(
        &self,
        _preprocessing_id: &str,
        _merchant_id: &common_utils::id_type::MerchantId,
        _storage_scheme: storage_enums::MerchantStorageScheme,
    ) -> CustomResult<PaymentAttempt, StorageError> {
        // [#172]: Implement function for `MockDb`
        Err(StorageError::MockDbError)?
    }

    #[cfg(feature = "v1")]
    async fn find_payment_attempt_by_merchant_id_connector_txn_id(
        &self,
        _merchant_id: &common_utils::id_type::MerchantId,
        _connector_txn_id: &str,
        _storage_scheme: storage_enums::MerchantStorageScheme,
    ) -> CustomResult<PaymentAttempt, StorageError> {
        // [#172]: Implement function for `MockDb`
        Err(StorageError::MockDbError)?
    }

    #[cfg(feature = "v2")]
    async fn find_payment_attempt_by_profile_id_connector_transaction_id(
        &self,
        _key_manager_state: &KeyManagerState,
        _merchant_key_store: &MerchantKeyStore,
        _profile_id: &id_type::ProfileId,
        _connector_transaction_id: &str,
        _storage_scheme: storage_enums::MerchantStorageScheme,
    ) -> CustomResult<PaymentAttempt, StorageError> {
        // [#172]: Implement function for `MockDb`
        Err(StorageError::MockDbError)?
    }

    #[cfg(feature = "v1")]
    async fn find_attempts_by_merchant_id_payment_id(
        &self,
        _merchant_id: &common_utils::id_type::MerchantId,
        _payment_id: &common_utils::id_type::PaymentId,
        _storage_scheme: storage_enums::MerchantStorageScheme,
    ) -> CustomResult<Vec<PaymentAttempt>, StorageError> {
        // [#172]: Implement function for `MockDb`
        Err(StorageError::MockDbError)?
    }

    #[cfg(feature = "v1")]
    #[allow(clippy::panic)]
    async fn insert_payment_attempt(
        &self,
        payment_attempt: PaymentAttemptNew,
        storage_scheme: storage_enums::MerchantStorageScheme,
    ) -> CustomResult<PaymentAttempt, StorageError> {
        let mut payment_attempts = self.payment_attempts.lock().await;
        let time = common_utils::date_time::now();
        let payment_attempt = PaymentAttempt {
            payment_id: payment_attempt.payment_id,
            merchant_id: payment_attempt.merchant_id,
            attempt_id: payment_attempt.attempt_id,
            status: payment_attempt.status,
            net_amount: payment_attempt.net_amount,
            currency: payment_attempt.currency,
            save_to_locker: payment_attempt.save_to_locker,
            connector: payment_attempt.connector,
            error_message: payment_attempt.error_message,
            offer_amount: payment_attempt.offer_amount,
            payment_method_id: payment_attempt.payment_method_id,
            payment_method: payment_attempt.payment_method,
            connector_transaction_id: None,
            capture_method: payment_attempt.capture_method,
            capture_on: payment_attempt.capture_on,
            confirm: payment_attempt.confirm,
            authentication_type: payment_attempt.authentication_type,
            created_at: payment_attempt.created_at.unwrap_or(time),
            modified_at: payment_attempt.modified_at.unwrap_or(time),
            last_synced: payment_attempt.last_synced,
            cancellation_reason: payment_attempt.cancellation_reason,
            amount_to_capture: payment_attempt.amount_to_capture,
            mandate_id: None,
            browser_info: None,
            payment_token: None,
            error_code: payment_attempt.error_code,
            connector_metadata: None,
            charge_id: None,
            payment_experience: payment_attempt.payment_experience,
            payment_method_type: payment_attempt.payment_method_type,
            payment_method_data: payment_attempt.payment_method_data,
            business_sub_label: payment_attempt.business_sub_label,
            straight_through_algorithm: payment_attempt.straight_through_algorithm,
            mandate_details: payment_attempt.mandate_details,
            preprocessing_step_id: payment_attempt.preprocessing_step_id,
            error_reason: payment_attempt.error_reason,
            multiple_capture_count: payment_attempt.multiple_capture_count,
            connector_response_reference_id: None,
            amount_capturable: payment_attempt.amount_capturable,
            updated_by: storage_scheme.to_string(),
            authentication_data: payment_attempt.authentication_data,
            encoded_data: payment_attempt.encoded_data,
            merchant_connector_id: payment_attempt.merchant_connector_id,
            unified_code: payment_attempt.unified_code,
            unified_message: payment_attempt.unified_message,
            external_three_ds_authentication_attempted: payment_attempt
                .external_three_ds_authentication_attempted,
            authentication_connector: payment_attempt.authentication_connector,
            authentication_id: payment_attempt.authentication_id,
            mandate_data: payment_attempt.mandate_data,
            payment_method_billing_address_id: payment_attempt.payment_method_billing_address_id,
            fingerprint_id: payment_attempt.fingerprint_id,
            client_source: payment_attempt.client_source,
            client_version: payment_attempt.client_version,
            customer_acceptance: payment_attempt.customer_acceptance,
            organization_id: payment_attempt.organization_id,
            profile_id: payment_attempt.profile_id,
            connector_mandate_detail: payment_attempt.connector_mandate_detail,
            request_extended_authorization: payment_attempt.request_extended_authorization,
            extended_authorization_applied: payment_attempt.extended_authorization_applied,
            capture_before: payment_attempt.capture_before,
            card_discovery: payment_attempt.card_discovery,
            charges: None,
            issuer_error_code: None,
            issuer_error_message: None,
<<<<<<< HEAD
            overcapture_status: None,
=======
            setup_future_usage_applied: payment_attempt.setup_future_usage_applied,
>>>>>>> 50cbe20e
        };
        payment_attempts.push(payment_attempt.clone());
        Ok(payment_attempt)
    }

    #[cfg(feature = "v2")]
    #[allow(clippy::panic)]
    async fn insert_payment_attempt(
        &self,
        _key_manager_state: &KeyManagerState,
        _merchant_key_store: &MerchantKeyStore,
        _payment_attempt: PaymentAttempt,
        _storage_scheme: storage_enums::MerchantStorageScheme,
    ) -> CustomResult<PaymentAttempt, StorageError> {
        // [#172]: Implement function for `MockDb`
        Err(StorageError::MockDbError)?
    }

    #[cfg(feature = "v1")]
    // safety: only used for testing
    #[allow(clippy::unwrap_used)]
    async fn update_payment_attempt_with_attempt_id(
        &self,
        this: PaymentAttempt,
        payment_attempt: PaymentAttemptUpdate,
        _storage_scheme: storage_enums::MerchantStorageScheme,
    ) -> CustomResult<PaymentAttempt, StorageError> {
        let mut payment_attempts = self.payment_attempts.lock().await;

        let item = payment_attempts
            .iter_mut()
            .find(|item| item.attempt_id == this.attempt_id)
            .unwrap();

        *item = PaymentAttempt::from_storage_model(
            payment_attempt
                .to_storage_model()
                .apply_changeset(this.to_storage_model()),
        );

        Ok(item.clone())
    }

    #[cfg(feature = "v2")]
    async fn update_payment_attempt(
        &self,
        _key_manager_state: &KeyManagerState,
        _merchant_key_store: &MerchantKeyStore,
        _this: PaymentAttempt,
        _payment_attempt: PaymentAttemptUpdate,
        _storage_scheme: storage_enums::MerchantStorageScheme,
    ) -> CustomResult<PaymentAttempt, StorageError> {
        // [#172]: Implement function for `MockDb`
        Err(StorageError::MockDbError)?
    }

    #[cfg(feature = "v1")]
    async fn find_payment_attempt_by_connector_transaction_id_payment_id_merchant_id(
        &self,
        _connector_transaction_id: &common_utils::types::ConnectorTransactionId,
        _payment_id: &common_utils::id_type::PaymentId,
        _merchant_id: &common_utils::id_type::MerchantId,
        _storage_scheme: storage_enums::MerchantStorageScheme,
    ) -> CustomResult<PaymentAttempt, StorageError> {
        // [#172]: Implement function for `MockDb`
        Err(StorageError::MockDbError)?
    }

    #[cfg(feature = "v1")]
    // safety: only used for testing
    #[allow(clippy::unwrap_used)]
    async fn find_payment_attempt_last_successful_attempt_by_payment_id_merchant_id(
        &self,
        payment_id: &common_utils::id_type::PaymentId,
        merchant_id: &common_utils::id_type::MerchantId,
        _storage_scheme: storage_enums::MerchantStorageScheme,
    ) -> CustomResult<PaymentAttempt, StorageError> {
        let payment_attempts = self.payment_attempts.lock().await;

        Ok(payment_attempts
            .iter()
            .find(|payment_attempt| {
                payment_attempt.payment_id == *payment_id
                    && payment_attempt.merchant_id.eq(merchant_id)
            })
            .cloned()
            .unwrap())
    }

    #[cfg(feature = "v1")]
    #[allow(clippy::unwrap_used)]
    async fn find_payment_attempt_last_successful_or_partially_captured_attempt_by_payment_id_merchant_id(
        &self,
        payment_id: &common_utils::id_type::PaymentId,
        merchant_id: &common_utils::id_type::MerchantId,
        _storage_scheme: storage_enums::MerchantStorageScheme,
    ) -> CustomResult<PaymentAttempt, StorageError> {
        let payment_attempts = self.payment_attempts.lock().await;

        Ok(payment_attempts
            .iter()
            .find(|payment_attempt| {
                payment_attempt.payment_id == *payment_id
                    && payment_attempt.merchant_id.eq(merchant_id)
                    && (payment_attempt.status == storage_enums::AttemptStatus::PartialCharged
                        || payment_attempt.status == storage_enums::AttemptStatus::Charged)
            })
            .cloned()
            .unwrap())
    }

    #[cfg(feature = "v2")]
    #[allow(clippy::unwrap_used)]
    async fn find_payment_attempt_last_successful_or_partially_captured_attempt_by_payment_id(
        &self,
        _key_manager_state: &KeyManagerState,
        _merchant_key_store: &MerchantKeyStore,
        payment_id: &id_type::GlobalPaymentId,
        _storage_scheme: storage_enums::MerchantStorageScheme,
    ) -> CustomResult<PaymentAttempt, StorageError> {
        let payment_attempts = self.payment_attempts.lock().await;

        Ok(payment_attempts
            .iter()
            .find(|payment_attempt| {
                payment_attempt.payment_id == *payment_id
                    && (payment_attempt.status == storage_enums::AttemptStatus::PartialCharged
                        || payment_attempt.status == storage_enums::AttemptStatus::Charged)
            })
            .cloned()
            .unwrap())
    }
}<|MERGE_RESOLUTION|>--- conflicted
+++ resolved
@@ -232,11 +232,8 @@
             charges: None,
             issuer_error_code: None,
             issuer_error_message: None,
-<<<<<<< HEAD
+            setup_future_usage_applied: payment_attempt.setup_future_usage_applied,
             overcapture_status: None,
-=======
-            setup_future_usage_applied: payment_attempt.setup_future_usage_applied,
->>>>>>> 50cbe20e
         };
         payment_attempts.push(payment_attempt.clone());
         Ok(payment_attempt)

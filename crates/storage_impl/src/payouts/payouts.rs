--- conflicted
+++ resolved
@@ -89,12 +89,9 @@
                     status: new.status,
                     attempt_count: new.attempt_count,
                     confirm: new.confirm,
-<<<<<<< HEAD
+                    priority: new.priority,
                     payout_link_id: new.payout_link_id.clone(),
                     client_secret: new.client_secret.clone(),
-=======
-                    priority: new.priority,
->>>>>>> 3bdffffb
                 };
 
                 let redis_entry = kv::TypedSql {
@@ -694,12 +691,9 @@
             status: self.status,
             attempt_count: self.attempt_count,
             confirm: self.confirm,
-<<<<<<< HEAD
+            priority: self.priority,
             payout_link_id: self.payout_link_id,
             client_secret: self.client_secret,
-=======
-            priority: self.priority,
->>>>>>> 3bdffffb
         }
     }
 
@@ -726,12 +720,9 @@
             status: storage_model.status,
             attempt_count: storage_model.attempt_count,
             confirm: storage_model.confirm,
-<<<<<<< HEAD
+            priority: storage_model.priority,
             payout_link_id: storage_model.payout_link_id,
             client_secret: storage_model.client_secret,
-=======
-            priority: storage_model.priority,
->>>>>>> 3bdffffb
         }
     }
 }
@@ -761,12 +752,9 @@
             status: self.status,
             attempt_count: self.attempt_count,
             confirm: self.confirm,
-<<<<<<< HEAD
+            priority: self.priority,
             payout_link_id: self.payout_link_id,
             client_secret: self.client_secret,
-=======
-            priority: self.priority,
->>>>>>> 3bdffffb
         }
     }
 
@@ -793,12 +781,9 @@
             status: storage_model.status,
             attempt_count: storage_model.attempt_count,
             confirm: storage_model.confirm,
-<<<<<<< HEAD
+            priority: storage_model.priority,
             payout_link_id: storage_model.payout_link_id,
             client_secret: storage_model.client_secret,
-=======
-            priority: storage_model.priority,
->>>>>>> 3bdffffb
         }
     }
 }

use std::sync::Arc;

use data_models::errors::{StorageError, StorageResult};
use diesel_models as store;
use error_stack::ResultExt;
use masking::StrongSecret;
use redis::{kv_store::RedisConnInterface, RedisStore};
mod address;
pub mod config;
pub mod connection;
pub mod customers;
pub mod database;
pub mod errors;
mod lookup;
pub mod mandate;
pub mod metrics;
pub mod mock_db;
pub mod payment_method;
pub mod payments;
#[cfg(feature = "payouts")]
pub mod payouts;
pub mod redis;
pub mod refund;
mod reverse_lookup;
mod utils;

use common_utils::errors::CustomResult;
#[cfg(not(feature = "payouts"))]
use data_models::{PayoutAttemptInterface, PayoutsInterface};
use database::store::PgPool;
pub use mock_db::MockDb;
use redis_interface::{errors::RedisError, SaddReply};

pub use crate::database::store::DatabaseStore;
#[cfg(not(feature = "payouts"))]
pub use crate::database::store::Store;

#[derive(Debug, Clone)]
pub struct RouterStore<T: DatabaseStore> {
    db_store: T,
    cache_store: RedisStore,
    master_encryption_key: StrongSecret<Vec<u8>>,
    pub request_id: Option<String>,
}

#[async_trait::async_trait]
impl<T: DatabaseStore> DatabaseStore for RouterStore<T>
where
    T::Config: Send,
{
    type Config = (
        T::Config,
        redis_interface::RedisSettings,
        StrongSecret<Vec<u8>>,
        tokio::sync::oneshot::Sender<()>,
        &'static str,
    );
    async fn new(config: Self::Config, test_transaction: bool) -> StorageResult<Self> {
        let (db_conf, cache_conf, encryption_key, cache_error_signal, inmemory_cache_stream) =
            config;
        if test_transaction {
            Self::test_store(db_conf, &cache_conf, encryption_key)
                .await
                .attach_printable("failed to create test router store")
        } else {
            Self::from_config(
                db_conf,
                &cache_conf,
                encryption_key,
                cache_error_signal,
                inmemory_cache_stream,
            )
            .await
            .attach_printable("failed to create store")
        }
    }
    fn get_master_pool(&self) -> &PgPool {
        self.db_store.get_master_pool()
    }
    fn get_replica_pool(&self) -> &PgPool {
        self.db_store.get_replica_pool()
    }
}

impl<T: DatabaseStore> RedisConnInterface for RouterStore<T> {
    fn get_redis_conn(
        &self,
    ) -> error_stack::Result<Arc<redis_interface::RedisConnectionPool>, RedisError> {
        self.cache_store.get_redis_conn()
    }
}

impl<T: DatabaseStore> RouterStore<T> {
    pub async fn from_config(
        db_conf: T::Config,
        cache_conf: &redis_interface::RedisSettings,
        encryption_key: StrongSecret<Vec<u8>>,
        cache_error_signal: tokio::sync::oneshot::Sender<()>,
        inmemory_cache_stream: &str,
    ) -> StorageResult<Self> {
        let db_store = T::new(db_conf, false).await?;
        let cache_store = RedisStore::new(cache_conf)
            .await
            .change_context(StorageError::InitializationError)
            .attach_printable("Failed to create cache store")?;
        cache_store.set_error_callback(cache_error_signal);
        cache_store
            .subscribe_to_channel(inmemory_cache_stream)
            .await
            .change_context(StorageError::InitializationError)
            .attach_printable("Failed to subscribe to inmemory cache stream")?;
        Ok(Self {
            db_store,
            cache_store,
            master_encryption_key: encryption_key,
            request_id: None,
        })
    }

    pub fn master_key(&self) -> &StrongSecret<Vec<u8>> {
        &self.master_encryption_key
    }

    /// # Panics
    ///
    /// Will panic if `CONNECTOR_AUTH_FILE_PATH` is not set
    pub async fn test_store(
        db_conf: T::Config,
        cache_conf: &redis_interface::RedisSettings,
        encryption_key: StrongSecret<Vec<u8>>,
    ) -> StorageResult<Self> {
        // TODO: create an error enum and return proper error here
        let db_store = T::new(db_conf, true).await?;
        let cache_store = RedisStore::new(cache_conf)
            .await
            .change_context(StorageError::InitializationError)
            .attach_printable("failed to create redis cache")?;
        Ok(Self {
            db_store,
            cache_store,
            master_encryption_key: encryption_key,
            request_id: None,
        })
    }
}

#[derive(Debug, Clone)]
pub struct KVRouterStore<T: DatabaseStore> {
    router_store: RouterStore<T>,
    drainer_stream_name: String,
    drainer_num_partitions: u8,
    ttl_for_kv: u32,
    pub request_id: Option<String>,
}

#[async_trait::async_trait]
impl<T> DatabaseStore for KVRouterStore<T>
where
    RouterStore<T>: DatabaseStore,
    T: DatabaseStore,
{
    type Config = (RouterStore<T>, String, u8, u32);
    async fn new(config: Self::Config, _test_transaction: bool) -> StorageResult<Self> {
        let (router_store, drainer_stream_name, drainer_num_partitions, ttl_for_kv) = config;
        Ok(Self::from_store(
            router_store,
            drainer_stream_name,
            drainer_num_partitions,
            ttl_for_kv,
        ))
    }
    fn get_master_pool(&self) -> &PgPool {
        self.router_store.get_master_pool()
    }
    fn get_replica_pool(&self) -> &PgPool {
        self.router_store.get_replica_pool()
    }
}

impl<T: DatabaseStore> RedisConnInterface for KVRouterStore<T> {
    fn get_redis_conn(
        &self,
    ) -> error_stack::Result<Arc<redis_interface::RedisConnectionPool>, RedisError> {
        self.router_store.get_redis_conn()
    }
}

impl<T: DatabaseStore> KVRouterStore<T> {
    pub fn from_store(
        store: RouterStore<T>,
        drainer_stream_name: String,
        drainer_num_partitions: u8,
        ttl_for_kv: u32,
    ) -> Self {
        let request_id = store.request_id.clone();

        Self {
            router_store: store,
            drainer_stream_name,
            drainer_num_partitions,
            ttl_for_kv,
            request_id,
        }
    }

    pub fn master_key(&self) -> &StrongSecret<Vec<u8>> {
        self.router_store.master_key()
    }

    pub fn get_drainer_stream_name(&self, shard_key: &str) -> String {
        format!("{{{}}}_{}", shard_key, self.drainer_stream_name)
    }

    pub async fn push_to_drainer_stream<R>(
        &self,
        redis_entry: diesel_models::kv::TypedSql,
        partition_key: redis::kv_store::PartitionKey<'_>,
    ) -> error_stack::Result<(), RedisError>
    where
        R: crate::redis::kv_store::KvStorePartition,
    {
        let global_id = format!("{}", partition_key);
        let request_id = self.request_id.clone().unwrap_or_default();

        let shard_key = R::shard_key(partition_key, self.drainer_num_partitions);
        let stream_name = self.get_drainer_stream_name(&shard_key);
        self.router_store
            .cache_store
            .redis_conn
            .stream_append_entry(
                &stream_name,
                &redis_interface::RedisEntryId::AutoGeneratedID,
                redis_entry
                    .to_field_value_pairs(request_id, global_id)
                    .change_context(RedisError::JsonSerializationFailed)?,
            )
            .await
            .map(|_| metrics::KV_PUSHED_TO_DRAINER.add(&metrics::CONTEXT, 1, &[]))
            .map_err(|err| {
                metrics::KV_FAILED_TO_PUSH_TO_DRAINER.add(&metrics::CONTEXT, 1, &[]);
                err
            })
            .change_context(RedisError::StreamAppendFailed)
    }
}

// TODO: This should not be used beyond this crate
// Remove the pub modified once StorageScheme usage is completed
pub trait DataModelExt {
    type StorageModel;
    fn to_storage_model(self) -> Self::StorageModel;
    fn from_storage_model(storage_model: Self::StorageModel) -> Self;
}

pub(crate) fn diesel_error_to_data_error(
    diesel_error: &diesel_models::errors::DatabaseError,
) -> StorageError {
    match diesel_error {
        diesel_models::errors::DatabaseError::DatabaseConnectionError => {
            StorageError::DatabaseConnectionError
        }
        diesel_models::errors::DatabaseError::NotFound => {
            StorageError::ValueNotFound("Value not found".to_string())
        }
        diesel_models::errors::DatabaseError::UniqueViolation => StorageError::DuplicateValue {
            entity: "entity ",
            key: None,
        },
        _ => StorageError::DatabaseError(error_stack::report!(*diesel_error)),
    }
}

#[async_trait::async_trait]
pub trait UniqueConstraints {
    fn unique_constraints(&self) -> Vec<String>;
    fn table_name(&self) -> &str;
    async fn check_for_constraints(
        &self,
        redis_conn: &Arc<redis_interface::RedisConnectionPool>,
    ) -> CustomResult<(), RedisError> {
        let constraints = self.unique_constraints();
        let sadd_result = redis_conn
            .sadd(
                &format!("unique_constraint:{}", self.table_name()),
                constraints,
            )
            .await?;

        match sadd_result {
            SaddReply::KeyNotSet => Err(error_stack::report!(RedisError::SetAddMembersFailed)),
            SaddReply::KeySet => Ok(()),
        }
    }
}

impl UniqueConstraints for diesel_models::Address {
    fn unique_constraints(&self) -> Vec<String> {
        vec![format!("address_{}", self.address_id)]
    }
    fn table_name(&self) -> &str {
        "Address"
    }
}

impl UniqueConstraints for diesel_models::PaymentIntent {
    fn unique_constraints(&self) -> Vec<String> {
        vec![format!("pi_{}_{}", self.merchant_id, self.payment_id)]
    }
    fn table_name(&self) -> &str {
        "PaymentIntent"
    }
}

impl UniqueConstraints for diesel_models::PaymentAttempt {
    fn unique_constraints(&self) -> Vec<String> {
        vec![format!(
            "pa_{}_{}_{}",
            self.merchant_id, self.payment_id, self.attempt_id
        )]
    }
    fn table_name(&self) -> &str {
        "PaymentAttempt"
    }
}

impl UniqueConstraints for diesel_models::Refund {
    fn unique_constraints(&self) -> Vec<String> {
        vec![format!("refund_{}_{}", self.merchant_id, self.refund_id)]
    }
    fn table_name(&self) -> &str {
        "Refund"
    }
}

impl UniqueConstraints for diesel_models::ReverseLookup {
    fn unique_constraints(&self) -> Vec<String> {
        vec![format!("reverselookup_{}", self.lookup_id)]
    }
    fn table_name(&self) -> &str {
        "ReverseLookup"
    }
}

#[cfg(feature = "payouts")]
impl UniqueConstraints for diesel_models::Payouts {
    fn unique_constraints(&self) -> Vec<String> {
        vec![format!("po_{}_{}", self.merchant_id, self.payout_id)]
    }
    fn table_name(&self) -> &str {
        "Payouts"
    }
}

#[cfg(feature = "payouts")]
impl UniqueConstraints for diesel_models::PayoutAttempt {
    fn unique_constraints(&self) -> Vec<String> {
        vec![format!(
            "poa_{}_{}",
            self.merchant_id, self.payout_attempt_id
        )]
    }
    fn table_name(&self) -> &str {
        "PayoutAttempt"
    }
}

impl UniqueConstraints for diesel_models::PaymentMethod {
    fn unique_constraints(&self) -> Vec<String> {
        vec![format!("paymentmethod_{}", self.payment_method_id)]
    }
    fn table_name(&self) -> &str {
        "PaymentMethod"
    }
}

<<<<<<< HEAD
impl UniqueConstraints for diesel_models::Mandate {
    fn unique_constraints(&self) -> Vec<String> {
        vec![format!("mand_{}_{}", self.merchant_id, self.mandate_id)]
    }
    fn table_name(&self) -> &str {
        "Mandate"
    }
}
=======
impl UniqueConstraints for diesel_models::Customer {
    fn unique_constraints(&self) -> Vec<String> {
        vec![format!(
            "customer_{}_{}",
            self.customer_id, self.merchant_id
        )]
    }
    fn table_name(&self) -> &str {
        "Customer"
    }
}

>>>>>>> c980f016
#[cfg(not(feature = "payouts"))]
impl<T: DatabaseStore> PayoutAttemptInterface for KVRouterStore<T> {}
#[cfg(not(feature = "payouts"))]
impl<T: DatabaseStore> PayoutAttemptInterface for RouterStore<T> {}
#[cfg(not(feature = "payouts"))]
impl<T: DatabaseStore> PayoutsInterface for KVRouterStore<T> {}
#[cfg(not(feature = "payouts"))]
impl<T: DatabaseStore> PayoutsInterface for RouterStore<T> {}<|MERGE_RESOLUTION|>--- conflicted
+++ resolved
@@ -373,7 +373,6 @@
     }
 }
 
-<<<<<<< HEAD
 impl UniqueConstraints for diesel_models::Mandate {
     fn unique_constraints(&self) -> Vec<String> {
         vec![format!("mand_{}_{}", self.merchant_id, self.mandate_id)]
@@ -382,7 +381,7 @@
         "Mandate"
     }
 }
-=======
+
 impl UniqueConstraints for diesel_models::Customer {
     fn unique_constraints(&self) -> Vec<String> {
         vec![format!(
@@ -395,7 +394,6 @@
     }
 }
 
->>>>>>> c980f016
 #[cfg(not(feature = "payouts"))]
 impl<T: DatabaseStore> PayoutAttemptInterface for KVRouterStore<T> {}
 #[cfg(not(feature = "payouts"))]

--- conflicted
+++ resolved
@@ -20,29 +20,18 @@
 use dynamic_routing::{DynamicRoutingClientConfig, RoutingStrategy};
 #[cfg(feature = "dynamic_routing")]
 use health_check_client::HealthCheckClient;
-<<<<<<< HEAD
 #[cfg(any(
     feature = "dynamic_routing",
     all(feature = "revenue_recovery", feature = "v2")
 ))]
-=======
+use hyper_util::client::legacy::connect::HttpConnector;
 #[cfg(feature = "dynamic_routing")]
->>>>>>> ec6d0e4d
-use hyper_util::client::legacy::connect::HttpConnector;
+use router_env::logger;
+use serde;
 #[cfg(any(
     feature = "dynamic_routing",
     all(feature = "revenue_recovery", feature = "v2")
 ))]
-use router_env::logger;
-use serde;
-<<<<<<< HEAD
-#[cfg(any(
-    feature = "dynamic_routing",
-    all(feature = "revenue_recovery", feature = "v2")
-))]
-=======
-#[cfg(feature = "dynamic_routing")]
->>>>>>> ec6d0e4d
 use tonic::body::Body;
 
 #[cfg(all(feature = "revenue_recovery", feature = "v2"))]

--- conflicted
+++ resolved
@@ -228,21 +228,7 @@
         should_collect_cvv_during_payment -> Bool,
         #[max_length = 64]
         id -> Varchar,
-<<<<<<< HEAD
-        version -> ApiVersion,
-        dynamic_routing_algorithm -> Nullable<Json>,
-        is_network_tokenization_enabled -> Bool,
-        is_auto_retries_enabled -> Nullable<Bool>,
-        max_auto_retries_enabled -> Nullable<Int2>,
-        always_request_extended_authorization -> Nullable<Bool>,
-        is_click_to_pay_enabled -> Bool,
-        authentication_product_ids -> Nullable<Jsonb>,
-        three_ds_decision_manager_config -> Nullable<Jsonb>,
-        card_testing_guard_config -> Nullable<Jsonb>,
-        card_testing_secret_key -> Nullable<Bytea>,
         always_request_overcapture -> Nullable<Bool>,
-=======
->>>>>>> 65cfaaec
     }
 }
 
@@ -981,16 +967,8 @@
         payment_link_config -> Nullable<Jsonb>,
         #[max_length = 64]
         id -> Varchar,
-<<<<<<< HEAD
-        request_extended_authorization -> Nullable<Bool>,
-        psd2_sca_exemption_type -> Nullable<ScaExemptionType>,
-        split_payments -> Nullable<Jsonb>,
-        #[max_length = 64]
-        platform_merchant_id -> Nullable<Varchar>,
         #[max_length = 32]
         request_overcapture -> Nullable<Varchar>,
-=======
->>>>>>> 65cfaaec
     }
 }
 

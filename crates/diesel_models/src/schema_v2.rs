--- conflicted
+++ resolved
@@ -936,12 +936,9 @@
         id -> Varchar,
         psd2_sca_exemption_type -> Nullable<ScaExemptionType>,
         split_payments -> Nullable<Jsonb>,
-<<<<<<< HEAD
+        #[max_length = 64]
+        platform_merchant_id -> Nullable<Varchar>,
         request_overcapture -> Nullable<Bool>,
-=======
-        #[max_length = 64]
-        platform_merchant_id -> Nullable<Varchar>,
->>>>>>> 9c3547fa
     }
 }
 

// @generated automatically by Diesel CLI.

diesel::table! {
    use diesel::sql_types::*;
    use crate::enums::diesel_exports::*;

    address (address_id) {
        #[max_length = 64]
        address_id -> Varchar,
        #[max_length = 128]
        city -> Nullable<Varchar>,
        country -> Nullable<CountryAlpha2>,
        line1 -> Nullable<Bytea>,
        line2 -> Nullable<Bytea>,
        line3 -> Nullable<Bytea>,
        state -> Nullable<Bytea>,
        zip -> Nullable<Bytea>,
        first_name -> Nullable<Bytea>,
        last_name -> Nullable<Bytea>,
        phone_number -> Nullable<Bytea>,
        #[max_length = 8]
        country_code -> Nullable<Varchar>,
        created_at -> Timestamp,
        modified_at -> Timestamp,
        #[max_length = 64]
        customer_id -> Nullable<Varchar>,
        #[max_length = 64]
        merchant_id -> Varchar,
        #[max_length = 64]
        payment_id -> Nullable<Varchar>,
        #[max_length = 32]
        updated_by -> Varchar,
        email -> Nullable<Bytea>,
    }
}

diesel::table! {
    use diesel::sql_types::*;
    use crate::enums::diesel_exports::*;

    api_keys (key_id) {
        #[max_length = 64]
        key_id -> Varchar,
        #[max_length = 64]
        merchant_id -> Varchar,
        #[max_length = 64]
        name -> Varchar,
        #[max_length = 256]
        description -> Nullable<Varchar>,
        #[max_length = 128]
        hashed_api_key -> Varchar,
        #[max_length = 16]
        prefix -> Varchar,
        created_at -> Timestamp,
        expires_at -> Nullable<Timestamp>,
        last_used -> Nullable<Timestamp>,
    }
}

diesel::table! {
    use diesel::sql_types::*;
    use crate::enums::diesel_exports::*;

    authentication (authentication_id) {
        #[max_length = 64]
        authentication_id -> Varchar,
        #[max_length = 64]
        merchant_id -> Varchar,
        #[max_length = 64]
        authentication_connector -> Varchar,
        #[max_length = 64]
        connector_authentication_id -> Nullable<Varchar>,
        authentication_data -> Nullable<Jsonb>,
        #[max_length = 64]
        payment_method_id -> Varchar,
        #[max_length = 64]
        authentication_type -> Nullable<Varchar>,
        #[max_length = 64]
        authentication_status -> Varchar,
        #[max_length = 64]
        authentication_lifecycle_status -> Varchar,
        created_at -> Timestamp,
        modified_at -> Timestamp,
        error_message -> Nullable<Text>,
        #[max_length = 64]
        error_code -> Nullable<Varchar>,
        connector_metadata -> Nullable<Jsonb>,
        maximum_supported_version -> Nullable<Jsonb>,
        #[max_length = 64]
        threeds_server_transaction_id -> Nullable<Varchar>,
        #[max_length = 64]
        cavv -> Nullable<Varchar>,
        #[max_length = 64]
        authentication_flow_type -> Nullable<Varchar>,
        message_version -> Nullable<Jsonb>,
        #[max_length = 64]
        eci -> Nullable<Varchar>,
        #[max_length = 64]
        trans_status -> Nullable<Varchar>,
        #[max_length = 64]
        acquirer_bin -> Nullable<Varchar>,
        #[max_length = 64]
        acquirer_merchant_id -> Nullable<Varchar>,
        three_ds_method_data -> Nullable<Varchar>,
        three_ds_method_url -> Nullable<Varchar>,
        acs_url -> Nullable<Varchar>,
        challenge_request -> Nullable<Varchar>,
        acs_reference_number -> Nullable<Varchar>,
        acs_trans_id -> Nullable<Varchar>,
        acs_signed_content -> Nullable<Varchar>,
        #[max_length = 64]
        profile_id -> Varchar,
        #[max_length = 255]
        payment_id -> Nullable<Varchar>,
        #[max_length = 128]
        merchant_connector_id -> Varchar,
        #[max_length = 64]
        ds_trans_id -> Nullable<Varchar>,
        #[max_length = 128]
        directory_server_id -> Nullable<Varchar>,
        #[max_length = 64]
        acquirer_country_code -> Nullable<Varchar>,
        service_details -> Nullable<Jsonb>,
        #[max_length = 32]
        organization_id -> Varchar,
    }
}

diesel::table! {
    use diesel::sql_types::*;
    use crate::enums::diesel_exports::*;

    blocklist (merchant_id, fingerprint_id) {
        #[max_length = 64]
        merchant_id -> Varchar,
        #[max_length = 64]
        fingerprint_id -> Varchar,
        data_kind -> BlocklistDataKind,
        metadata -> Nullable<Jsonb>,
        created_at -> Timestamp,
    }
}

diesel::table! {
    use diesel::sql_types::*;
    use crate::enums::diesel_exports::*;

    blocklist_fingerprint (id) {
        id -> Int4,
        #[max_length = 64]
        merchant_id -> Varchar,
        #[max_length = 64]
        fingerprint_id -> Varchar,
        data_kind -> BlocklistDataKind,
        encrypted_fingerprint -> Text,
        created_at -> Timestamp,
    }
}

diesel::table! {
    use diesel::sql_types::*;
    use crate::enums::diesel_exports::*;

    blocklist_lookup (id) {
        id -> Int4,
        #[max_length = 64]
        merchant_id -> Varchar,
        fingerprint -> Text,
    }
}

diesel::table! {
    use diesel::sql_types::*;
    use crate::enums::diesel_exports::*;

    business_profile (id) {
        #[max_length = 64]
        merchant_id -> Varchar,
        #[max_length = 64]
        profile_name -> Varchar,
        created_at -> Timestamp,
        modified_at -> Timestamp,
        return_url -> Nullable<Text>,
        enable_payment_response_hash -> Bool,
        #[max_length = 255]
        payment_response_hash_key -> Nullable<Varchar>,
        redirect_to_merchant_with_http_post -> Bool,
        webhook_details -> Nullable<Json>,
        metadata -> Nullable<Json>,
        is_recon_enabled -> Bool,
        applepay_verified_domains -> Nullable<Array<Nullable<Text>>>,
        payment_link_config -> Nullable<Jsonb>,
        session_expiry -> Nullable<Int8>,
        authentication_connector_details -> Nullable<Jsonb>,
        payout_link_config -> Nullable<Jsonb>,
        is_extended_card_info_enabled -> Nullable<Bool>,
        extended_card_info_config -> Nullable<Jsonb>,
        is_connector_agnostic_mit_enabled -> Nullable<Bool>,
        use_billing_as_payment_method_billing -> Nullable<Bool>,
        collect_shipping_details_from_wallet_connector -> Nullable<Bool>,
        collect_billing_details_from_wallet_connector -> Nullable<Bool>,
        outgoing_webhook_custom_http_headers -> Nullable<Bytea>,
        always_collect_billing_details_from_wallet_connector -> Nullable<Bool>,
        always_collect_shipping_details_from_wallet_connector -> Nullable<Bool>,
        #[max_length = 64]
        tax_connector_id -> Nullable<Varchar>,
        is_tax_connector_enabled -> Nullable<Bool>,
        version -> ApiVersion,
        dynamic_routing_algorithm -> Nullable<Json>,
        is_network_tokenization_enabled -> Bool,
        is_auto_retries_enabled -> Nullable<Bool>,
        max_auto_retries_enabled -> Nullable<Int2>,
        always_request_extended_authorization -> Nullable<Bool>,
        is_click_to_pay_enabled -> Bool,
        authentication_product_ids -> Nullable<Jsonb>,
        card_testing_guard_config -> Nullable<Jsonb>,
        card_testing_secret_key -> Nullable<Bytea>,
<<<<<<< HEAD
        always_request_overcapture -> Nullable<Bool>,
=======
        is_clear_pan_retries_enabled -> Bool,
>>>>>>> 0c952cc1
        #[max_length = 64]
        routing_algorithm_id -> Nullable<Varchar>,
        order_fulfillment_time -> Nullable<Int8>,
        order_fulfillment_time_origin -> Nullable<OrderFulfillmentTimeOrigin>,
        #[max_length = 64]
        frm_routing_algorithm_id -> Nullable<Varchar>,
        #[max_length = 64]
        payout_routing_algorithm_id -> Nullable<Varchar>,
        default_fallback_routing -> Nullable<Jsonb>,
        three_ds_decision_manager_config -> Nullable<Jsonb>,
        should_collect_cvv_during_payment -> Bool,
        #[max_length = 64]
        id -> Varchar,
    }
}

diesel::table! {
    use diesel::sql_types::*;
    use crate::enums::diesel_exports::*;

    callback_mapper (id, type_) {
        #[max_length = 128]
        id -> Varchar,
        #[sql_name = "type"]
        #[max_length = 64]
        type_ -> Varchar,
        data -> Jsonb,
        created_at -> Timestamp,
        last_modified_at -> Timestamp,
    }
}

diesel::table! {
    use diesel::sql_types::*;
    use crate::enums::diesel_exports::*;

    captures (capture_id) {
        #[max_length = 64]
        capture_id -> Varchar,
        #[max_length = 64]
        payment_id -> Varchar,
        #[max_length = 64]
        merchant_id -> Varchar,
        status -> CaptureStatus,
        amount -> Int8,
        currency -> Nullable<Currency>,
        #[max_length = 255]
        connector -> Varchar,
        #[max_length = 255]
        error_message -> Nullable<Varchar>,
        #[max_length = 255]
        error_code -> Nullable<Varchar>,
        #[max_length = 255]
        error_reason -> Nullable<Varchar>,
        tax_amount -> Nullable<Int8>,
        created_at -> Timestamp,
        modified_at -> Timestamp,
        #[max_length = 64]
        authorized_attempt_id -> Varchar,
        #[max_length = 128]
        connector_capture_id -> Nullable<Varchar>,
        capture_sequence -> Int2,
        #[max_length = 128]
        connector_response_reference_id -> Nullable<Varchar>,
        processor_capture_data -> Nullable<Text>,
    }
}

diesel::table! {
    use diesel::sql_types::*;
    use crate::enums::diesel_exports::*;

    cards_info (card_iin) {
        #[max_length = 16]
        card_iin -> Varchar,
        card_issuer -> Nullable<Text>,
        card_network -> Nullable<Text>,
        card_type -> Nullable<Text>,
        card_subtype -> Nullable<Text>,
        card_issuing_country -> Nullable<Text>,
        #[max_length = 32]
        bank_code_id -> Nullable<Varchar>,
        #[max_length = 32]
        bank_code -> Nullable<Varchar>,
        #[max_length = 32]
        country_code -> Nullable<Varchar>,
        date_created -> Timestamp,
        last_updated -> Nullable<Timestamp>,
        last_updated_provider -> Nullable<Text>,
    }
}

diesel::table! {
    use diesel::sql_types::*;
    use crate::enums::diesel_exports::*;

    configs (key) {
        id -> Int4,
        #[max_length = 255]
        key -> Varchar,
        config -> Text,
    }
}

diesel::table! {
    use diesel::sql_types::*;
    use crate::enums::diesel_exports::*;

    customers (id) {
        #[max_length = 64]
        merchant_id -> Varchar,
        name -> Nullable<Bytea>,
        email -> Nullable<Bytea>,
        phone -> Nullable<Bytea>,
        #[max_length = 8]
        phone_country_code -> Nullable<Varchar>,
        #[max_length = 255]
        description -> Nullable<Varchar>,
        created_at -> Timestamp,
        metadata -> Nullable<Json>,
        connector_customer -> Nullable<Jsonb>,
        modified_at -> Timestamp,
        #[max_length = 64]
        default_payment_method_id -> Nullable<Varchar>,
        #[max_length = 64]
        updated_by -> Nullable<Varchar>,
        version -> ApiVersion,
        #[max_length = 64]
        merchant_reference_id -> Nullable<Varchar>,
        default_billing_address -> Nullable<Bytea>,
        default_shipping_address -> Nullable<Bytea>,
        status -> DeleteStatus,
        #[max_length = 64]
        id -> Varchar,
    }
}

diesel::table! {
    use diesel::sql_types::*;
    use crate::enums::diesel_exports::*;

    dashboard_metadata (id) {
        id -> Int4,
        #[max_length = 64]
        user_id -> Nullable<Varchar>,
        #[max_length = 64]
        merchant_id -> Varchar,
        #[max_length = 64]
        org_id -> Varchar,
        data_key -> DashboardMetadata,
        data_value -> Json,
        #[max_length = 64]
        created_by -> Varchar,
        created_at -> Timestamp,
        #[max_length = 64]
        last_modified_by -> Varchar,
        last_modified_at -> Timestamp,
    }
}

diesel::table! {
    use diesel::sql_types::*;
    use crate::enums::diesel_exports::*;

    dispute (dispute_id) {
        #[max_length = 64]
        dispute_id -> Varchar,
        #[max_length = 255]
        amount -> Varchar,
        #[max_length = 255]
        currency -> Varchar,
        dispute_stage -> DisputeStage,
        dispute_status -> DisputeStatus,
        #[max_length = 64]
        payment_id -> Varchar,
        #[max_length = 64]
        attempt_id -> Varchar,
        #[max_length = 255]
        merchant_id -> Varchar,
        #[max_length = 255]
        connector_status -> Varchar,
        #[max_length = 255]
        connector_dispute_id -> Varchar,
        #[max_length = 255]
        connector_reason -> Nullable<Varchar>,
        #[max_length = 255]
        connector_reason_code -> Nullable<Varchar>,
        challenge_required_by -> Nullable<Timestamp>,
        connector_created_at -> Nullable<Timestamp>,
        connector_updated_at -> Nullable<Timestamp>,
        created_at -> Timestamp,
        modified_at -> Timestamp,
        #[max_length = 255]
        connector -> Varchar,
        evidence -> Jsonb,
        #[max_length = 64]
        profile_id -> Nullable<Varchar>,
        #[max_length = 32]
        merchant_connector_id -> Nullable<Varchar>,
        dispute_amount -> Int8,
        #[max_length = 32]
        organization_id -> Varchar,
        dispute_currency -> Nullable<Currency>,
    }
}

diesel::table! {
    use diesel::sql_types::*;
    use crate::enums::diesel_exports::*;

    dynamic_routing_stats (attempt_id, merchant_id) {
        #[max_length = 64]
        payment_id -> Varchar,
        #[max_length = 64]
        attempt_id -> Varchar,
        #[max_length = 64]
        merchant_id -> Varchar,
        #[max_length = 64]
        profile_id -> Varchar,
        amount -> Int8,
        #[max_length = 64]
        success_based_routing_connector -> Varchar,
        #[max_length = 64]
        payment_connector -> Varchar,
        currency -> Nullable<Currency>,
        #[max_length = 64]
        payment_method -> Nullable<Varchar>,
        capture_method -> Nullable<CaptureMethod>,
        authentication_type -> Nullable<AuthenticationType>,
        payment_status -> AttemptStatus,
        conclusive_classification -> SuccessBasedRoutingConclusiveState,
        created_at -> Timestamp,
        #[max_length = 64]
        payment_method_type -> Nullable<Varchar>,
        #[max_length = 64]
        global_success_based_connector -> Nullable<Varchar>,
    }
}

diesel::table! {
    use diesel::sql_types::*;
    use crate::enums::diesel_exports::*;

    events (event_id) {
        #[max_length = 64]
        event_id -> Varchar,
        event_type -> EventType,
        event_class -> EventClass,
        is_webhook_notified -> Bool,
        #[max_length = 64]
        primary_object_id -> Varchar,
        primary_object_type -> EventObjectType,
        created_at -> Timestamp,
        #[max_length = 64]
        merchant_id -> Nullable<Varchar>,
        #[max_length = 64]
        business_profile_id -> Nullable<Varchar>,
        primary_object_created_at -> Nullable<Timestamp>,
        #[max_length = 64]
        idempotent_event_id -> Nullable<Varchar>,
        #[max_length = 64]
        initial_attempt_id -> Nullable<Varchar>,
        request -> Nullable<Bytea>,
        response -> Nullable<Bytea>,
        delivery_attempt -> Nullable<WebhookDeliveryAttempt>,
        metadata -> Nullable<Jsonb>,
    }
}

diesel::table! {
    use diesel::sql_types::*;
    use crate::enums::diesel_exports::*;

    file_metadata (file_id, merchant_id) {
        #[max_length = 64]
        file_id -> Varchar,
        #[max_length = 255]
        merchant_id -> Varchar,
        #[max_length = 255]
        file_name -> Nullable<Varchar>,
        file_size -> Int4,
        #[max_length = 255]
        file_type -> Varchar,
        #[max_length = 255]
        provider_file_id -> Nullable<Varchar>,
        #[max_length = 255]
        file_upload_provider -> Nullable<Varchar>,
        available -> Bool,
        created_at -> Timestamp,
        #[max_length = 255]
        connector_label -> Nullable<Varchar>,
        #[max_length = 64]
        profile_id -> Nullable<Varchar>,
        #[max_length = 32]
        merchant_connector_id -> Nullable<Varchar>,
    }
}

diesel::table! {
    use diesel::sql_types::*;
    use crate::enums::diesel_exports::*;

    fraud_check (frm_id, attempt_id, payment_id, merchant_id) {
        #[max_length = 64]
        frm_id -> Varchar,
        #[max_length = 64]
        payment_id -> Varchar,
        #[max_length = 64]
        merchant_id -> Varchar,
        #[max_length = 64]
        attempt_id -> Varchar,
        created_at -> Timestamp,
        #[max_length = 255]
        frm_name -> Varchar,
        #[max_length = 255]
        frm_transaction_id -> Nullable<Varchar>,
        frm_transaction_type -> FraudCheckType,
        frm_status -> FraudCheckStatus,
        frm_score -> Nullable<Int4>,
        frm_reason -> Nullable<Jsonb>,
        #[max_length = 255]
        frm_error -> Nullable<Varchar>,
        payment_details -> Nullable<Jsonb>,
        metadata -> Nullable<Jsonb>,
        modified_at -> Timestamp,
        #[max_length = 64]
        last_step -> Varchar,
        payment_capture_method -> Nullable<CaptureMethod>,
    }
}

diesel::table! {
    use diesel::sql_types::*;
    use crate::enums::diesel_exports::*;

    gateway_status_map (connector, flow, sub_flow, code, message) {
        #[max_length = 64]
        connector -> Varchar,
        #[max_length = 64]
        flow -> Varchar,
        #[max_length = 64]
        sub_flow -> Varchar,
        #[max_length = 255]
        code -> Varchar,
        #[max_length = 1024]
        message -> Varchar,
        #[max_length = 64]
        status -> Varchar,
        #[max_length = 64]
        router_error -> Nullable<Varchar>,
        #[max_length = 64]
        decision -> Varchar,
        created_at -> Timestamp,
        last_modified -> Timestamp,
        step_up_possible -> Bool,
        #[max_length = 255]
        unified_code -> Nullable<Varchar>,
        #[max_length = 1024]
        unified_message -> Nullable<Varchar>,
        #[max_length = 64]
        error_category -> Nullable<Varchar>,
        clear_pan_possible -> Bool,
    }
}

diesel::table! {
    use diesel::sql_types::*;
    use crate::enums::diesel_exports::*;

    generic_link (link_id) {
        #[max_length = 64]
        link_id -> Varchar,
        #[max_length = 64]
        primary_reference -> Varchar,
        #[max_length = 64]
        merchant_id -> Varchar,
        created_at -> Timestamp,
        last_modified_at -> Timestamp,
        expiry -> Timestamp,
        link_data -> Jsonb,
        link_status -> Jsonb,
        link_type -> GenericLinkType,
        url -> Text,
        return_url -> Nullable<Text>,
    }
}

diesel::table! {
    use diesel::sql_types::*;
    use crate::enums::diesel_exports::*;

    incremental_authorization (authorization_id, merchant_id) {
        #[max_length = 64]
        authorization_id -> Varchar,
        #[max_length = 64]
        merchant_id -> Varchar,
        #[max_length = 64]
        payment_id -> Varchar,
        amount -> Int8,
        created_at -> Timestamp,
        modified_at -> Timestamp,
        #[max_length = 64]
        status -> Varchar,
        #[max_length = 255]
        error_code -> Nullable<Varchar>,
        error_message -> Nullable<Text>,
        #[max_length = 64]
        connector_authorization_id -> Nullable<Varchar>,
        previously_authorized_amount -> Int8,
    }
}

diesel::table! {
    use diesel::sql_types::*;
    use crate::enums::diesel_exports::*;

    locker_mock_up (id) {
        id -> Int4,
        #[max_length = 255]
        card_id -> Varchar,
        #[max_length = 255]
        external_id -> Varchar,
        #[max_length = 255]
        card_fingerprint -> Varchar,
        #[max_length = 255]
        card_global_fingerprint -> Varchar,
        #[max_length = 255]
        merchant_id -> Varchar,
        #[max_length = 255]
        card_number -> Varchar,
        #[max_length = 255]
        card_exp_year -> Varchar,
        #[max_length = 255]
        card_exp_month -> Varchar,
        #[max_length = 255]
        name_on_card -> Nullable<Varchar>,
        #[max_length = 255]
        nickname -> Nullable<Varchar>,
        #[max_length = 255]
        customer_id -> Nullable<Varchar>,
        duplicate -> Nullable<Bool>,
        #[max_length = 8]
        card_cvc -> Nullable<Varchar>,
        #[max_length = 64]
        payment_method_id -> Nullable<Varchar>,
        enc_card_data -> Nullable<Text>,
    }
}

diesel::table! {
    use diesel::sql_types::*;
    use crate::enums::diesel_exports::*;

    mandate (mandate_id) {
        #[max_length = 64]
        mandate_id -> Varchar,
        #[max_length = 64]
        customer_id -> Varchar,
        #[max_length = 64]
        merchant_id -> Varchar,
        #[max_length = 64]
        payment_method_id -> Varchar,
        mandate_status -> MandateStatus,
        mandate_type -> MandateType,
        customer_accepted_at -> Nullable<Timestamp>,
        #[max_length = 64]
        customer_ip_address -> Nullable<Varchar>,
        #[max_length = 255]
        customer_user_agent -> Nullable<Varchar>,
        #[max_length = 128]
        network_transaction_id -> Nullable<Varchar>,
        #[max_length = 64]
        previous_attempt_id -> Nullable<Varchar>,
        created_at -> Timestamp,
        mandate_amount -> Nullable<Int8>,
        mandate_currency -> Nullable<Currency>,
        amount_captured -> Nullable<Int8>,
        #[max_length = 64]
        connector -> Varchar,
        #[max_length = 128]
        connector_mandate_id -> Nullable<Varchar>,
        start_date -> Nullable<Timestamp>,
        end_date -> Nullable<Timestamp>,
        metadata -> Nullable<Jsonb>,
        connector_mandate_ids -> Nullable<Jsonb>,
        #[max_length = 64]
        original_payment_id -> Nullable<Varchar>,
        #[max_length = 32]
        merchant_connector_id -> Nullable<Varchar>,
        #[max_length = 64]
        updated_by -> Nullable<Varchar>,
    }
}

diesel::table! {
    use diesel::sql_types::*;
    use crate::enums::diesel_exports::*;

    merchant_account (id) {
        merchant_name -> Nullable<Bytea>,
        merchant_details -> Nullable<Bytea>,
        #[max_length = 128]
        publishable_key -> Nullable<Varchar>,
        storage_scheme -> MerchantStorageScheme,
        metadata -> Nullable<Jsonb>,
        created_at -> Timestamp,
        modified_at -> Timestamp,
        #[max_length = 32]
        organization_id -> Varchar,
        recon_status -> ReconStatus,
        version -> ApiVersion,
        is_platform_account -> Bool,
        #[max_length = 64]
        id -> Varchar,
        #[max_length = 64]
        product_type -> Nullable<Varchar>,
    }
}

diesel::table! {
    use diesel::sql_types::*;
    use crate::enums::diesel_exports::*;

    merchant_connector_account (id) {
        #[max_length = 64]
        merchant_id -> Varchar,
        #[max_length = 64]
        connector_name -> Varchar,
        connector_account_details -> Bytea,
        disabled -> Nullable<Bool>,
        payment_methods_enabled -> Nullable<Array<Nullable<Jsonb>>>,
        connector_type -> ConnectorType,
        metadata -> Nullable<Jsonb>,
        #[max_length = 255]
        connector_label -> Nullable<Varchar>,
        created_at -> Timestamp,
        modified_at -> Timestamp,
        connector_webhook_details -> Nullable<Jsonb>,
        frm_config -> Nullable<Array<Nullable<Jsonb>>>,
        #[max_length = 64]
        profile_id -> Varchar,
        applepay_verified_domains -> Nullable<Array<Nullable<Text>>>,
        pm_auth_config -> Nullable<Jsonb>,
        status -> ConnectorStatus,
        additional_merchant_data -> Nullable<Bytea>,
        connector_wallets_details -> Nullable<Bytea>,
        version -> ApiVersion,
        feature_metadata -> Nullable<Jsonb>,
        #[max_length = 64]
        id -> Varchar,
    }
}

diesel::table! {
    use diesel::sql_types::*;
    use crate::enums::diesel_exports::*;

    merchant_key_store (merchant_id) {
        #[max_length = 64]
        merchant_id -> Varchar,
        key -> Bytea,
        created_at -> Timestamp,
    }
}

diesel::table! {
    use diesel::sql_types::*;
    use crate::enums::diesel_exports::*;

    organization (id) {
        organization_details -> Nullable<Jsonb>,
        metadata -> Nullable<Jsonb>,
        created_at -> Timestamp,
        modified_at -> Timestamp,
        #[max_length = 32]
        id -> Varchar,
        organization_name -> Nullable<Text>,
    }
}

diesel::table! {
    use diesel::sql_types::*;
    use crate::enums::diesel_exports::*;

    payment_attempt (id) {
        #[max_length = 64]
        payment_id -> Varchar,
        #[max_length = 64]
        merchant_id -> Varchar,
        status -> AttemptStatus,
        #[max_length = 64]
        connector -> Nullable<Varchar>,
        error_message -> Nullable<Text>,
        surcharge_amount -> Nullable<Int8>,
        #[max_length = 64]
        payment_method_id -> Nullable<Varchar>,
        authentication_type -> AuthenticationType,
        created_at -> Timestamp,
        modified_at -> Timestamp,
        last_synced -> Nullable<Timestamp>,
        #[max_length = 255]
        cancellation_reason -> Nullable<Varchar>,
        amount_to_capture -> Nullable<Int8>,
        browser_info -> Nullable<Jsonb>,
        #[max_length = 255]
        error_code -> Nullable<Varchar>,
        #[max_length = 128]
        payment_token -> Nullable<Varchar>,
        connector_metadata -> Nullable<Jsonb>,
        #[max_length = 50]
        payment_experience -> Nullable<Varchar>,
        payment_method_data -> Nullable<Jsonb>,
        preprocessing_step_id -> Nullable<Varchar>,
        error_reason -> Nullable<Text>,
        multiple_capture_count -> Nullable<Int2>,
        #[max_length = 128]
        connector_response_reference_id -> Nullable<Varchar>,
        amount_capturable -> Int8,
        #[max_length = 32]
        updated_by -> Varchar,
        #[max_length = 32]
        merchant_connector_id -> Nullable<Varchar>,
        encoded_data -> Nullable<Text>,
        #[max_length = 255]
        unified_code -> Nullable<Varchar>,
        #[max_length = 1024]
        unified_message -> Nullable<Varchar>,
        net_amount -> Int8,
        external_three_ds_authentication_attempted -> Nullable<Bool>,
        #[max_length = 64]
        authentication_connector -> Nullable<Varchar>,
        #[max_length = 64]
        authentication_id -> Nullable<Varchar>,
        #[max_length = 64]
        fingerprint_id -> Nullable<Varchar>,
        #[max_length = 64]
        client_source -> Nullable<Varchar>,
        #[max_length = 64]
        client_version -> Nullable<Varchar>,
        customer_acceptance -> Nullable<Jsonb>,
        #[max_length = 64]
        profile_id -> Varchar,
        #[max_length = 32]
        organization_id -> Varchar,
        #[max_length = 32]
        card_network -> Nullable<Varchar>,
        shipping_cost -> Nullable<Int8>,
        order_tax_amount -> Nullable<Int8>,
        request_extended_authorization -> Nullable<Bool>,
        extended_authorization_applied -> Nullable<Bool>,
        capture_before -> Nullable<Timestamp>,
        card_discovery -> Nullable<CardDiscovery>,
        charges -> Nullable<Jsonb>,
        #[max_length = 32]
        request_overcapture -> Nullable<Varchar>,
        #[max_length = 32]
        overcapture_status -> Nullable<Varchar>,
        payment_method_type_v2 -> Varchar,
        #[max_length = 128]
        connector_payment_id -> Nullable<Varchar>,
        #[max_length = 64]
        payment_method_subtype -> Varchar,
        routing_result -> Nullable<Jsonb>,
        authentication_applied -> Nullable<AuthenticationType>,
        #[max_length = 128]
        external_reference_id -> Nullable<Varchar>,
        tax_on_surcharge -> Nullable<Int8>,
        payment_method_billing_address -> Nullable<Bytea>,
        redirection_data -> Nullable<Jsonb>,
        connector_payment_data -> Nullable<Text>,
        connector_token_details -> Nullable<Jsonb>,
        #[max_length = 64]
        id -> Varchar,
        feature_metadata -> Nullable<Jsonb>,
    }
}

diesel::table! {
    use diesel::sql_types::*;
    use crate::enums::diesel_exports::*;

    payment_intent (id) {
        #[max_length = 64]
        merchant_id -> Varchar,
        status -> IntentStatus,
        amount -> Int8,
        currency -> Currency,
        amount_captured -> Nullable<Int8>,
        #[max_length = 64]
        customer_id -> Nullable<Varchar>,
        #[max_length = 255]
        description -> Nullable<Varchar>,
        #[max_length = 255]
        return_url -> Nullable<Varchar>,
        metadata -> Nullable<Jsonb>,
        created_at -> Timestamp,
        modified_at -> Timestamp,
        last_synced -> Nullable<Timestamp>,
        setup_future_usage -> Nullable<FutureUsage>,
        #[max_length = 128]
        client_secret -> Varchar,
        #[max_length = 64]
        active_attempt_id -> Nullable<Varchar>,
        order_details -> Nullable<Array<Nullable<Jsonb>>>,
        allowed_payment_method_types -> Nullable<Json>,
        connector_metadata -> Nullable<Json>,
        feature_metadata -> Nullable<Json>,
        attempt_count -> Int2,
        #[max_length = 64]
        profile_id -> Varchar,
        #[max_length = 255]
        payment_link_id -> Nullable<Varchar>,
        #[max_length = 32]
        updated_by -> Varchar,
        surcharge_applicable -> Nullable<Bool>,
        request_incremental_authorization -> Nullable<RequestIncrementalAuthorization>,
        authorization_count -> Nullable<Int4>,
        session_expiry -> Timestamp,
        request_external_three_ds_authentication -> Nullable<Bool>,
        frm_metadata -> Nullable<Jsonb>,
        customer_details -> Nullable<Bytea>,
        shipping_cost -> Nullable<Int8>,
        #[max_length = 32]
        organization_id -> Varchar,
        tax_details -> Nullable<Jsonb>,
        skip_external_tax_calculation -> Nullable<Bool>,
        request_extended_authorization -> Nullable<Bool>,
        psd2_sca_exemption_type -> Nullable<ScaExemptionType>,
        split_payments -> Nullable<Jsonb>,
        #[max_length = 64]
        platform_merchant_id -> Nullable<Varchar>,
        #[max_length = 32]
        request_overcapture -> Nullable<Varchar>,
        #[max_length = 64]
        merchant_reference_id -> Nullable<Varchar>,
        billing_address -> Nullable<Bytea>,
        shipping_address -> Nullable<Bytea>,
        capture_method -> Nullable<CaptureMethod>,
        authentication_type -> Nullable<AuthenticationType>,
        prerouting_algorithm -> Nullable<Jsonb>,
        surcharge_amount -> Nullable<Int8>,
        tax_on_surcharge -> Nullable<Int8>,
        #[max_length = 64]
        frm_merchant_decision -> Nullable<Varchar>,
        #[max_length = 255]
        statement_descriptor -> Nullable<Varchar>,
        enable_payment_link -> Nullable<Bool>,
        apply_mit_exemption -> Nullable<Bool>,
        customer_present -> Nullable<Bool>,
        #[max_length = 64]
        routing_algorithm_id -> Nullable<Varchar>,
        payment_link_config -> Nullable<Jsonb>,
        #[max_length = 64]
        id -> Varchar,
    }
}

diesel::table! {
    use diesel::sql_types::*;
    use crate::enums::diesel_exports::*;

    payment_link (payment_link_id) {
        #[max_length = 255]
        payment_link_id -> Varchar,
        #[max_length = 64]
        payment_id -> Varchar,
        #[max_length = 255]
        link_to_pay -> Varchar,
        #[max_length = 64]
        merchant_id -> Varchar,
        amount -> Int8,
        currency -> Nullable<Currency>,
        created_at -> Timestamp,
        last_modified_at -> Timestamp,
        fulfilment_time -> Nullable<Timestamp>,
        #[max_length = 64]
        custom_merchant_name -> Nullable<Varchar>,
        payment_link_config -> Nullable<Jsonb>,
        #[max_length = 255]
        description -> Nullable<Varchar>,
        #[max_length = 64]
        profile_id -> Nullable<Varchar>,
        #[max_length = 255]
        secure_link -> Nullable<Varchar>,
    }
}

diesel::table! {
    use diesel::sql_types::*;
    use crate::enums::diesel_exports::*;

    payment_methods (id) {
        #[max_length = 64]
        customer_id -> Varchar,
        #[max_length = 64]
        merchant_id -> Varchar,
        created_at -> Timestamp,
        last_modified -> Timestamp,
        payment_method_data -> Nullable<Bytea>,
        #[max_length = 64]
        locker_id -> Nullable<Varchar>,
        last_used_at -> Timestamp,
        connector_mandate_details -> Nullable<Jsonb>,
        customer_acceptance -> Nullable<Jsonb>,
        #[max_length = 64]
        status -> Varchar,
        #[max_length = 255]
        network_transaction_id -> Nullable<Varchar>,
        #[max_length = 128]
        client_secret -> Nullable<Varchar>,
        payment_method_billing_address -> Nullable<Bytea>,
        #[max_length = 64]
        updated_by -> Nullable<Varchar>,
        version -> ApiVersion,
        #[max_length = 128]
        network_token_requestor_reference_id -> Nullable<Varchar>,
        #[max_length = 64]
        network_token_locker_id -> Nullable<Varchar>,
        network_token_payment_method_data -> Nullable<Bytea>,
        #[max_length = 64]
        locker_fingerprint_id -> Nullable<Varchar>,
        #[max_length = 64]
        payment_method_type_v2 -> Nullable<Varchar>,
        #[max_length = 64]
        payment_method_subtype -> Nullable<Varchar>,
        #[max_length = 64]
        id -> Varchar,
    }
}

diesel::table! {
    use diesel::sql_types::*;
    use crate::enums::diesel_exports::*;

    payout_attempt (payout_attempt_id) {
        #[max_length = 64]
        payout_attempt_id -> Varchar,
        #[max_length = 64]
        payout_id -> Varchar,
        #[max_length = 64]
        customer_id -> Nullable<Varchar>,
        #[max_length = 64]
        merchant_id -> Varchar,
        #[max_length = 64]
        address_id -> Nullable<Varchar>,
        #[max_length = 64]
        connector -> Nullable<Varchar>,
        #[max_length = 128]
        connector_payout_id -> Nullable<Varchar>,
        #[max_length = 64]
        payout_token -> Nullable<Varchar>,
        status -> PayoutStatus,
        is_eligible -> Nullable<Bool>,
        error_message -> Nullable<Text>,
        #[max_length = 64]
        error_code -> Nullable<Varchar>,
        business_country -> Nullable<CountryAlpha2>,
        #[max_length = 64]
        business_label -> Nullable<Varchar>,
        created_at -> Timestamp,
        last_modified_at -> Timestamp,
        #[max_length = 64]
        profile_id -> Varchar,
        #[max_length = 32]
        merchant_connector_id -> Nullable<Varchar>,
        routing_info -> Nullable<Jsonb>,
        #[max_length = 255]
        unified_code -> Nullable<Varchar>,
        #[max_length = 1024]
        unified_message -> Nullable<Varchar>,
        additional_payout_method_data -> Nullable<Jsonb>,
    }
}

diesel::table! {
    use diesel::sql_types::*;
    use crate::enums::diesel_exports::*;

    payouts (payout_id) {
        #[max_length = 64]
        payout_id -> Varchar,
        #[max_length = 64]
        merchant_id -> Varchar,
        #[max_length = 64]
        customer_id -> Nullable<Varchar>,
        #[max_length = 64]
        address_id -> Nullable<Varchar>,
        payout_type -> Nullable<PayoutType>,
        #[max_length = 64]
        payout_method_id -> Nullable<Varchar>,
        amount -> Int8,
        destination_currency -> Currency,
        source_currency -> Currency,
        #[max_length = 255]
        description -> Nullable<Varchar>,
        recurring -> Bool,
        auto_fulfill -> Bool,
        #[max_length = 255]
        return_url -> Nullable<Varchar>,
        #[max_length = 64]
        entity_type -> Varchar,
        metadata -> Nullable<Jsonb>,
        created_at -> Timestamp,
        last_modified_at -> Timestamp,
        attempt_count -> Int2,
        #[max_length = 64]
        profile_id -> Varchar,
        status -> PayoutStatus,
        confirm -> Nullable<Bool>,
        #[max_length = 255]
        payout_link_id -> Nullable<Varchar>,
        #[max_length = 128]
        client_secret -> Nullable<Varchar>,
        #[max_length = 32]
        priority -> Nullable<Varchar>,
    }
}

diesel::table! {
    use diesel::sql_types::*;
    use crate::enums::diesel_exports::*;

    process_tracker (id) {
        #[max_length = 127]
        id -> Varchar,
        #[max_length = 64]
        name -> Nullable<Varchar>,
        tag -> Array<Nullable<Text>>,
        #[max_length = 64]
        runner -> Nullable<Varchar>,
        retry_count -> Int4,
        schedule_time -> Nullable<Timestamp>,
        #[max_length = 255]
        rule -> Varchar,
        tracking_data -> Json,
        #[max_length = 255]
        business_status -> Varchar,
        status -> ProcessTrackerStatus,
        event -> Array<Nullable<Text>>,
        created_at -> Timestamp,
        updated_at -> Timestamp,
    }
}

diesel::table! {
    use diesel::sql_types::*;
    use crate::enums::diesel_exports::*;

    refund (merchant_id, refund_id) {
        #[max_length = 64]
        internal_reference_id -> Varchar,
        #[max_length = 64]
        refund_id -> Varchar,
        #[max_length = 64]
        payment_id -> Varchar,
        #[max_length = 64]
        merchant_id -> Varchar,
        #[max_length = 128]
        connector_transaction_id -> Varchar,
        #[max_length = 64]
        connector -> Varchar,
        #[max_length = 128]
        connector_refund_id -> Nullable<Varchar>,
        #[max_length = 64]
        external_reference_id -> Nullable<Varchar>,
        refund_type -> RefundType,
        total_amount -> Int8,
        currency -> Currency,
        refund_amount -> Int8,
        refund_status -> RefundStatus,
        sent_to_gateway -> Bool,
        refund_error_message -> Nullable<Text>,
        metadata -> Nullable<Json>,
        #[max_length = 128]
        refund_arn -> Nullable<Varchar>,
        created_at -> Timestamp,
        modified_at -> Timestamp,
        #[max_length = 255]
        description -> Nullable<Varchar>,
        #[max_length = 64]
        attempt_id -> Varchar,
        #[max_length = 255]
        refund_reason -> Nullable<Varchar>,
        refund_error_code -> Nullable<Text>,
        #[max_length = 64]
        profile_id -> Nullable<Varchar>,
        #[max_length = 32]
        updated_by -> Varchar,
        #[max_length = 32]
        merchant_connector_id -> Nullable<Varchar>,
        charges -> Nullable<Jsonb>,
        #[max_length = 32]
        organization_id -> Varchar,
        split_refunds -> Nullable<Jsonb>,
        #[max_length = 255]
        unified_code -> Nullable<Varchar>,
        #[max_length = 1024]
        unified_message -> Nullable<Varchar>,
        processor_refund_data -> Nullable<Text>,
        processor_transaction_data -> Nullable<Text>,
    }
}

diesel::table! {
    use diesel::sql_types::*;
    use crate::enums::diesel_exports::*;

    relay (id) {
        #[max_length = 64]
        id -> Varchar,
        #[max_length = 128]
        connector_resource_id -> Varchar,
        #[max_length = 64]
        connector_id -> Varchar,
        #[max_length = 64]
        profile_id -> Varchar,
        #[max_length = 64]
        merchant_id -> Varchar,
        relay_type -> RelayType,
        request_data -> Nullable<Jsonb>,
        status -> RelayStatus,
        #[max_length = 128]
        connector_reference_id -> Nullable<Varchar>,
        #[max_length = 64]
        error_code -> Nullable<Varchar>,
        error_message -> Nullable<Text>,
        created_at -> Timestamp,
        modified_at -> Timestamp,
        response_data -> Nullable<Jsonb>,
    }
}

diesel::table! {
    use diesel::sql_types::*;
    use crate::enums::diesel_exports::*;

    reverse_lookup (lookup_id) {
        #[max_length = 128]
        lookup_id -> Varchar,
        #[max_length = 128]
        sk_id -> Varchar,
        #[max_length = 128]
        pk_id -> Varchar,
        #[max_length = 128]
        source -> Varchar,
        #[max_length = 32]
        updated_by -> Varchar,
    }
}

diesel::table! {
    use diesel::sql_types::*;
    use crate::enums::diesel_exports::*;

    roles (role_id) {
        #[max_length = 64]
        role_name -> Varchar,
        #[max_length = 64]
        role_id -> Varchar,
        #[max_length = 64]
        merchant_id -> Varchar,
        #[max_length = 64]
        org_id -> Varchar,
        groups -> Array<Nullable<Text>>,
        scope -> RoleScope,
        created_at -> Timestamp,
        #[max_length = 64]
        created_by -> Varchar,
        last_modified_at -> Timestamp,
        #[max_length = 64]
        last_modified_by -> Varchar,
        #[max_length = 64]
        entity_type -> Varchar,
        #[max_length = 64]
        profile_id -> Nullable<Varchar>,
        #[max_length = 64]
        tenant_id -> Varchar,
    }
}

diesel::table! {
    use diesel::sql_types::*;
    use crate::enums::diesel_exports::*;

    routing_algorithm (algorithm_id) {
        #[max_length = 64]
        algorithm_id -> Varchar,
        #[max_length = 64]
        profile_id -> Varchar,
        #[max_length = 64]
        merchant_id -> Varchar,
        #[max_length = 64]
        name -> Varchar,
        #[max_length = 256]
        description -> Nullable<Varchar>,
        kind -> RoutingAlgorithmKind,
        algorithm_data -> Jsonb,
        created_at -> Timestamp,
        modified_at -> Timestamp,
        algorithm_for -> TransactionType,
    }
}

diesel::table! {
    use diesel::sql_types::*;
    use crate::enums::diesel_exports::*;

    themes (theme_id) {
        #[max_length = 64]
        theme_id -> Varchar,
        #[max_length = 64]
        tenant_id -> Varchar,
        #[max_length = 64]
        org_id -> Nullable<Varchar>,
        #[max_length = 64]
        merchant_id -> Nullable<Varchar>,
        #[max_length = 64]
        profile_id -> Nullable<Varchar>,
        created_at -> Timestamp,
        last_modified_at -> Timestamp,
        #[max_length = 64]
        entity_type -> Varchar,
        #[max_length = 64]
        theme_name -> Varchar,
        #[max_length = 64]
        email_primary_color -> Varchar,
        #[max_length = 64]
        email_foreground_color -> Varchar,
        #[max_length = 64]
        email_background_color -> Varchar,
        #[max_length = 64]
        email_entity_name -> Varchar,
        email_entity_logo_url -> Text,
    }
}

diesel::table! {
    use diesel::sql_types::*;
    use crate::enums::diesel_exports::*;

    unified_translations (unified_code, unified_message, locale) {
        #[max_length = 255]
        unified_code -> Varchar,
        #[max_length = 1024]
        unified_message -> Varchar,
        #[max_length = 255]
        locale -> Varchar,
        #[max_length = 1024]
        translation -> Varchar,
        created_at -> Timestamp,
        last_modified_at -> Timestamp,
    }
}

diesel::table! {
    use diesel::sql_types::*;
    use crate::enums::diesel_exports::*;

    user_authentication_methods (id) {
        #[max_length = 64]
        id -> Varchar,
        #[max_length = 64]
        auth_id -> Varchar,
        #[max_length = 64]
        owner_id -> Varchar,
        #[max_length = 64]
        owner_type -> Varchar,
        #[max_length = 64]
        auth_type -> Varchar,
        private_config -> Nullable<Bytea>,
        public_config -> Nullable<Jsonb>,
        allow_signup -> Bool,
        created_at -> Timestamp,
        last_modified_at -> Timestamp,
        #[max_length = 64]
        email_domain -> Varchar,
    }
}

diesel::table! {
    use diesel::sql_types::*;
    use crate::enums::diesel_exports::*;

    user_key_store (user_id) {
        #[max_length = 64]
        user_id -> Varchar,
        key -> Bytea,
        created_at -> Timestamp,
    }
}

diesel::table! {
    use diesel::sql_types::*;
    use crate::enums::diesel_exports::*;

    user_roles (id) {
        id -> Int4,
        #[max_length = 64]
        user_id -> Varchar,
        #[max_length = 64]
        merchant_id -> Nullable<Varchar>,
        #[max_length = 64]
        role_id -> Varchar,
        #[max_length = 64]
        org_id -> Nullable<Varchar>,
        status -> UserStatus,
        #[max_length = 64]
        created_by -> Varchar,
        #[max_length = 64]
        last_modified_by -> Varchar,
        created_at -> Timestamp,
        last_modified -> Timestamp,
        #[max_length = 64]
        profile_id -> Nullable<Varchar>,
        #[max_length = 64]
        entity_id -> Nullable<Varchar>,
        #[max_length = 64]
        entity_type -> Nullable<Varchar>,
        version -> UserRoleVersion,
        #[max_length = 64]
        tenant_id -> Varchar,
    }
}

diesel::table! {
    use diesel::sql_types::*;
    use crate::enums::diesel_exports::*;

    users (user_id) {
        #[max_length = 64]
        user_id -> Varchar,
        #[max_length = 255]
        email -> Varchar,
        #[max_length = 255]
        name -> Varchar,
        #[max_length = 255]
        password -> Nullable<Varchar>,
        is_verified -> Bool,
        created_at -> Timestamp,
        last_modified_at -> Timestamp,
        totp_status -> TotpStatus,
        totp_secret -> Nullable<Bytea>,
        totp_recovery_codes -> Nullable<Array<Nullable<Text>>>,
        last_password_modified_at -> Nullable<Timestamp>,
    }
}

diesel::allow_tables_to_appear_in_same_query!(
    address,
    api_keys,
    authentication,
    blocklist,
    blocklist_fingerprint,
    blocklist_lookup,
    business_profile,
    callback_mapper,
    captures,
    cards_info,
    configs,
    customers,
    dashboard_metadata,
    dispute,
    dynamic_routing_stats,
    events,
    file_metadata,
    fraud_check,
    gateway_status_map,
    generic_link,
    incremental_authorization,
    locker_mock_up,
    mandate,
    merchant_account,
    merchant_connector_account,
    merchant_key_store,
    organization,
    payment_attempt,
    payment_intent,
    payment_link,
    payment_methods,
    payout_attempt,
    payouts,
    process_tracker,
    refund,
    relay,
    reverse_lookup,
    roles,
    routing_algorithm,
    themes,
    unified_translations,
    user_authentication_methods,
    user_key_store,
    user_roles,
    users,
);<|MERGE_RESOLUTION|>--- conflicted
+++ resolved
@@ -215,11 +215,8 @@
         authentication_product_ids -> Nullable<Jsonb>,
         card_testing_guard_config -> Nullable<Jsonb>,
         card_testing_secret_key -> Nullable<Bytea>,
-<<<<<<< HEAD
+        is_clear_pan_retries_enabled -> Bool,
         always_request_overcapture -> Nullable<Bool>,
-=======
-        is_clear_pan_retries_enabled -> Bool,
->>>>>>> 0c952cc1
         #[max_length = 64]
         routing_algorithm_id -> Nullable<Varchar>,
         order_fulfillment_time -> Nullable<Int8>,

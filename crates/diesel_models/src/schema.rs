--- conflicted
+++ resolved
@@ -917,14 +917,11 @@
         capture_before -> Nullable<Timestamp>,
         processor_transaction_data -> Nullable<Text>,
         card_discovery -> Nullable<CardDiscovery>,
-<<<<<<< HEAD
+        charges -> Nullable<Jsonb>,
         #[max_length = 32]
         request_overcapture -> Nullable<Varchar>,
         #[max_length = 32]
         overcapture_status -> Nullable<Varchar>,
-=======
-        charges -> Nullable<Jsonb>,
->>>>>>> db498c27
     }
 }
 

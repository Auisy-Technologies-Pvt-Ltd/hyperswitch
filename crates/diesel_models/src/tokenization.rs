--- conflicted
+++ resolved
@@ -1,23 +1,11 @@
 #[cfg(feature = "v2")]
 use common_enums;
 #[cfg(feature = "v2")]
-<<<<<<< HEAD
 use common_utils::id_type;
 #[cfg(feature = "v2")]
-use diesel::{
-    associations::HasTable,
-    deserialize::FromSqlRow,
-    expression::AsExpression,
-    pg::Pg,
-    serialize::{Output, ToSql},
-    sql_types::{Jsonb, Text},
-    AsChangeset, Identifiable, Insertable, Queryable, Selectable,
-};
+use diesel::{AsChangeset, Identifiable, Insertable, Queryable};
 #[cfg(feature = "v2")]
 use serde::{Deserialize, Serialize};
-=======
-use diesel::{AsChangeset, Identifiable, Insertable, Queryable};
->>>>>>> f6aab3de
 #[cfg(feature = "v2")]
 use time::PrimitiveDateTime;
 

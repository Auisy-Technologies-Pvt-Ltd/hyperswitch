use serde::Serialize;

use crate::{id_type, types::TimeRange};

pub trait ApiEventMetric {
    fn get_api_event_type(&self) -> Option<ApiEventsType> {
        None
    }
}

#[derive(Clone, Debug, Eq, PartialEq, Serialize)]
#[serde(tag = "flow_type", rename_all = "snake_case")]
pub enum ApiEventsType {
    Payout {
        payout_id: String,
    },
    #[cfg(feature = "v1")]
    Payment {
        payment_id: id_type::PaymentId,
    },
    #[cfg(feature = "v2")]
    Payment {
        payment_id: id_type::GlobalPaymentId,
    },
    #[cfg(feature = "v1")]
    Refund {
        payment_id: Option<id_type::PaymentId>,
        refund_id: String,
    },
    #[cfg(feature = "v2")]
    Refund {
        payment_id: Option<id_type::GlobalPaymentId>,
        refund_id: id_type::GlobalRefundId,
    },
    #[cfg(feature = "v1")]
    PaymentMethod {
        payment_method_id: String,
        payment_method: Option<common_enums::PaymentMethod>,
        payment_method_type: Option<common_enums::PaymentMethodType>,
    },
    #[cfg(feature = "v2")]
    PaymentMethod {
        payment_method_id: id_type::GlobalPaymentMethodId,
        payment_method_type: Option<common_enums::PaymentMethod>,
        payment_method_subtype: Option<common_enums::PaymentMethodType>,
    },
    #[cfg(feature = "v2")]
    PaymentMethodCreate,
    #[cfg(feature = "v2")]
    Customer {
        customer_id: Option<id_type::GlobalCustomerId>,
    },
    #[cfg(feature = "v1")]
    Customer {
        customer_id: id_type::CustomerId,
    },
    BusinessProfile {
        profile_id: id_type::ProfileId,
    },
    ApiKey {
        key_id: id_type::ApiKeyId,
    },
    User {
        user_id: String,
    },
    PaymentMethodList {
        payment_id: Option<String>,
    },
    #[cfg(feature = "v2")]
    PaymentMethodListForPaymentMethods {
        payment_method_id: id_type::GlobalPaymentMethodId,
    },
    #[cfg(feature = "v1")]
    Webhooks {
        connector: String,
        payment_id: Option<id_type::PaymentId>,
    },
    #[cfg(feature = "v2")]
    Webhooks {
        connector: id_type::MerchantConnectorAccountId,
        payment_id: Option<id_type::GlobalPaymentId>,
    },
    Routing,
    ResourceListAPI,
    #[cfg(feature = "v1")]
    PaymentRedirectionResponse {
        connector: Option<String>,
        payment_id: Option<id_type::PaymentId>,
    },
    #[cfg(feature = "v2")]
    PaymentRedirectionResponse {
        payment_id: id_type::GlobalPaymentId,
    },
    Gsm,
    // TODO: This has to be removed once the corresponding apiEventTypes are created
    Miscellaneous,
    Keymanager,
    RustLocker,
    ApplePayCertificatesMigration,
    FraudCheck,
    Recon,
    ExternalServiceAuth,
    Dispute {
        dispute_id: String,
    },
    Events {
        merchant_id: id_type::MerchantId,
    },
    PaymentMethodCollectLink {
        link_id: String,
    },
    Poll {
        poll_id: String,
    },
    Analytics,
    #[cfg(feature = "v2")]
    ClientSecret {
        key_id: id_type::ClientSecretId,
    },
    #[cfg(feature = "v2")]
    PaymentMethodSession {
        payment_method_session_id: id_type::GlobalPaymentMethodSessionId,
    },
    #[cfg(feature = "v2")]
    Token {
        token_id: Option<id_type::GlobalTokenId>,
    },
    ProcessTracker,
<<<<<<< HEAD
    Authentication {
        authentication_id: id_type::AuthenticationId,
    },
=======
    ProfileAcquirer {
        profile_acquirer_id: id_type::ProfileAcquirerId,
    },
    ThreeDsDecisionRule,
>>>>>>> 61c2e2c7
}

impl ApiEventMetric for serde_json::Value {}
impl ApiEventMetric for () {}

#[cfg(feature = "v1")]
impl ApiEventMetric for id_type::PaymentId {
    fn get_api_event_type(&self) -> Option<ApiEventsType> {
        Some(ApiEventsType::Payment {
            payment_id: self.clone(),
        })
    }
}

#[cfg(feature = "v2")]
impl ApiEventMetric for id_type::GlobalPaymentId {
    fn get_api_event_type(&self) -> Option<ApiEventsType> {
        Some(ApiEventsType::Payment {
            payment_id: self.clone(),
        })
    }
}

impl<Q: ApiEventMetric, E> ApiEventMetric for Result<Q, E> {
    fn get_api_event_type(&self) -> Option<ApiEventsType> {
        match self {
            Ok(q) => q.get_api_event_type(),
            Err(_) => None,
        }
    }
}

// TODO: Ideally all these types should be replaced by newtype responses
impl<T> ApiEventMetric for Vec<T> {
    fn get_api_event_type(&self) -> Option<ApiEventsType> {
        Some(ApiEventsType::Miscellaneous)
    }
}

#[macro_export]
macro_rules! impl_api_event_type {
    ($event: ident, ($($type:ty),+))=> {
        $(
            impl ApiEventMetric for $type {
                fn get_api_event_type(&self) -> Option<ApiEventsType> {
                    Some(ApiEventsType::$event)
                }
            }
        )+
     };
}

impl_api_event_type!(
    Miscellaneous,
    (
        String,
        id_type::MerchantId,
        (Option<i64>, Option<i64>, String),
        (Option<i64>, Option<i64>, id_type::MerchantId),
        bool
    )
);

impl<T: ApiEventMetric> ApiEventMetric for &T {
    fn get_api_event_type(&self) -> Option<ApiEventsType> {
        T::get_api_event_type(self)
    }
}

impl ApiEventMetric for TimeRange {}<|MERGE_RESOLUTION|>--- conflicted
+++ resolved
@@ -126,16 +126,13 @@
         token_id: Option<id_type::GlobalTokenId>,
     },
     ProcessTracker,
-<<<<<<< HEAD
     Authentication {
         authentication_id: id_type::AuthenticationId,
     },
-=======
     ProfileAcquirer {
         profile_acquirer_id: id_type::ProfileAcquirerId,
     },
     ThreeDsDecisionRule,
->>>>>>> 61c2e2c7
 }
 
 impl ApiEventMetric for serde_json::Value {}

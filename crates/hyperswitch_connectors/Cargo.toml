--- conflicted
+++ resolved
@@ -31,11 +31,8 @@
 lazy_static = "1.5.0"
 mime = "0.3.17"
 num-traits = "0.2.19"
-<<<<<<< HEAD
+openssl = {version = "0.10.70"}
 pem = "2.0.0"
-=======
-openssl = {version = "0.10.70"}
->>>>>>> 4c73d748
 qrcode = "0.14.1"
 quick-xml = { version = "0.31.0", features = ["serialize"] }
 rand = "0.8.5"

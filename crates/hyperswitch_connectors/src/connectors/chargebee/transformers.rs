--- conflicted
+++ resolved
@@ -471,10 +471,8 @@
         let payment_method_details: ChargebeePaymentMethodDetails =
             serde_json::from_str(&item.content.transaction.payment_method_details)
                 .change_context(errors::ConnectorError::WebhookBodyDecodingFailed)?;
-<<<<<<< HEAD
-        let payment_method_sub_type = Some(enums::PaymentMethodType::from(
-            payment_method_details.card.funding_type,
-        ));
+        let payment_method_sub_type =
+            enums::PaymentMethodType::from(payment_method_details.card.funding_type);
         #[allow(clippy::as_conversions)]
         let retry_count: u16 = item.content.invoice.linked_payments.len() as u16;
         let invoice_next_billing_time = item
@@ -482,10 +480,6 @@
             .subscription
             .as_ref()
             .and_then(|subscription| subscription.next_billing_at);
-=======
-        let payment_method_sub_type =
-            enums::PaymentMethodType::from(payment_method_details.card.funding_type);
->>>>>>> c2f9658c
         Ok(Self {
             amount,
             currency,

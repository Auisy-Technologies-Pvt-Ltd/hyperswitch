pub mod transformers;

use std::sync::LazyLock;

use base64::Engine;
use common_enums::enums;
use common_utils::{
    errors::CustomResult,
    ext_traits::BytesExt,
    request::{Method, Request, RequestBuilder, RequestContent},
    types::{AmountConvertor, FloatMajorUnit, FloatMajorUnitForConnector},
};
use error_stack::{report, ResultExt};
use hyperswitch_domain_models::{
    payment_method_data::{PaymentMethodData, WalletData},
    router_data::{AccessToken, ConnectorAuthType, ErrorResponse, RouterData},
    router_flow_types::{
        access_token_auth::AccessTokenAuth,
        payments::{Authorize, Capture, PSync, PaymentMethodToken, Session, SetupMandate, Void},
        refunds::{Execute, RSync},
    },
    router_request_types::{
        AccessTokenRequestData, PaymentMethodTokenizationData, PaymentsAuthorizeData,
        PaymentsCancelData, PaymentsCaptureData, PaymentsSessionData, PaymentsSyncData,
        RefundsData, SetupMandateRequestData,
    },
    router_response_types::{
        ConnectorInfo, PaymentMethodDetails, PaymentsResponseData, RefundsResponseData,
        SupportedPaymentMethods, SupportedPaymentMethodsExt,
    },
    types::{
        PaymentsAuthorizeRouterData, PaymentsCancelRouterData, PaymentsCaptureRouterData,
        PaymentsSyncRouterData, RefundSyncRouterData, RefundsRouterData,
    },
};
use hyperswitch_interfaces::{
    api::{
        self, ConnectorCommon, ConnectorCommonExt, ConnectorIntegration, ConnectorSpecifications,
        ConnectorValidation,
    },
    configs::Connectors,
    consts, errors,
    events::connector_api_logs::ConnectorEvent,
    types, webhooks,
};
use masking::{ExposeInterface, Mask, PeekInterface};
use ring::hmac;
use time::OffsetDateTime;
use transformers as fiserv;
use uuid::Uuid;

use crate::{
<<<<<<< HEAD
    constants::headers,
    types::ResponseRouterData,
    utils::{self as connector_utils, convert_amount},
=======
    constants::headers, types::ResponseRouterData, utils as connector_utils, utils::convert_amount,
>>>>>>> f7bc33cd
};

#[derive(Clone)]
pub struct Fiserv {
    amount_converter: &'static (dyn AmountConvertor<Output = FloatMajorUnit> + Sync),
}

impl Fiserv {
    pub fn new() -> &'static Self {
        &Self {
            amount_converter: &FloatMajorUnitForConnector,
        }
    }
    pub fn generate_authorization_signature(
        &self,
        auth: fiserv::FiservAuthType,
        request_id: &str,
        payload: &str,
        timestamp: i128,
    ) -> CustomResult<String, errors::ConnectorError> {
        let fiserv::FiservAuthType {
            api_key,
            api_secret,
            ..
        } = auth;
        let raw_signature = format!("{}{request_id}{timestamp}{payload}", api_key.peek());

        let key = hmac::Key::new(hmac::HMAC_SHA256, api_secret.expose().as_bytes());
        let signature_value = common_utils::consts::BASE64_ENGINE
            .encode(hmac::sign(&key, raw_signature.as_bytes()).as_ref());
        Ok(signature_value)
    }
}

impl<Flow, Request, Response> ConnectorCommonExt<Flow, Request, Response> for Fiserv
where
    Self: ConnectorIntegration<Flow, Request, Response>,
{
    fn build_headers(
        &self,
        req: &RouterData<Flow, Request, Response>,
        connectors: &Connectors,
    ) -> CustomResult<Vec<(String, masking::Maskable<String>)>, errors::ConnectorError> {
        let timestamp = OffsetDateTime::now_utc().unix_timestamp_nanos() / 1_000_000;
        let auth: fiserv::FiservAuthType =
            fiserv::FiservAuthType::try_from(&req.connector_auth_type)?;
        let mut auth_header = self.get_auth_header(&req.connector_auth_type)?;

        let fiserv_req = self.get_request_body(req, connectors)?;

        let client_request_id = Uuid::new_v4().to_string();
        let hmac = self
            .generate_authorization_signature(
                auth,
                &client_request_id,
                fiserv_req.get_inner_value().peek(),
                timestamp,
            )
            .change_context(errors::ConnectorError::RequestEncodingFailed)?;
        let mut headers = vec![
            (
                headers::CONTENT_TYPE.to_string(),
                types::PaymentsAuthorizeType::get_content_type(self)
                    .to_string()
                    .into(),
            ),
            ("Client-Request-Id".to_string(), client_request_id.into()),
            ("Auth-Token-Type".to_string(), "HMAC".to_string().into()),
            (headers::TIMESTAMP.to_string(), timestamp.to_string().into()),
            (headers::AUTHORIZATION.to_string(), hmac.into_masked()),
        ];
        headers.append(&mut auth_header);
        Ok(headers)
    }
}

impl ConnectorCommon for Fiserv {
    fn id(&self) -> &'static str {
        "fiserv"
    }

    fn get_currency_unit(&self) -> api::CurrencyUnit {
        api::CurrencyUnit::Base
    }

    fn common_get_content_type(&self) -> &'static str {
        "application/json"
    }

    fn base_url<'a>(&self, connectors: &'a Connectors) -> &'a str {
        connectors.fiserv.base_url.as_ref()
    }
    fn get_auth_header(
        &self,
        auth_type: &ConnectorAuthType,
    ) -> CustomResult<Vec<(String, masking::Maskable<String>)>, errors::ConnectorError> {
        let auth = fiserv::FiservAuthType::try_from(auth_type)
            .change_context(errors::ConnectorError::FailedToObtainAuthType)?;
        Ok(vec![(
            headers::API_KEY.to_string(),
            auth.api_key.into_masked(),
        )])
    }
    fn build_error_response(
        &self,
        res: types::Response,
        event_builder: Option<&mut ConnectorEvent>,
    ) -> CustomResult<ErrorResponse, errors::ConnectorError> {
        let response: fiserv::ErrorResponse = res
            .response
            .parse_struct("Fiserv ErrorResponse")
            .change_context(errors::ConnectorError::ResponseDeserializationFailed)?;

        event_builder.map(|i| i.set_error_response_body(&response));
        router_env::logger::info!(connector_response=?response);

        let error_details_opt = response.error.as_ref().and_then(|v| v.first());

        let (code, message, reason) = if let Some(first_error) = error_details_opt {
            let code = first_error
                .code
                .clone()
                .unwrap_or_else(|| consts::NO_ERROR_CODE.to_string());

            let message = first_error
                .message
                .clone()
                .unwrap_or_else(|| consts::NO_ERROR_CODE.to_string());

            let reason = first_error.additional_info.clone();

            (code, message, reason)
        } else {
            (
                consts::NO_ERROR_CODE.to_string(),
                consts::NO_ERROR_MESSAGE.to_string(),
                None,
            )
        };

        Ok(ErrorResponse {
            code,
            message,
            reason,
            status_code: res.status_code,
            attempt_status: None,
            connector_transaction_id: None,
            network_advice_code: None,
            network_decline_code: None,
            network_error_message: None,
        })
    }
}

impl api::ConnectorAccessToken for Fiserv {}

impl ConnectorIntegration<AccessTokenAuth, AccessTokenRequestData, AccessToken> for Fiserv {
    // Not Implemented (R)
}

impl ConnectorValidation for Fiserv {}

impl api::Payment for Fiserv {}

impl api::PaymentToken for Fiserv {}

impl ConnectorIntegration<PaymentMethodToken, PaymentMethodTokenizationData, PaymentsResponseData>
    for Fiserv
{
    // Not Implemented (R)
}

impl api::MandateSetup for Fiserv {}

#[allow(dead_code)]
impl ConnectorIntegration<SetupMandate, SetupMandateRequestData, PaymentsResponseData> for Fiserv {
    fn build_request(
        &self,
        _req: &RouterData<SetupMandate, SetupMandateRequestData, PaymentsResponseData>,
        _connectors: &Connectors,
    ) -> CustomResult<Option<Request>, errors::ConnectorError> {
        Err(
            errors::ConnectorError::NotImplemented("Setup Mandate flow for Fiserv".to_string())
                .into(),
        )
    }
}

impl api::PaymentVoid for Fiserv {}

#[allow(dead_code)]
impl ConnectorIntegration<Void, PaymentsCancelData, PaymentsResponseData> for Fiserv {
    fn get_headers(
        &self,
        req: &PaymentsCancelRouterData,
        connectors: &Connectors,
    ) -> CustomResult<Vec<(String, masking::Maskable<String>)>, errors::ConnectorError> {
        self.build_headers(req, connectors)
    }

    fn get_content_type(&self) -> &'static str {
        "application/json"
    }

    fn get_url(
        &self,
        _req: &PaymentsCancelRouterData,
        connectors: &Connectors,
    ) -> CustomResult<String, errors::ConnectorError> {
        Ok(format!(
            //The docs has this url wrong, cancels is the working endpoint
            "{}ch/payments/v1/cancels",
            connectors.fiserv.base_url
        ))
    }

    fn get_request_body(
        &self,
        req: &PaymentsCancelRouterData,
        _connectors: &Connectors,
    ) -> CustomResult<RequestContent, errors::ConnectorError> {
        let connector_req = fiserv::FiservCancelRequest::try_from(req)?;
        Ok(RequestContent::Json(Box::new(connector_req)))
    }

    fn build_request(
        &self,
        req: &PaymentsCancelRouterData,
        connectors: &Connectors,
    ) -> CustomResult<Option<Request>, errors::ConnectorError> {
        let request = Some(
            RequestBuilder::new()
                .method(Method::Post)
                .url(&types::PaymentsVoidType::get_url(self, req, connectors)?)
                .attach_default_headers()
                .headers(types::PaymentsVoidType::get_headers(self, req, connectors)?)
                .set_body(types::PaymentsVoidType::get_request_body(
                    self, req, connectors,
                )?)
                .build(),
        );

        Ok(request)
    }

    fn handle_response(
        &self,
        data: &PaymentsCancelRouterData,
        event_builder: Option<&mut ConnectorEvent>,
        res: types::Response,
    ) -> CustomResult<PaymentsCancelRouterData, errors::ConnectorError> {
        let response: fiserv::FiservPaymentsResponse = res
            .response
            .parse_struct("Fiserv PaymentResponse")
            .change_context(errors::ConnectorError::ResponseDeserializationFailed)?;
        event_builder.map(|i| i.set_response_body(&response));
        router_env::logger::info!(connector_response=?response);
        RouterData::try_from(ResponseRouterData {
            response,
            data: data.clone(),
            http_code: res.status_code,
        })
        .change_context(errors::ConnectorError::ResponseHandlingFailed)
    }

    fn get_error_response(
        &self,
        res: types::Response,
        event_builder: Option<&mut ConnectorEvent>,
    ) -> CustomResult<ErrorResponse, errors::ConnectorError> {
        self.build_error_response(res, event_builder)
    }
}

impl api::PaymentSync for Fiserv {}

#[allow(dead_code)]
impl ConnectorIntegration<PSync, PaymentsSyncData, PaymentsResponseData> for Fiserv {
    fn get_headers(
        &self,
        req: &PaymentsSyncRouterData,
        connectors: &Connectors,
    ) -> CustomResult<Vec<(String, masking::Maskable<String>)>, errors::ConnectorError> {
        self.build_headers(req, connectors)
    }

    fn get_content_type(&self) -> &'static str {
        "application/json"
    }

    fn get_url(
        &self,
        _req: &PaymentsSyncRouterData,
        connectors: &Connectors,
    ) -> CustomResult<String, errors::ConnectorError> {
        Ok(format!(
            "{}ch/payments/v1/transaction-inquiry",
            connectors.fiserv.base_url
        ))
    }

    fn get_request_body(
        &self,
        req: &PaymentsSyncRouterData,
        _connectors: &Connectors,
    ) -> CustomResult<RequestContent, errors::ConnectorError> {
        let connector_req = fiserv::FiservSyncRequest::try_from(req)?;
        Ok(RequestContent::Json(Box::new(connector_req)))
    }

    fn build_request(
        &self,
        req: &PaymentsSyncRouterData,
        connectors: &Connectors,
    ) -> CustomResult<Option<Request>, errors::ConnectorError> {
        let request = Some(
            RequestBuilder::new()
                .method(Method::Post)
                .url(&types::PaymentsSyncType::get_url(self, req, connectors)?)
                .attach_default_headers()
                .headers(types::PaymentsSyncType::get_headers(self, req, connectors)?)
                .set_body(types::PaymentsSyncType::get_request_body(
                    self, req, connectors,
                )?)
                .build(),
        );
        Ok(request)
    }

    fn handle_response(
        &self,
        data: &PaymentsSyncRouterData,
        event_builder: Option<&mut ConnectorEvent>,
        res: types::Response,
    ) -> CustomResult<PaymentsSyncRouterData, errors::ConnectorError> {
        let response: fiserv::FiservSyncResponse = res
            .response
            .parse_struct("Fiserv PaymentSyncResponse")
            .change_context(errors::ConnectorError::ResponseDeserializationFailed)?;

        let p_sync_response = response.sync_responses.first().ok_or(
            errors::ConnectorError::MissingRequiredField {
                field_name: "P_Sync_Responses[0]",
            },
        )?;

        let (approved_amount, currency) = match &p_sync_response {
            fiserv::FiservPaymentsResponse::Charges(resp) => (
                &resp.payment_receipt.approved_amount.total,
                &resp.payment_receipt.approved_amount.currency,
            ),
            fiserv::FiservPaymentsResponse::Checkout(resp) => (
                &resp.payment_receipt.approved_amount.total,
                &resp.payment_receipt.approved_amount.currency,
            ),
        };

        let response_integrity_object = connector_utils::get_sync_integrity_object(
            self.amount_converter,
            *approved_amount,
            currency.to_string().clone(),
        )?;

        event_builder.map(|i| i.set_response_body(&response));
        router_env::logger::info!(connector_response=?response);

        let new_router_data = RouterData::try_from(ResponseRouterData {
            response,
            data: data.clone(),
            http_code: res.status_code,
        })
        .change_context(errors::ConnectorError::ResponseHandlingFailed);

        new_router_data.map(|mut router_data| {
            router_data.request.integrity_object = Some(response_integrity_object);
            router_data
        })
    }

    fn get_error_response(
        &self,
        res: types::Response,
        event_builder: Option<&mut ConnectorEvent>,
    ) -> CustomResult<ErrorResponse, errors::ConnectorError> {
        self.build_error_response(res, event_builder)
    }
}

impl api::PaymentCapture for Fiserv {}
impl ConnectorIntegration<Capture, PaymentsCaptureData, PaymentsResponseData> for Fiserv {
    fn get_headers(
        &self,
        req: &PaymentsCaptureRouterData,
        connectors: &Connectors,
    ) -> CustomResult<Vec<(String, masking::Maskable<String>)>, errors::ConnectorError> {
        self.build_headers(req, connectors)
    }

    fn get_content_type(&self) -> &'static str {
        "application/json"
    }

    fn get_request_body(
        &self,
        req: &PaymentsCaptureRouterData,
        _connectors: &Connectors,
    ) -> CustomResult<RequestContent, errors::ConnectorError> {
        let amount_to_capture = convert_amount(
            self.amount_converter,
            req.request.minor_amount_to_capture,
            req.request.currency,
        )?;
        let router_obj = fiserv::FiservRouterData::try_from((amount_to_capture, req))?;
        let connector_req = fiserv::FiservCaptureRequest::try_from(&router_obj)?;
        Ok(RequestContent::Json(Box::new(connector_req)))
    }

    fn build_request(
        &self,
        req: &PaymentsCaptureRouterData,
        connectors: &Connectors,
    ) -> CustomResult<Option<Request>, errors::ConnectorError> {
        let request = Some(
            RequestBuilder::new()
                .method(Method::Post)
                .url(&types::PaymentsCaptureType::get_url(self, req, connectors)?)
                .attach_default_headers()
                .headers(types::PaymentsCaptureType::get_headers(
                    self, req, connectors,
                )?)
                .set_body(types::PaymentsCaptureType::get_request_body(
                    self, req, connectors,
                )?)
                .build(),
        );
        Ok(request)
    }

    fn handle_response(
        &self,
        data: &PaymentsCaptureRouterData,
        event_builder: Option<&mut ConnectorEvent>,
        res: types::Response,
    ) -> CustomResult<PaymentsCaptureRouterData, errors::ConnectorError> {
        let response: fiserv::FiservPaymentsResponse = res
            .response
            .parse_struct("Fiserv Payment Response")
            .change_context(errors::ConnectorError::ResponseDeserializationFailed)?;

        let (approved_amount, currency) = match &response {
            fiserv::FiservPaymentsResponse::Charges(resp) => (
                &resp.payment_receipt.approved_amount.total,
                &resp.payment_receipt.approved_amount.currency,
            ),
            fiserv::FiservPaymentsResponse::Checkout(resp) => (
                &resp.payment_receipt.approved_amount.total,
                &resp.payment_receipt.approved_amount.currency,
            ),
        };

        let response_integrity_object = connector_utils::get_capture_integrity_object(
            self.amount_converter,
            Some(*approved_amount),
            currency.to_string().clone(),
        )?;
        event_builder.map(|i| i.set_response_body(&response));
        router_env::logger::info!(connector_response=?response);

        let new_router_data = RouterData::try_from(ResponseRouterData {
            response,
            data: data.clone(),
            http_code: res.status_code,
        })
        .change_context(errors::ConnectorError::ResponseHandlingFailed);

        new_router_data.map(|mut router_data| {
            router_data.request.integrity_object = Some(response_integrity_object);
            router_data
        })
    }

    fn get_url(
        &self,
        _req: &PaymentsCaptureRouterData,
        connectors: &Connectors,
    ) -> CustomResult<String, errors::ConnectorError> {
        Ok(format!(
            "{}ch/payments/v1/charges",
            connectors.fiserv.base_url
        ))
    }

    fn get_error_response(
        &self,
        res: types::Response,
        event_builder: Option<&mut ConnectorEvent>,
    ) -> CustomResult<ErrorResponse, errors::ConnectorError> {
        self.build_error_response(res, event_builder)
    }
}

impl api::PaymentSession for Fiserv {}

#[allow(dead_code)]
impl ConnectorIntegration<Session, PaymentsSessionData, PaymentsResponseData> for Fiserv {}

impl api::PaymentAuthorize for Fiserv {}

impl ConnectorIntegration<Authorize, PaymentsAuthorizeData, PaymentsResponseData> for Fiserv {
    fn get_headers(
        &self,
        req: &PaymentsAuthorizeRouterData,
        connectors: &Connectors,
    ) -> CustomResult<Vec<(String, masking::Maskable<String>)>, errors::ConnectorError> {
        self.build_headers(req, connectors)
    }

    fn get_content_type(&self) -> &'static str {
        "application/json"
    }

    fn get_url(
        &self,
        req: &PaymentsAuthorizeRouterData,
        connectors: &Connectors,
    ) -> CustomResult<String, errors::ConnectorError> {
        let url = match &req.request.payment_method_data {
            PaymentMethodData::Wallet(WalletData::PaypalRedirect(_)) => {
                format!("{}ch/checkouts/v1/orders", connectors.fiserv.base_url)
            }
            _ => format!("{}ch/payments/v1/charges", connectors.fiserv.base_url),
        };

        Ok(url)
    }

    fn get_request_body(
        &self,
        req: &PaymentsAuthorizeRouterData,
        _connectors: &Connectors,
    ) -> CustomResult<RequestContent, errors::ConnectorError> {
        let amount = convert_amount(
            self.amount_converter,
            req.request.minor_amount,
            req.request.currency,
        )?;
        let router_obj = fiserv::FiservRouterData::try_from((amount, req))?;
        let connector_req = fiserv::FiservPaymentsRequest::try_from(&router_obj)?;
        Ok(RequestContent::Json(Box::new(connector_req)))
    }

    fn build_request(
        &self,
        req: &PaymentsAuthorizeRouterData,
        connectors: &Connectors,
    ) -> CustomResult<Option<Request>, errors::ConnectorError> {
        let request = Some(
            RequestBuilder::new()
                .method(Method::Post)
                .url(&types::PaymentsAuthorizeType::get_url(
                    self, req, connectors,
                )?)
                .attach_default_headers()
                .headers(types::PaymentsAuthorizeType::get_headers(
                    self, req, connectors,
                )?)
                .set_body(types::PaymentsAuthorizeType::get_request_body(
                    self, req, connectors,
                )?)
                .build(),
        );

        Ok(request)
    }

    fn handle_response(
        &self,
        data: &PaymentsAuthorizeRouterData,
        event_builder: Option<&mut ConnectorEvent>,
        res: types::Response,
    ) -> CustomResult<PaymentsAuthorizeRouterData, errors::ConnectorError> {
        let response: fiserv::FiservPaymentsResponse = res
            .response
            .parse_struct("Fiserv PaymentResponse")
            .change_context(errors::ConnectorError::ResponseDeserializationFailed)?;

        let (approved_amount, currency) = match &response {
            fiserv::FiservPaymentsResponse::Charges(resp) => (
                &resp.payment_receipt.approved_amount.total,
                &resp.payment_receipt.approved_amount.currency,
            ),
            fiserv::FiservPaymentsResponse::Checkout(resp) => (
                &resp.payment_receipt.approved_amount.total,
                &resp.payment_receipt.approved_amount.currency,
            ),
        };

        let response_integrity_object = connector_utils::get_authorise_integrity_object(
            self.amount_converter,
            *approved_amount,
            currency.to_string().clone(),
        )?;

        event_builder.map(|i| i.set_response_body(&response));
        router_env::logger::info!(connector_response=?response);

        let new_router_data = RouterData::try_from(ResponseRouterData {
            response,
            data: data.clone(),
            http_code: res.status_code,
        })
        .change_context(errors::ConnectorError::ResponseHandlingFailed);

        new_router_data.map(|mut router_data| {
            router_data.request.integrity_object = Some(response_integrity_object);
            router_data
        })
    }

    fn get_error_response(
        &self,
        res: types::Response,
        event_builder: Option<&mut ConnectorEvent>,
    ) -> CustomResult<ErrorResponse, errors::ConnectorError> {
        self.build_error_response(res, event_builder)
    }
}

impl api::Refund for Fiserv {}
impl api::RefundExecute for Fiserv {}
impl api::RefundSync for Fiserv {}

#[allow(dead_code)]
impl ConnectorIntegration<Execute, RefundsData, RefundsResponseData> for Fiserv {
    fn get_headers(
        &self,
        req: &RefundsRouterData<Execute>,
        connectors: &Connectors,
    ) -> CustomResult<Vec<(String, masking::Maskable<String>)>, errors::ConnectorError> {
        self.build_headers(req, connectors)
    }
    fn get_content_type(&self) -> &'static str {
        "application/json"
    }
    fn get_url(
        &self,
        _req: &RefundsRouterData<Execute>,
        connectors: &Connectors,
    ) -> CustomResult<String, errors::ConnectorError> {
        Ok(format!(
            "{}ch/payments/v1/refunds",
            connectors.fiserv.base_url
        ))
    }
    fn get_request_body(
        &self,
        req: &RefundsRouterData<Execute>,
        _connectors: &Connectors,
    ) -> CustomResult<RequestContent, errors::ConnectorError> {
        let refund_amount = convert_amount(
            self.amount_converter,
            req.request.minor_refund_amount,
            req.request.currency,
        )?;
        let router_obj = fiserv::FiservRouterData::try_from((refund_amount, req))?;
        let connector_req = fiserv::FiservRefundRequest::try_from(&router_obj)?;
        Ok(RequestContent::Json(Box::new(connector_req)))
    }
    fn build_request(
        &self,
        req: &RefundsRouterData<Execute>,
        connectors: &Connectors,
    ) -> CustomResult<Option<Request>, errors::ConnectorError> {
        let request = RequestBuilder::new()
            .method(Method::Post)
            .url(&types::RefundExecuteType::get_url(self, req, connectors)?)
            .attach_default_headers()
            .headers(types::RefundExecuteType::get_headers(
                self, req, connectors,
            )?)
            .set_body(types::RefundExecuteType::get_request_body(
                self, req, connectors,
            )?)
            .build();
        Ok(Some(request))
    }

    fn handle_response(
        &self,
        data: &RefundsRouterData<Execute>,
        event_builder: Option<&mut ConnectorEvent>,
        res: types::Response,
    ) -> CustomResult<RefundsRouterData<Execute>, errors::ConnectorError> {
        router_env::logger::debug!(target: "router::connector::fiserv", response=?res);
        let response: fiserv::RefundResponse =
            res.response
                .parse_struct("fiserv RefundResponse")
                .change_context(errors::ConnectorError::RequestEncodingFailed)?;

        let response_integrity_object = connector_utils::get_refund_integrity_object(
            self.amount_converter,
            response.payment_receipt.approved_amount.total,
            response
                .payment_receipt
                .approved_amount
                .currency
                .to_string()
                .clone(),
        )?;

        event_builder.map(|i| i.set_response_body(&response));
        router_env::logger::info!(connector_response=?response);
        let new_router_data = RouterData::try_from(ResponseRouterData {
            response,
            data: data.clone(),
            http_code: res.status_code,
        })
        .change_context(errors::ConnectorError::ResponseHandlingFailed);

        new_router_data.map(|mut router_data| {
            router_data.request.integrity_object = Some(response_integrity_object);
            router_data
        })
    }
    fn get_error_response(
        &self,
        res: types::Response,
        event_builder: Option<&mut ConnectorEvent>,
    ) -> CustomResult<ErrorResponse, errors::ConnectorError> {
        self.build_error_response(res, event_builder)
    }
}

#[allow(dead_code)]
impl ConnectorIntegration<RSync, RefundsData, RefundsResponseData> for Fiserv {
    fn get_headers(
        &self,
        req: &RefundSyncRouterData,
        connectors: &Connectors,
    ) -> CustomResult<Vec<(String, masking::Maskable<String>)>, errors::ConnectorError> {
        self.build_headers(req, connectors)
    }

    fn get_content_type(&self) -> &'static str {
        "application/json"
    }

    fn get_url(
        &self,
        _req: &RefundSyncRouterData,
        connectors: &Connectors,
    ) -> CustomResult<String, errors::ConnectorError> {
        Ok(format!(
            "{}ch/payments/v1/transaction-inquiry",
            connectors.fiserv.base_url
        ))
    }

    fn get_request_body(
        &self,
        req: &RefundSyncRouterData,
        _connectors: &Connectors,
    ) -> CustomResult<RequestContent, errors::ConnectorError> {
        let connector_req = fiserv::FiservSyncRequest::try_from(req)?;
        Ok(RequestContent::Json(Box::new(connector_req)))
    }

    fn build_request(
        &self,
        req: &RefundSyncRouterData,
        connectors: &Connectors,
    ) -> CustomResult<Option<Request>, errors::ConnectorError> {
        let request = Some(
            RequestBuilder::new()
                .method(Method::Post)
                .url(&types::RefundSyncType::get_url(self, req, connectors)?)
                .attach_default_headers()
                .headers(types::RefundSyncType::get_headers(self, req, connectors)?)
                .set_body(types::RefundSyncType::get_request_body(
                    self, req, connectors,
                )?)
                .build(),
        );
        Ok(request)
    }

    fn handle_response(
        &self,
        data: &RefundSyncRouterData,
        event_builder: Option<&mut ConnectorEvent>,
        res: types::Response,
    ) -> CustomResult<RefundSyncRouterData, errors::ConnectorError> {
        router_env::logger::debug!(target: "router::connector::fiserv", response=?res);

        let response: fiserv::FiservSyncResponse = res
            .response
            .parse_struct("Fiserv Refund Response")
            .change_context(errors::ConnectorError::ResponseDeserializationFailed)?;

        let r_sync_response = response.sync_responses.first().ok_or(
            errors::ConnectorError::MissingRequiredField {
                field_name: "R_Sync_Responses[0]",
            },
        )?;

        let (approved_amount, currency) = match &r_sync_response {
            fiserv::FiservPaymentsResponse::Charges(resp) => (
                &resp.payment_receipt.approved_amount.total,
                &resp.payment_receipt.approved_amount.currency,
            ),
            fiserv::FiservPaymentsResponse::Checkout(resp) => (
                &resp.payment_receipt.approved_amount.total,
                &resp.payment_receipt.approved_amount.currency,
            ),
        };

        let response_integrity_object = connector_utils::get_refund_integrity_object(
            self.amount_converter,
            *approved_amount,
            currency.to_string().clone(),
        )?;

        event_builder.map(|i| i.set_response_body(&response));
        router_env::logger::info!(connector_response=?response);
        let new_router_data = RouterData::try_from(ResponseRouterData {
            response,
            data: data.clone(),
            http_code: res.status_code,
        })
        .change_context(errors::ConnectorError::ResponseHandlingFailed);

        new_router_data.map(|mut router_data| {
            router_data.request.integrity_object = Some(response_integrity_object);
            router_data
        })
    }

    fn get_error_response(
        &self,
        res: types::Response,
        event_builder: Option<&mut ConnectorEvent>,
    ) -> CustomResult<ErrorResponse, errors::ConnectorError> {
        self.build_error_response(res, event_builder)
    }
}

#[async_trait::async_trait]
impl webhooks::IncomingWebhook for Fiserv {
    fn get_webhook_object_reference_id(
        &self,
        _request: &webhooks::IncomingWebhookRequestDetails<'_>,
    ) -> CustomResult<api_models::webhooks::ObjectReferenceId, errors::ConnectorError> {
        Err(report!(errors::ConnectorError::WebhooksNotImplemented))
    }

    fn get_webhook_event_type(
        &self,
        _request: &webhooks::IncomingWebhookRequestDetails<'_>,
    ) -> CustomResult<api_models::webhooks::IncomingWebhookEvent, errors::ConnectorError> {
        Ok(api_models::webhooks::IncomingWebhookEvent::EventNotSupported)
    }

    fn get_webhook_resource_object(
        &self,
        _request: &webhooks::IncomingWebhookRequestDetails<'_>,
    ) -> CustomResult<Box<dyn masking::ErasedMaskSerialize>, errors::ConnectorError> {
        Err(report!(errors::ConnectorError::WebhooksNotImplemented))
    }
}

static FISERV_SUPPORTED_PAYMENT_METHODS: LazyLock<SupportedPaymentMethods> = LazyLock::new(|| {
    let supported_capture_methods = vec![
        enums::CaptureMethod::Automatic,
        enums::CaptureMethod::SequentialAutomatic,
        enums::CaptureMethod::Manual,
    ];

    let supported_card_network = vec![
        common_enums::CardNetwork::Visa,
        common_enums::CardNetwork::Mastercard,
        common_enums::CardNetwork::AmericanExpress,
        common_enums::CardNetwork::JCB,
        common_enums::CardNetwork::Discover,
        common_enums::CardNetwork::UnionPay,
        common_enums::CardNetwork::Interac,
    ];

    let mut fiserv_supported_payment_methods = SupportedPaymentMethods::new();

    fiserv_supported_payment_methods.add(
        enums::PaymentMethod::Card,
        enums::PaymentMethodType::Credit,
        PaymentMethodDetails {
            mandates: enums::FeatureStatus::NotSupported,
            refunds: enums::FeatureStatus::Supported,
            supported_capture_methods: supported_capture_methods.clone(),
            specific_features: Some(
                api_models::feature_matrix::PaymentMethodSpecificFeatures::Card({
                    api_models::feature_matrix::CardSpecificFeatures {
                        three_ds: common_enums::FeatureStatus::NotSupported,
                        no_three_ds: common_enums::FeatureStatus::Supported,
                        supported_card_networks: supported_card_network.clone(),
                    }
                }),
            ),
        },
    );

    fiserv_supported_payment_methods.add(
        enums::PaymentMethod::Card,
        enums::PaymentMethodType::Debit,
        PaymentMethodDetails {
            mandates: enums::FeatureStatus::NotSupported,
            refunds: enums::FeatureStatus::Supported,
            supported_capture_methods: supported_capture_methods.clone(),
            specific_features: Some(
                api_models::feature_matrix::PaymentMethodSpecificFeatures::Card({
                    api_models::feature_matrix::CardSpecificFeatures {
                        three_ds: common_enums::FeatureStatus::NotSupported,
                        no_three_ds: common_enums::FeatureStatus::Supported,
                        supported_card_networks: supported_card_network.clone(),
                    }
                }),
            ),
        },
    );

    fiserv_supported_payment_methods.add(
        enums::PaymentMethod::Wallet,
        enums::PaymentMethodType::GooglePay,
        PaymentMethodDetails {
            mandates: enums::FeatureStatus::NotSupported,
            refunds: enums::FeatureStatus::Supported,
            supported_capture_methods: supported_capture_methods.clone(),
            specific_features: None,
        },
    );

<<<<<<< HEAD
    fiserv_supported_payment_methods.add(
        enums::PaymentMethod::Wallet,
        enums::PaymentMethodType::Paypal,
        PaymentMethodDetails {
            mandates: enums::FeatureStatus::NotSupported,
            refunds: enums::FeatureStatus::Supported,
            supported_capture_methods: supported_capture_methods.clone(),
            specific_features: None,
        },
    );

=======
>>>>>>> f7bc33cd
    fiserv_supported_payment_methods
});

static FISERV_CONNECTOR_INFO: ConnectorInfo = ConnectorInfo {
    display_name: "Fiserv",
    description:
        "Fiserv is a global fintech and payments company with solutions for banking, global commerce, merchant acquiring, billing and payments, and point-of-sale ",
    connector_type: enums::PaymentConnectorCategory::PaymentGateway,
};

static FISERV_SUPPORTED_WEBHOOK_FLOWS: [enums::EventClass; 0] = [];

impl ConnectorSpecifications for Fiserv {
    fn get_connector_about(&self) -> Option<&'static ConnectorInfo> {
        Some(&FISERV_CONNECTOR_INFO)
    }

    fn get_supported_payment_methods(&self) -> Option<&'static SupportedPaymentMethods> {
        Some(&*FISERV_SUPPORTED_PAYMENT_METHODS)
    }

    fn get_supported_webhook_flows(&self) -> Option<&'static [enums::EventClass]> {
        Some(&FISERV_SUPPORTED_WEBHOOK_FLOWS)
    }
}<|MERGE_RESOLUTION|>--- conflicted
+++ resolved
@@ -50,13 +50,7 @@
 use uuid::Uuid;
 
 use crate::{
-<<<<<<< HEAD
-    constants::headers,
-    types::ResponseRouterData,
-    utils::{self as connector_utils, convert_amount},
-=======
     constants::headers, types::ResponseRouterData, utils as connector_utils, utils::convert_amount,
->>>>>>> f7bc33cd
 };
 
 #[derive(Clone)]
@@ -995,7 +989,6 @@
         },
     );
 
-<<<<<<< HEAD
     fiserv_supported_payment_methods.add(
         enums::PaymentMethod::Wallet,
         enums::PaymentMethodType::Paypal,
@@ -1007,8 +1000,6 @@
         },
     );
 
-=======
->>>>>>> f7bc33cd
     fiserv_supported_payment_methods
 });
 

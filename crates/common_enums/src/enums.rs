mod payments;
mod ui;
use std::num::{ParseFloatError, TryFromIntError};

pub use payments::ProductType;
use serde::{Deserialize, Serialize};
pub use ui::*;
use utoipa::ToSchema;

pub use super::connector_enums::RoutableConnectors;

#[doc(hidden)]
pub mod diesel_exports {
    pub use super::{
        DbApiVersion as ApiVersion, DbAttemptStatus as AttemptStatus,
        DbAuthenticationType as AuthenticationType, DbBlocklistDataKind as BlocklistDataKind,
        DbCaptureMethod as CaptureMethod, DbCaptureStatus as CaptureStatus,
        DbConnectorType as ConnectorType, DbCountryAlpha2 as CountryAlpha2, DbCurrency as Currency,
        DbDeleteStatus as DeleteStatus, DbDisputeStage as DisputeStage,
        DbDisputeStatus as DisputeStatus, DbFraudCheckStatus as FraudCheckStatus,
        DbFutureUsage as FutureUsage, DbIntentStatus as IntentStatus,
        DbMandateStatus as MandateStatus, DbPaymentMethodIssuerCode as PaymentMethodIssuerCode,
        DbPaymentType as PaymentType, DbRefundStatus as RefundStatus,
        DbRequestIncrementalAuthorization as RequestIncrementalAuthorization,
        DbScaExemptionType as ScaExemptionType,
        DbSuccessBasedRoutingConclusiveState as SuccessBasedRoutingConclusiveState,
        DbWebhookDeliveryAttempt as WebhookDeliveryAttempt,
    };
}

pub type ApplicationResult<T> = Result<T, ApplicationError>;

#[derive(Debug, thiserror::Error)]
pub enum ApplicationError {
    #[error("Application configuration error")]
    ConfigurationError,

    #[error("Invalid configuration value provided: {0}")]
    InvalidConfigurationValueError(String),

    #[error("Metrics error")]
    MetricsError,

    #[error("I/O: {0}")]
    IoError(std::io::Error),

    #[error("Error while constructing api client: {0}")]
    ApiClientError(ApiClientError),
}

#[derive(Debug, thiserror::Error, PartialEq, Clone)]
pub enum ApiClientError {
    #[error("Header map construction failed")]
    HeaderMapConstructionFailed,
    #[error("Invalid proxy configuration")]
    InvalidProxyConfiguration,
    #[error("Client construction failed")]
    ClientConstructionFailed,
    #[error("Certificate decode failed")]
    CertificateDecodeFailed,
    #[error("Request body serialization failed")]
    BodySerializationFailed,
    #[error("Unexpected state reached/Invariants conflicted")]
    UnexpectedState,

    #[error("Failed to parse URL")]
    UrlParsingFailed,
    #[error("URL encoding of request payload failed")]
    UrlEncodingFailed,
    #[error("Failed to send request to connector {0}")]
    RequestNotSent(String),
    #[error("Failed to decode response")]
    ResponseDecodingFailed,

    #[error("Server responded with Request Timeout")]
    RequestTimeoutReceived,

    #[error("connection closed before a message could complete")]
    ConnectionClosedIncompleteMessage,

    #[error("Server responded with Internal Server Error")]
    InternalServerErrorReceived,
    #[error("Server responded with Bad Gateway")]
    BadGatewayReceived,
    #[error("Server responded with Service Unavailable")]
    ServiceUnavailableReceived,
    #[error("Server responded with Gateway Timeout")]
    GatewayTimeoutReceived,
    #[error("Server responded with unexpected response")]
    UnexpectedServerResponse,
}
impl ApiClientError {
    pub fn is_upstream_timeout(&self) -> bool {
        self == &Self::RequestTimeoutReceived
    }
    pub fn is_connection_closed_before_message_could_complete(&self) -> bool {
        self == &Self::ConnectionClosedIncompleteMessage
    }
}

impl From<std::io::Error> for ApplicationError {
    fn from(err: std::io::Error) -> Self {
        Self::IoError(err)
    }
}

/// The status of the attempt
#[derive(
    Clone,
    Copy,
    Debug,
    Default,
    Hash,
    Eq,
    PartialEq,
    serde::Deserialize,
    serde::Serialize,
    strum::Display,
    strum::EnumString,
    ToSchema,
)]
#[router_derive::diesel_enum(storage_type = "db_enum")]
#[serde(rename_all = "snake_case")]
#[strum(serialize_all = "snake_case")]
pub enum AttemptStatus {
    Started,
    AuthenticationFailed,
    RouterDeclined,
    AuthenticationPending,
    AuthenticationSuccessful,
    Authorized,
    AuthorizationFailed,
    Charged,
    Authorizing,
    CodInitiated,
    Voided,
    VoidInitiated,
    CaptureInitiated,
    CaptureFailed,
    VoidFailed,
    AutoRefunded,
    PartialCharged,
    PartialChargedAndChargeable,
    Unresolved,
    #[default]
    Pending,
    Failure,
    PaymentMethodAwaited,
    ConfirmationAwaited,
    DeviceDataCollectionPending,
}

impl AttemptStatus {
    pub fn is_terminal_status(self) -> bool {
        match self {
            Self::RouterDeclined
            | Self::Charged
            | Self::AutoRefunded
            | Self::Voided
            | Self::VoidFailed
            | Self::CaptureFailed
            | Self::Failure
            | Self::PartialCharged => true,
            Self::Started
            | Self::AuthenticationFailed
            | Self::AuthenticationPending
            | Self::AuthenticationSuccessful
            | Self::Authorized
            | Self::AuthorizationFailed
            | Self::Authorizing
            | Self::CodInitiated
            | Self::VoidInitiated
            | Self::CaptureInitiated
            | Self::PartialChargedAndChargeable
            | Self::Unresolved
            | Self::Pending
            | Self::PaymentMethodAwaited
            | Self::ConfirmationAwaited
            | Self::DeviceDataCollectionPending => false,
        }
    }
}

/// Indicates the method by which a card is discovered during a payment
#[derive(
    Clone,
    Copy,
    Debug,
    Default,
    Hash,
    Eq,
    PartialEq,
    serde::Deserialize,
    serde::Serialize,
    strum::Display,
    strum::EnumString,
    strum::EnumIter,
    ToSchema,
)]
#[router_derive::diesel_enum(storage_type = "db_enum")]
#[serde(rename_all = "snake_case")]
#[strum(serialize_all = "snake_case")]
pub enum CardDiscovery {
    #[default]
    Manual,
    SavedCard,
    ClickToPay,
}

/// Pass this parameter to force 3DS or non 3DS auth for this payment. Some connectors will still force 3DS auth even in case of passing 'no_three_ds' here and vice versa. Default value is 'no_three_ds' if not set
#[derive(
    Clone,
    Copy,
    Debug,
    Default,
    Eq,
    Hash,
    PartialEq,
    serde::Deserialize,
    serde::Serialize,
    strum::Display,
    strum::VariantNames,
    strum::EnumIter,
    strum::EnumString,
    ToSchema,
)]
#[router_derive::diesel_enum(storage_type = "db_enum")]
#[serde(rename_all = "snake_case")]
#[strum(serialize_all = "snake_case")]
pub enum AuthenticationType {
    /// If the card is enrolled for 3DS authentication, the 3DS based authentication will be activated. The liability of chargeback shift to the issuer
    ThreeDs,
    /// 3DS based authentication will not be activated. The liability of chargeback stays with the merchant.
    #[default]
    NoThreeDs,
}

/// The status of the capture
#[derive(
    Clone,
    Copy,
    Debug,
    Default,
    Eq,
    PartialEq,
    serde::Serialize,
    serde::Deserialize,
    strum::Display,
    strum::EnumString,
)]
#[router_derive::diesel_enum(storage_type = "db_enum")]
#[strum(serialize_all = "snake_case")]
pub enum FraudCheckStatus {
    Fraud,
    ManualReview,
    #[default]
    Pending,
    Legit,
    TransactionFailure,
}

#[derive(
    Clone,
    Copy,
    Debug,
    Default,
    Eq,
    PartialEq,
    serde::Deserialize,
    serde::Serialize,
    strum::Display,
    strum::EnumString,
    ToSchema,
    Hash,
)]
#[router_derive::diesel_enum(storage_type = "db_enum")]
#[serde(rename_all = "snake_case")]
#[strum(serialize_all = "snake_case")]
pub enum CaptureStatus {
    // Capture request initiated
    #[default]
    Started,
    // Capture request was successful
    Charged,
    // Capture is pending at connector side
    Pending,
    // Capture request failed
    Failed,
}

#[derive(
    Default,
    Clone,
    Debug,
    Eq,
    PartialEq,
    serde::Deserialize,
    serde::Serialize,
    strum::Display,
    strum::EnumString,
    ToSchema,
    Hash,
)]
#[router_derive::diesel_enum(storage_type = "text")]
#[serde(rename_all = "snake_case")]
#[strum(serialize_all = "snake_case")]
pub enum AuthorizationStatus {
    Success,
    Failure,
    // Processing state is before calling connector
    #[default]
    Processing,
    // Requires merchant action
    Unresolved,
}

#[derive(
    Clone,
    Debug,
    Eq,
    PartialEq,
    serde::Deserialize,
    serde::Serialize,
    strum::Display,
    strum::EnumString,
    ToSchema,
    Hash,
)]
#[router_derive::diesel_enum(storage_type = "text")]
#[serde(rename_all = "snake_case")]
#[strum(serialize_all = "snake_case")]
pub enum SessionUpdateStatus {
    Success,
    Failure,
}

#[derive(
    Clone,
    Debug,
    PartialEq,
    Eq,
    serde::Deserialize,
    serde::Serialize,
    strum::Display,
    strum::EnumString,
    ToSchema,
    Hash,
)]
#[router_derive::diesel_enum(storage_type = "db_enum")]
#[serde(rename_all = "snake_case")]
#[strum(serialize_all = "snake_case")]
pub enum BlocklistDataKind {
    PaymentMethod,
    CardBin,
    ExtendedCardBin,
}

/// Default value if not passed is set to 'automatic' which results in Auth and Capture in one single API request. Pass 'manual' or 'manual_multiple' in case you want do a separate Auth and Capture by first authorizing and placing a hold on your customer's funds so that you can use the Payments/Capture endpoint later to capture the authorized amount. Pass 'manual' if you want to only capture the amount later once or 'manual_multiple' if you want to capture the funds multiple times later. Both 'manual' and 'manual_multiple' are only supported by a specific list of processors
#[derive(
    Clone,
    Copy,
    Debug,
    Default,
    Eq,
    Hash,
    PartialEq,
    serde::Deserialize,
    serde::Serialize,
    strum::Display,
    strum::VariantNames,
    strum::EnumIter,
    strum::EnumString,
    ToSchema,
)]
#[router_derive::diesel_enum(storage_type = "db_enum")]
#[serde(rename_all = "snake_case")]
#[strum(serialize_all = "snake_case")]
pub enum CaptureMethod {
    /// Post the payment authorization, the capture will be executed on the full amount immediately
    #[default]
    Automatic,
    /// The capture will happen only if the merchant triggers a Capture API request
    Manual,
    /// The capture will happen only if the merchant triggers a Capture API request
    ManualMultiple,
    /// The capture can be scheduled to automatically get triggered at a specific date & time
    Scheduled,
    /// Handles separate auth and capture sequentially; same as `Automatic` for most connectors.
    SequentialAutomatic,
}

/// Type of the Connector for the financial use case. Could range from Payments to Accounting to Banking.
#[derive(
    Clone,
    Copy,
    Debug,
    Eq,
    PartialEq,
    strum::Display,
    strum::EnumString,
    serde::Deserialize,
    serde::Serialize,
    ToSchema,
)]
#[router_derive::diesel_enum(storage_type = "db_enum")]
#[strum(serialize_all = "snake_case")]
#[serde(rename_all = "snake_case")]
pub enum ConnectorType {
    /// PayFacs, Acquirers, Gateways, BNPL etc
    PaymentProcessor,
    /// Fraud, Currency Conversion, Crypto etc
    PaymentVas,
    /// Accounting, Billing, Invoicing, Tax etc
    FinOperations,
    /// Inventory, ERP, CRM, KYC etc
    FizOperations,
    /// Payment Networks like Visa, MasterCard etc
    Networks,
    /// All types of banks including corporate / commercial / personal / neo banks
    BankingEntities,
    /// All types of non-banking financial institutions including Insurance, Credit / Lending etc
    NonBankingFinance,
    /// Acquirers, Gateways etc
    PayoutProcessor,
    /// PaymentMethods Auth Services
    PaymentMethodAuth,
    /// 3DS Authentication Service Providers
    AuthenticationProcessor,
    /// Tax Calculation Processor
    TaxProcessor,
}

#[derive(Debug, Eq, PartialEq)]
pub enum PaymentAction {
    PSync,
    CompleteAuthorize,
    PaymentAuthenticateCompleteAuthorize,
}

#[derive(Clone, PartialEq)]
pub enum CallConnectorAction {
    Trigger,
    Avoid,
    StatusUpdate {
        status: AttemptStatus,
        error_code: Option<String>,
        error_message: Option<String>,
    },
    HandleResponse(Vec<u8>),
}

/// The three letter ISO currency code in uppercase. Eg: 'USD' for the United States Dollar.
#[allow(clippy::upper_case_acronyms)]
#[derive(
    Clone,
    Copy,
    Debug,
    Default,
    Eq,
    Hash,
    PartialEq,
    serde::Deserialize,
    serde::Serialize,
    strum::Display,
    strum::EnumString,
    strum::EnumIter,
    strum::VariantNames,
    ToSchema,
)]
#[router_derive::diesel_enum(storage_type = "db_enum")]
pub enum Currency {
    AED,
    AFN,
    ALL,
    AMD,
    ANG,
    AOA,
    ARS,
    AUD,
    AWG,
    AZN,
    BAM,
    BBD,
    BDT,
    BGN,
    BHD,
    BIF,
    BMD,
    BND,
    BOB,
    BRL,
    BSD,
    BTN,
    BWP,
    BYN,
    BZD,
    CAD,
    CDF,
    CHF,
    CLP,
    CNY,
    COP,
    CRC,
    CUP,
    CVE,
    CZK,
    DJF,
    DKK,
    DOP,
    DZD,
    EGP,
    ERN,
    ETB,
    EUR,
    FJD,
    FKP,
    GBP,
    GEL,
    GHS,
    GIP,
    GMD,
    GNF,
    GTQ,
    GYD,
    HKD,
    HNL,
    HRK,
    HTG,
    HUF,
    IDR,
    ILS,
    INR,
    IQD,
    IRR,
    ISK,
    JMD,
    JOD,
    JPY,
    KES,
    KGS,
    KHR,
    KMF,
    KPW,
    KRW,
    KWD,
    KYD,
    KZT,
    LAK,
    LBP,
    LKR,
    LRD,
    LSL,
    LYD,
    MAD,
    MDL,
    MGA,
    MKD,
    MMK,
    MNT,
    MOP,
    MRU,
    MUR,
    MVR,
    MWK,
    MXN,
    MYR,
    MZN,
    NAD,
    NGN,
    NIO,
    NOK,
    NPR,
    NZD,
    OMR,
    PAB,
    PEN,
    PGK,
    PHP,
    PKR,
    PLN,
    PYG,
    QAR,
    RON,
    RSD,
    RUB,
    RWF,
    SAR,
    SBD,
    SCR,
    SDG,
    SEK,
    SGD,
    SHP,
    SLE,
    SLL,
    SOS,
    SRD,
    SSP,
    STN,
    SVC,
    SYP,
    SZL,
    THB,
    TJS,
    TMT,
    TND,
    TOP,
    TRY,
    TTD,
    TWD,
    TZS,
    UAH,
    UGX,
    #[default]
    USD,
    UYU,
    UZS,
    VES,
    VND,
    VUV,
    WST,
    XAF,
    XCD,
    XOF,
    XPF,
    YER,
    ZAR,
    ZMW,
    ZWL,
}

impl Currency {
    /// Convert the amount to its base denomination based on Currency and return String
    pub fn to_currency_base_unit(self, amount: i64) -> Result<String, TryFromIntError> {
        let amount_f64 = self.to_currency_base_unit_asf64(amount)?;
        Ok(format!("{amount_f64:.2}"))
    }

    /// Convert the amount to its base denomination based on Currency and return f64
    pub fn to_currency_base_unit_asf64(self, amount: i64) -> Result<f64, TryFromIntError> {
        let amount_f64: f64 = u32::try_from(amount)?.into();
        let amount = if self.is_zero_decimal_currency() {
            amount_f64
        } else if self.is_three_decimal_currency() {
            amount_f64 / 1000.00
        } else {
            amount_f64 / 100.00
        };
        Ok(amount)
    }

    ///Convert the higher decimal amount to its base absolute units
    pub fn to_currency_lower_unit(self, amount: String) -> Result<String, ParseFloatError> {
        let amount_f64 = amount.parse::<f64>()?;
        let amount_string = if self.is_zero_decimal_currency() {
            amount_f64
        } else if self.is_three_decimal_currency() {
            amount_f64 * 1000.00
        } else {
            amount_f64 * 100.00
        };
        Ok(amount_string.to_string())
    }

    /// Convert the amount to its base denomination based on Currency and check for zero decimal currency and return String
    /// Paypal Connector accepts Zero and Two decimal currency but not three decimal and it should be updated as required for 3 decimal currencies.
    /// Paypal Ref - https://developer.paypal.com/docs/reports/reference/paypal-supported-currencies/
    pub fn to_currency_base_unit_with_zero_decimal_check(
        self,
        amount: i64,
    ) -> Result<String, TryFromIntError> {
        let amount_f64 = self.to_currency_base_unit_asf64(amount)?;
        if self.is_zero_decimal_currency() {
            Ok(amount_f64.to_string())
        } else {
            Ok(format!("{amount_f64:.2}"))
        }
    }

    pub fn iso_4217(self) -> &'static str {
        match self {
            Self::AED => "784",
            Self::AFN => "971",
            Self::ALL => "008",
            Self::AMD => "051",
            Self::ANG => "532",
            Self::AOA => "973",
            Self::ARS => "032",
            Self::AUD => "036",
            Self::AWG => "533",
            Self::AZN => "944",
            Self::BAM => "977",
            Self::BBD => "052",
            Self::BDT => "050",
            Self::BGN => "975",
            Self::BHD => "048",
            Self::BIF => "108",
            Self::BMD => "060",
            Self::BND => "096",
            Self::BOB => "068",
            Self::BRL => "986",
            Self::BSD => "044",
            Self::BTN => "064",
            Self::BWP => "072",
            Self::BYN => "933",
            Self::BZD => "084",
            Self::CAD => "124",
            Self::CDF => "976",
            Self::CHF => "756",
            Self::CLP => "152",
            Self::COP => "170",
            Self::CRC => "188",
            Self::CUP => "192",
            Self::CVE => "132",
            Self::CZK => "203",
            Self::DJF => "262",
            Self::DKK => "208",
            Self::DOP => "214",
            Self::DZD => "012",
            Self::EGP => "818",
            Self::ERN => "232",
            Self::ETB => "230",
            Self::EUR => "978",
            Self::FJD => "242",
            Self::FKP => "238",
            Self::GBP => "826",
            Self::GEL => "981",
            Self::GHS => "936",
            Self::GIP => "292",
            Self::GMD => "270",
            Self::GNF => "324",
            Self::GTQ => "320",
            Self::GYD => "328",
            Self::HKD => "344",
            Self::HNL => "340",
            Self::HTG => "332",
            Self::HUF => "348",
            Self::HRK => "191",
            Self::IDR => "360",
            Self::ILS => "376",
            Self::INR => "356",
            Self::IQD => "368",
            Self::IRR => "364",
            Self::ISK => "352",
            Self::JMD => "388",
            Self::JOD => "400",
            Self::JPY => "392",
            Self::KES => "404",
            Self::KGS => "417",
            Self::KHR => "116",
            Self::KMF => "174",
            Self::KPW => "408",
            Self::KRW => "410",
            Self::KWD => "414",
            Self::KYD => "136",
            Self::KZT => "398",
            Self::LAK => "418",
            Self::LBP => "422",
            Self::LKR => "144",
            Self::LRD => "430",
            Self::LSL => "426",
            Self::LYD => "434",
            Self::MAD => "504",
            Self::MDL => "498",
            Self::MGA => "969",
            Self::MKD => "807",
            Self::MMK => "104",
            Self::MNT => "496",
            Self::MOP => "446",
            Self::MRU => "929",
            Self::MUR => "480",
            Self::MVR => "462",
            Self::MWK => "454",
            Self::MXN => "484",
            Self::MYR => "458",
            Self::MZN => "943",
            Self::NAD => "516",
            Self::NGN => "566",
            Self::NIO => "558",
            Self::NOK => "578",
            Self::NPR => "524",
            Self::NZD => "554",
            Self::OMR => "512",
            Self::PAB => "590",
            Self::PEN => "604",
            Self::PGK => "598",
            Self::PHP => "608",
            Self::PKR => "586",
            Self::PLN => "985",
            Self::PYG => "600",
            Self::QAR => "634",
            Self::RON => "946",
            Self::CNY => "156",
            Self::RSD => "941",
            Self::RUB => "643",
            Self::RWF => "646",
            Self::SAR => "682",
            Self::SBD => "090",
            Self::SCR => "690",
            Self::SDG => "938",
            Self::SEK => "752",
            Self::SGD => "702",
            Self::SHP => "654",
            Self::SLE => "925",
            Self::SLL => "694",
            Self::SOS => "706",
            Self::SRD => "968",
            Self::SSP => "728",
            Self::STN => "930",
            Self::SVC => "222",
            Self::SYP => "760",
            Self::SZL => "748",
            Self::THB => "764",
            Self::TJS => "972",
            Self::TMT => "934",
            Self::TND => "788",
            Self::TOP => "776",
            Self::TRY => "949",
            Self::TTD => "780",
            Self::TWD => "901",
            Self::TZS => "834",
            Self::UAH => "980",
            Self::UGX => "800",
            Self::USD => "840",
            Self::UYU => "858",
            Self::UZS => "860",
            Self::VES => "928",
            Self::VND => "704",
            Self::VUV => "548",
            Self::WST => "882",
            Self::XAF => "950",
            Self::XCD => "951",
            Self::XOF => "952",
            Self::XPF => "953",
            Self::YER => "886",
            Self::ZAR => "710",
            Self::ZMW => "967",
            Self::ZWL => "932",
        }
    }

    pub fn is_zero_decimal_currency(self) -> bool {
        match self {
            Self::BIF
            | Self::CLP
            | Self::DJF
            | Self::GNF
            | Self::IRR
            | Self::JPY
            | Self::KMF
            | Self::KRW
            | Self::MGA
            | Self::PYG
            | Self::RWF
            | Self::UGX
            | Self::VND
            | Self::VUV
            | Self::XAF
            | Self::XOF
            | Self::XPF => true,
            Self::AED
            | Self::AFN
            | Self::ALL
            | Self::AMD
            | Self::ANG
            | Self::AOA
            | Self::ARS
            | Self::AUD
            | Self::AWG
            | Self::AZN
            | Self::BAM
            | Self::BBD
            | Self::BDT
            | Self::BGN
            | Self::BHD
            | Self::BMD
            | Self::BND
            | Self::BOB
            | Self::BRL
            | Self::BSD
            | Self::BTN
            | Self::BWP
            | Self::BYN
            | Self::BZD
            | Self::CAD
            | Self::CDF
            | Self::CHF
            | Self::CNY
            | Self::COP
            | Self::CRC
            | Self::CUP
            | Self::CVE
            | Self::CZK
            | Self::DKK
            | Self::DOP
            | Self::DZD
            | Self::EGP
            | Self::ERN
            | Self::ETB
            | Self::EUR
            | Self::FJD
            | Self::FKP
            | Self::GBP
            | Self::GEL
            | Self::GHS
            | Self::GIP
            | Self::GMD
            | Self::GTQ
            | Self::GYD
            | Self::HKD
            | Self::HNL
            | Self::HRK
            | Self::HTG
            | Self::HUF
            | Self::IDR
            | Self::ILS
            | Self::INR
            | Self::IQD
            | Self::ISK
            | Self::JMD
            | Self::JOD
            | Self::KES
            | Self::KGS
            | Self::KHR
            | Self::KPW
            | Self::KWD
            | Self::KYD
            | Self::KZT
            | Self::LAK
            | Self::LBP
            | Self::LKR
            | Self::LRD
            | Self::LSL
            | Self::LYD
            | Self::MAD
            | Self::MDL
            | Self::MKD
            | Self::MMK
            | Self::MNT
            | Self::MOP
            | Self::MRU
            | Self::MUR
            | Self::MVR
            | Self::MWK
            | Self::MXN
            | Self::MYR
            | Self::MZN
            | Self::NAD
            | Self::NGN
            | Self::NIO
            | Self::NOK
            | Self::NPR
            | Self::NZD
            | Self::OMR
            | Self::PAB
            | Self::PEN
            | Self::PGK
            | Self::PHP
            | Self::PKR
            | Self::PLN
            | Self::QAR
            | Self::RON
            | Self::RSD
            | Self::RUB
            | Self::SAR
            | Self::SBD
            | Self::SCR
            | Self::SDG
            | Self::SEK
            | Self::SGD
            | Self::SHP
            | Self::SLE
            | Self::SLL
            | Self::SOS
            | Self::SRD
            | Self::SSP
            | Self::STN
            | Self::SVC
            | Self::SYP
            | Self::SZL
            | Self::THB
            | Self::TJS
            | Self::TMT
            | Self::TND
            | Self::TOP
            | Self::TRY
            | Self::TTD
            | Self::TWD
            | Self::TZS
            | Self::UAH
            | Self::USD
            | Self::UYU
            | Self::UZS
            | Self::VES
            | Self::WST
            | Self::XCD
            | Self::YER
            | Self::ZAR
            | Self::ZMW
            | Self::ZWL => false,
        }
    }

    pub fn is_three_decimal_currency(self) -> bool {
        match self {
            Self::BHD | Self::IQD | Self::JOD | Self::KWD | Self::LYD | Self::OMR | Self::TND => {
                true
            }
            Self::AED
            | Self::AFN
            | Self::ALL
            | Self::AMD
            | Self::AOA
            | Self::ANG
            | Self::ARS
            | Self::AUD
            | Self::AWG
            | Self::AZN
            | Self::BAM
            | Self::BBD
            | Self::BDT
            | Self::BGN
            | Self::BIF
            | Self::BMD
            | Self::BND
            | Self::BOB
            | Self::BRL
            | Self::BSD
            | Self::BTN
            | Self::BWP
            | Self::BYN
            | Self::BZD
            | Self::CAD
            | Self::CDF
            | Self::CHF
            | Self::CLP
            | Self::CNY
            | Self::COP
            | Self::CRC
            | Self::CUP
            | Self::CVE
            | Self::CZK
            | Self::DJF
            | Self::DKK
            | Self::DOP
            | Self::DZD
            | Self::EGP
            | Self::ERN
            | Self::ETB
            | Self::EUR
            | Self::FJD
            | Self::FKP
            | Self::GBP
            | Self::GEL
            | Self::GHS
            | Self::GIP
            | Self::GMD
            | Self::GNF
            | Self::GTQ
            | Self::GYD
            | Self::HKD
            | Self::HNL
            | Self::HRK
            | Self::HTG
            | Self::HUF
            | Self::IDR
            | Self::ILS
            | Self::INR
            | Self::IRR
            | Self::ISK
            | Self::JMD
            | Self::JPY
            | Self::KES
            | Self::KGS
            | Self::KHR
            | Self::KMF
            | Self::KPW
            | Self::KRW
            | Self::KYD
            | Self::KZT
            | Self::LAK
            | Self::LBP
            | Self::LKR
            | Self::LRD
            | Self::LSL
            | Self::MAD
            | Self::MDL
            | Self::MGA
            | Self::MKD
            | Self::MMK
            | Self::MNT
            | Self::MOP
            | Self::MRU
            | Self::MUR
            | Self::MVR
            | Self::MWK
            | Self::MXN
            | Self::MYR
            | Self::MZN
            | Self::NAD
            | Self::NGN
            | Self::NIO
            | Self::NOK
            | Self::NPR
            | Self::NZD
            | Self::PAB
            | Self::PEN
            | Self::PGK
            | Self::PHP
            | Self::PKR
            | Self::PLN
            | Self::PYG
            | Self::QAR
            | Self::RON
            | Self::RSD
            | Self::RUB
            | Self::RWF
            | Self::SAR
            | Self::SBD
            | Self::SCR
            | Self::SDG
            | Self::SEK
            | Self::SGD
            | Self::SHP
            | Self::SLE
            | Self::SLL
            | Self::SOS
            | Self::SRD
            | Self::SSP
            | Self::STN
            | Self::SVC
            | Self::SYP
            | Self::SZL
            | Self::THB
            | Self::TJS
            | Self::TMT
            | Self::TOP
            | Self::TRY
            | Self::TTD
            | Self::TWD
            | Self::TZS
            | Self::UAH
            | Self::UGX
            | Self::USD
            | Self::UYU
            | Self::UZS
            | Self::VES
            | Self::VND
            | Self::VUV
            | Self::WST
            | Self::XAF
            | Self::XCD
            | Self::XPF
            | Self::XOF
            | Self::YER
            | Self::ZAR
            | Self::ZMW
            | Self::ZWL => false,
        }
    }

    pub fn number_of_digits_after_decimal_point(self) -> u8 {
        if self.is_zero_decimal_currency() {
            0
        } else if self.is_three_decimal_currency() {
            3
        } else {
            2
        }
    }
}

#[derive(
    Clone,
    Copy,
    Debug,
    Eq,
    PartialEq,
    serde::Deserialize,
    serde::Serialize,
    strum::Display,
    strum::EnumString,
    ToSchema,
)]
#[router_derive::diesel_enum(storage_type = "db_enum")]
#[serde(rename_all = "snake_case")]
#[strum(serialize_all = "snake_case")]
pub enum EventClass {
    Payments,
    Refunds,
    Disputes,
    Mandates,
    #[cfg(feature = "payouts")]
    Payouts,
}

#[derive(
    Clone,
    Copy,
    Debug,
    Eq,
    PartialEq,
    serde::Deserialize,
    serde::Serialize,
    strum::Display,
    strum::EnumString,
    ToSchema,
)]
#[router_derive::diesel_enum(storage_type = "db_enum")]
#[serde(rename_all = "snake_case")]
#[strum(serialize_all = "snake_case")]
pub enum EventType {
    /// Authorize + Capture success
    PaymentSucceeded,
    /// Authorize + Capture failed
    PaymentFailed,
    PaymentProcessing,
    PaymentCancelled,
    PaymentAuthorized,
    PaymentCaptured,
    ActionRequired,
    RefundSucceeded,
    RefundFailed,
    DisputeOpened,
    DisputeExpired,
    DisputeAccepted,
    DisputeCancelled,
    DisputeChallenged,
    DisputeWon,
    DisputeLost,
    MandateActive,
    MandateRevoked,
    PayoutSuccess,
    PayoutFailed,
    PayoutInitiated,
    PayoutProcessing,
    PayoutCancelled,
    PayoutExpired,
    PayoutReversed,
}

#[derive(
    Clone,
    Copy,
    Debug,
    Eq,
    PartialEq,
    serde::Deserialize,
    serde::Serialize,
    strum::Display,
    strum::EnumString,
    ToSchema,
)]
#[router_derive::diesel_enum(storage_type = "db_enum")]
#[serde(rename_all = "snake_case")]
#[strum(serialize_all = "snake_case")]
pub enum WebhookDeliveryAttempt {
    InitialAttempt,
    AutomaticRetry,
    ManualRetry,
}

// TODO: This decision about using KV mode or not,
// should be taken at a top level rather than pushing it down to individual functions via an enum.
#[derive(
    Clone,
    Copy,
    Debug,
    Default,
    Eq,
    PartialEq,
    serde::Deserialize,
    serde::Serialize,
    strum::Display,
    strum::EnumString,
)]
#[router_derive::diesel_enum(storage_type = "db_enum")]
#[serde(rename_all = "snake_case")]
#[strum(serialize_all = "snake_case")]
pub enum MerchantStorageScheme {
    #[default]
    PostgresOnly,
    RedisKv,
}

/// The status of the current payment that was made
#[derive(
    Clone,
    Copy,
    Debug,
    Default,
    Eq,
    Hash,
    PartialEq,
    ToSchema,
    serde::Deserialize,
    serde::Serialize,
    strum::Display,
    strum::EnumIter,
    strum::EnumString,
)]
#[router_derive::diesel_enum(storage_type = "db_enum")]
#[serde(rename_all = "snake_case")]
#[strum(serialize_all = "snake_case")]
pub enum IntentStatus {
    /// The payment has succeeded. Refunds and disputes can be initiated.
    /// Manual retries are not allowed to be performed.
    Succeeded,
    /// The payment has failed. Refunds and disputes cannot be initiated.
    /// This payment can be retried manually with a new payment attempt.
    Failed,
    /// This payment has been cancelled.
    Cancelled,
    /// This payment is still being processed by the payment processor.
    /// The status update might happen through webhooks or polling with the connector.
    Processing,
    /// The payment is waiting on some action from the customer.
    RequiresCustomerAction,
    /// The payment is waiting on some action from the merchant
    /// This would be in case of manual fraud approval
    RequiresMerchantAction,
    /// The payment is waiting to be confirmed with the payment method by the customer.
    RequiresPaymentMethod,
    #[default]
    RequiresConfirmation,
    /// The payment has been authorized, and it waiting to be captured.
    RequiresCapture,
    /// The payment has been captured partially. The remaining amount is cannot be captured.
    PartiallyCaptured,
    /// The payment has been captured partially and the remaining amount is capturable
    PartiallyCapturedAndCapturable,
}

impl IntentStatus {
    /// Indicates whether the payment intent is in terminal state or not
    pub fn is_in_terminal_state(self) -> bool {
        match self {
            Self::Succeeded | Self::Failed | Self::Cancelled | Self::PartiallyCaptured => true,
            Self::Processing
            | Self::RequiresCustomerAction
            | Self::RequiresMerchantAction
            | Self::RequiresPaymentMethod
            | Self::RequiresConfirmation
            | Self::RequiresCapture
            | Self::PartiallyCapturedAndCapturable => false,
        }
    }

    /// Indicates whether the syncing with the connector should be allowed or not
    pub fn should_force_sync_with_connector(self) -> bool {
        match self {
            // Confirm has not happened yet
            Self::RequiresConfirmation
            | Self::RequiresPaymentMethod
            // Once the status is success, failed or cancelled need not force sync with the connector
            | Self::Succeeded
            | Self::Failed
            | Self::Cancelled
            |  Self::PartiallyCaptured
            |  Self::RequiresCapture => false,
            Self::Processing
            | Self::RequiresCustomerAction
            | Self::RequiresMerchantAction
            | Self::PartiallyCapturedAndCapturable
            => true,
        }
    }
}

/// Indicates that you intend to make future payments with the payment methods used for this Payment. Providing this parameter will attach the payment method to the Customer, if present, after the Payment is confirmed and any required actions from the user are complete.
/// - On_session - Payment method saved only at hyperswitch when consent is provided by the user. CVV will asked during the returning user payment
/// - Off_session - Payment method saved at both hyperswitch and Processor when consent is provided by the user. No input is required during the returning user payment.
#[derive(
    Clone,
    Copy,
    Debug,
    Default,
    Eq,
    Hash,
    PartialEq,
    serde::Deserialize,
    serde::Serialize,
    strum::Display,
    strum::VariantNames,
    strum::EnumIter,
    strum::EnumString,
    ToSchema,
)]
#[router_derive::diesel_enum(storage_type = "db_enum")]
#[serde(rename_all = "snake_case")]
#[strum(serialize_all = "snake_case")]
pub enum FutureUsage {
    OffSession,
    #[default]
    OnSession,
}

#[derive(
    Clone,
    Copy,
    Debug,
    Eq,
    Hash,
    PartialEq,
    serde::Deserialize,
    serde::Serialize,
    strum::Display,
    strum::EnumString,
    ToSchema,
)]
#[router_derive::diesel_enum(storage_type = "db_enum")]
#[strum(serialize_all = "snake_case")]
#[serde(rename_all = "snake_case")]
pub enum PaymentMethodIssuerCode {
    JpHdfc,
    JpIcici,
    JpGooglepay,
    JpApplepay,
    JpPhonepay,
    JpWechat,
    JpSofort,
    JpGiropay,
    JpSepa,
    JpBacs,
}

/// Payment Method Status
#[derive(
    Clone,
    Copy,
    Debug,
    PartialEq,
    Eq,
    Hash,
    serde::Serialize,
    serde::Deserialize,
    strum::Display,
    strum::EnumString,
    ToSchema,
)]
#[router_derive::diesel_enum(storage_type = "text")]
#[strum(serialize_all = "snake_case")]
#[serde(rename_all = "snake_case")]
pub enum PaymentMethodStatus {
    /// Indicates that the payment method is active and can be used for payments.
    Active,
    /// Indicates that the payment method is not active and hence cannot be used for payments.
    Inactive,
    /// Indicates that the payment method is awaiting some data or action before it can be marked
    /// as 'active'.
    Processing,
    /// Indicates that the payment method is awaiting some data before changing state to active
    AwaitingData,
}

impl From<AttemptStatus> for PaymentMethodStatus {
    fn from(attempt_status: AttemptStatus) -> Self {
        match attempt_status {
            AttemptStatus::Failure
            | AttemptStatus::Voided
            | AttemptStatus::Started
            | AttemptStatus::Pending
            | AttemptStatus::Unresolved
            | AttemptStatus::CodInitiated
            | AttemptStatus::Authorizing
            | AttemptStatus::VoidInitiated
            | AttemptStatus::AuthorizationFailed
            | AttemptStatus::RouterDeclined
            | AttemptStatus::AuthenticationSuccessful
            | AttemptStatus::PaymentMethodAwaited
            | AttemptStatus::AuthenticationFailed
            | AttemptStatus::AuthenticationPending
            | AttemptStatus::CaptureInitiated
            | AttemptStatus::CaptureFailed
            | AttemptStatus::VoidFailed
            | AttemptStatus::AutoRefunded
            | AttemptStatus::PartialCharged
            | AttemptStatus::PartialChargedAndChargeable
            | AttemptStatus::ConfirmationAwaited
            | AttemptStatus::DeviceDataCollectionPending => Self::Inactive,
            AttemptStatus::Charged | AttemptStatus::Authorized => Self::Active,
        }
    }
}

/// To indicate the type of payment experience that the customer would go through
#[derive(
    Eq,
    strum::EnumString,
    PartialEq,
    Hash,
    Copy,
    Clone,
    Debug,
    serde::Serialize,
    serde::Deserialize,
    strum::Display,
    ToSchema,
    Default,
)]
#[router_derive::diesel_enum(storage_type = "text")]
#[strum(serialize_all = "snake_case")]
#[serde(rename_all = "snake_case")]
pub enum PaymentExperience {
    /// The URL to which the customer needs to be redirected for completing the payment.
    #[default]
    RedirectToUrl,
    /// Contains the data for invoking the sdk client for completing the payment.
    InvokeSdkClient,
    /// The QR code data to be displayed to the customer.
    DisplayQrCode,
    /// Contains data to finish one click payment.
    OneClick,
    /// Redirect customer to link wallet
    LinkWallet,
    /// Contains the data for invoking the sdk client for completing the payment.
    InvokePaymentApp,
    /// Contains the data for displaying wait screen
    DisplayWaitScreen,
    /// Represents that otp needs to be collect and contains if consent is required
    CollectOtp,
}

#[derive(Eq, PartialEq, Clone, Debug, serde::Deserialize, serde::Serialize, strum::Display)]
#[serde(rename_all = "lowercase")]
pub enum SamsungPayCardBrand {
    Visa,
    MasterCard,
    Amex,
    Discover,
    Unknown,
}

/// Indicates the sub type of payment method. Eg: 'google_pay' & 'apple_pay' for wallets.
#[derive(
    Clone,
    Copy,
    Debug,
    Eq,
    Hash,
    PartialEq,
    serde::Deserialize,
    serde::Serialize,
    strum::Display,
    strum::VariantNames,
    strum::EnumIter,
    strum::EnumString,
    ToSchema,
)]
#[router_derive::diesel_enum(storage_type = "text")]
#[serde(rename_all = "snake_case")]
#[strum(serialize_all = "snake_case")]
pub enum PaymentMethodType {
    Ach,
    Affirm,
    AfterpayClearpay,
    Alfamart,
    AliPay,
    AliPayHk,
    Alma,
    AmazonPay,
    ApplePay,
    Atome,
    Bacs,
    BancontactCard,
    Becs,
    Benefit,
    Bizum,
    Blik,
    Boleto,
    BcaBankTransfer,
    BniVa,
    BriVa,
    CardRedirect,
    CimbVa,
    #[serde(rename = "classic")]
    ClassicReward,
    Credit,
    CryptoCurrency,
    Cashapp,
    Dana,
    DanamonVa,
    Debit,
    DuitNow,
    Efecty,
    Eps,
    Fps,
    Evoucher,
    Giropay,
    Givex,
    GooglePay,
    GoPay,
    Gcash,
    Ideal,
    Interac,
    Indomaret,
    Klarna,
    KakaoPay,
    LocalBankRedirect,
    MandiriVa,
    Knet,
    MbWay,
    MobilePay,
    Momo,
    MomoAtm,
    Multibanco,
    OnlineBankingThailand,
    OnlineBankingCzechRepublic,
    OnlineBankingFinland,
    OnlineBankingFpx,
    OnlineBankingPoland,
    OnlineBankingSlovakia,
    Oxxo,
    PagoEfectivo,
    PermataBankTransfer,
    OpenBankingUk,
    PayBright,
    Paypal,
    Paze,
    Pix,
    PaySafeCard,
    Przelewy24,
    PromptPay,
    Pse,
    RedCompra,
    RedPagos,
    SamsungPay,
    Sepa,
    Sofort,
    Swish,
    TouchNGo,
    Trustly,
    Twint,
    UpiCollect,
    UpiIntent,
    Vipps,
    VietQr,
    Venmo,
    Walley,
    WeChatPay,
    SevenEleven,
    Lawson,
    MiniStop,
    FamilyMart,
    Seicomart,
    PayEasy,
    LocalBankTransfer,
    Mifinity,
    #[serde(rename = "open_banking_pis")]
    OpenBankingPIS,
    DirectCarrierBilling,
}

impl PaymentMethodType {
    pub fn should_check_for_customer_saved_payment_method_type(self) -> bool {
        matches!(self, Self::ApplePay | Self::GooglePay | Self::SamsungPay)
    }
}

impl masking::SerializableSecret for PaymentMethodType {}

/// Indicates the type of payment method. Eg: 'card', 'wallet', etc.
#[derive(
    Clone,
    Copy,
    Debug,
    Default,
    Eq,
    Hash,
    PartialEq,
    serde::Deserialize,
    serde::Serialize,
    strum::Display,
    strum::VariantNames,
    strum::EnumIter,
    strum::EnumString,
    ToSchema,
)]
#[router_derive::diesel_enum(storage_type = "text")]
#[serde(rename_all = "snake_case")]
#[strum(serialize_all = "snake_case")]
pub enum PaymentMethod {
    #[default]
    Card,
    CardRedirect,
    PayLater,
    Wallet,
    BankRedirect,
    BankTransfer,
    Crypto,
    BankDebit,
    Reward,
    RealTimePayment,
    Upi,
    Voucher,
    GiftCard,
    OpenBanking,
    MobilePayment,
}

/// The type of the payment that differentiates between normal and various types of mandate payments. Use 'setup_mandate' in case of zero auth flow.
#[derive(
    Clone,
    Copy,
    Debug,
    Default,
    Eq,
    PartialEq,
    serde::Deserialize,
    serde::Serialize,
    strum::Display,
    strum::EnumString,
    ToSchema,
)]
#[router_derive::diesel_enum(storage_type = "db_enum")]
#[serde(rename_all = "snake_case")]
#[strum(serialize_all = "snake_case")]
pub enum PaymentType {
    #[default]
    Normal,
    NewMandate,
    SetupMandate,
    RecurringMandate,
}

/// SCA Exemptions types available for authentication
#[derive(
    Clone,
    Copy,
    Debug,
    Default,
    Eq,
    PartialEq,
    serde::Deserialize,
    serde::Serialize,
    strum::Display,
    strum::EnumString,
    ToSchema,
)]
#[router_derive::diesel_enum(storage_type = "db_enum")]
#[serde(rename_all = "snake_case")]
#[strum(serialize_all = "snake_case")]
pub enum ScaExemptionType {
    #[default]
    LowValue,
    TransactionRiskAnalysis,
}

#[derive(
    Clone,
    Copy,
    Debug,
    Default,
    Eq,
    Hash,
    PartialEq,
    strum::Display,
    strum::EnumString,
    strum::EnumIter,
    serde::Serialize,
    serde::Deserialize,
)]
#[router_derive::diesel_enum(storage_type = "db_enum")]
#[strum(serialize_all = "snake_case")]
#[serde(rename_all = "snake_case")]
pub enum RefundStatus {
    #[serde(alias = "Failure")]
    Failure,
    #[serde(alias = "ManualReview")]
    ManualReview,
    #[default]
    #[serde(alias = "Pending")]
    Pending,
    #[serde(alias = "Success")]
    Success,
    #[serde(alias = "TransactionFailure")]
    TransactionFailure,
}

#[derive(
    Clone,
    Copy,
    Debug,
    Default,
    Eq,
    Hash,
    PartialEq,
    strum::Display,
    strum::EnumString,
    strum::EnumIter,
    serde::Serialize,
    serde::Deserialize,
    ToSchema,
)]
#[router_derive::diesel_enum(storage_type = "db_enum")]
#[strum(serialize_all = "snake_case")]
#[serde(rename_all = "snake_case")]
pub enum RelayStatus {
    Created,
    #[default]
    Pending,
    Success,
    Failure,
}

#[derive(
    Clone,
    Copy,
    Debug,
    Eq,
    Hash,
    PartialEq,
    strum::Display,
    strum::EnumString,
    strum::EnumIter,
    serde::Serialize,
    serde::Deserialize,
    ToSchema,
)]
#[router_derive::diesel_enum(storage_type = "db_enum")]
#[strum(serialize_all = "snake_case")]
#[serde(rename_all = "snake_case")]
pub enum RelayType {
    Refund,
}

#[derive(
    Clone,
    Copy,
    Debug,
    Default,
    Eq,
    Hash,
    PartialEq,
    strum::Display,
    strum::EnumString,
    strum::EnumIter,
    serde::Serialize,
    serde::Deserialize,
)]
#[router_derive::diesel_enum(storage_type = "db_enum")]
#[strum(serialize_all = "snake_case")]
pub enum FrmTransactionType {
    #[default]
    PreFrm,
    PostFrm,
}

/// The status of the mandate, which indicates whether it can be used to initiate a payment.
#[derive(
    Clone,
    Copy,
    Debug,
    Eq,
    PartialEq,
    Default,
    serde::Deserialize,
    serde::Serialize,
    strum::Display,
    strum::EnumString,
    ToSchema,
)]
#[router_derive::diesel_enum(storage_type = "db_enum")]
#[serde(rename_all = "snake_case")]
#[strum(serialize_all = "snake_case")]
pub enum MandateStatus {
    #[default]
    Active,
    Inactive,
    Pending,
    Revoked,
}

/// Indicates the card network.
#[derive(
    Clone,
    Debug,
    Eq,
    Hash,
    PartialEq,
    serde::Deserialize,
    serde::Serialize,
    strum::Display,
    strum::VariantNames,
    strum::EnumIter,
    strum::EnumString,
    ToSchema,
)]
#[router_derive::diesel_enum(storage_type = "text")]
pub enum CardNetwork {
    #[serde(alias = "VISA")]
    Visa,
    #[serde(alias = "MASTERCARD")]
    Mastercard,
    #[serde(alias = "AMERICANEXPRESS")]
    #[serde(alias = "AMEX")]
    AmericanExpress,
    JCB,
    #[serde(alias = "DINERSCLUB")]
    DinersClub,
    #[serde(alias = "DISCOVER")]
    Discover,
    #[serde(alias = "CARTESBANCAIRES")]
    CartesBancaires,
    #[serde(alias = "UNIONPAY")]
    UnionPay,
    #[serde(alias = "INTERAC")]
    Interac,
    #[serde(alias = "RUPAY")]
    RuPay,
    #[serde(alias = "MAESTRO")]
    Maestro,
}

/// Stage of the dispute
#[derive(
    Clone,
    Copy,
    Default,
    Debug,
    Eq,
    Hash,
    PartialEq,
    serde::Deserialize,
    serde::Serialize,
    strum::Display,
    strum::EnumIter,
    strum::EnumString,
    ToSchema,
)]
#[router_derive::diesel_enum(storage_type = "db_enum")]
#[serde(rename_all = "snake_case")]
#[strum(serialize_all = "snake_case")]
pub enum DisputeStage {
    PreDispute,
    #[default]
    Dispute,
    PreArbitration,
}

/// Status of the dispute
#[derive(
    Clone,
    Debug,
    Copy,
    Default,
    Eq,
    Hash,
    PartialEq,
    serde::Deserialize,
    serde::Serialize,
    strum::Display,
    strum::EnumString,
    strum::EnumIter,
    ToSchema,
)]
#[router_derive::diesel_enum(storage_type = "db_enum")]
#[serde(rename_all = "snake_case")]
#[strum(serialize_all = "snake_case")]
pub enum DisputeStatus {
    #[default]
    DisputeOpened,
    DisputeExpired,
    DisputeAccepted,
    DisputeCancelled,
    DisputeChallenged,
    // dispute has been successfully challenged by the merchant
    DisputeWon,
    // dispute has been unsuccessfully challenged
    DisputeLost,
}

#[derive(
    Clone,
    Debug,
    Eq,
    Default,
    Hash,
    PartialEq,
    serde::Deserialize,
    serde::Serialize,
    strum::Display,
    strum::EnumIter,
    strum::EnumString,
    utoipa::ToSchema,
    Copy
)]
#[router_derive::diesel_enum(storage_type = "db_enum")]
#[rustfmt::skip]
pub enum CountryAlpha2 {
    AF, AX, AL, DZ, AS, AD, AO, AI, AQ, AG, AR, AM, AW, AU, AT,
    AZ, BS, BH, BD, BB, BY, BE, BZ, BJ, BM, BT, BO, BQ, BA, BW,
    BV, BR, IO, BN, BG, BF, BI, KH, CM, CA, CV, KY, CF, TD, CL,
    CN, CX, CC, CO, KM, CG, CD, CK, CR, CI, HR, CU, CW, CY, CZ,
    DK, DJ, DM, DO, EC, EG, SV, GQ, ER, EE, ET, FK, FO, FJ, FI,
    FR, GF, PF, TF, GA, GM, GE, DE, GH, GI, GR, GL, GD, GP, GU,
    GT, GG, GN, GW, GY, HT, HM, VA, HN, HK, HU, IS, IN, ID, IR,
    IQ, IE, IM, IL, IT, JM, JP, JE, JO, KZ, KE, KI, KP, KR, KW,
    KG, LA, LV, LB, LS, LR, LY, LI, LT, LU, MO, MK, MG, MW, MY,
    MV, ML, MT, MH, MQ, MR, MU, YT, MX, FM, MD, MC, MN, ME, MS,
    MA, MZ, MM, NA, NR, NP, NL, NC, NZ, NI, NE, NG, NU, NF, MP,
    NO, OM, PK, PW, PS, PA, PG, PY, PE, PH, PN, PL, PT, PR, QA,
    RE, RO, RU, RW, BL, SH, KN, LC, MF, PM, VC, WS, SM, ST, SA,
    SN, RS, SC, SL, SG, SX, SK, SI, SB, SO, ZA, GS, SS, ES, LK,
    SD, SR, SJ, SZ, SE, CH, SY, TW, TJ, TZ, TH, TL, TG, TK, TO,
    TT, TN, TR, TM, TC, TV, UG, UA, AE, GB, UM, UY, UZ, VU,
    VE, VN, VG, VI, WF, EH, YE, ZM, ZW,
    #[default]
    US
}

#[derive(
    Clone,
    Debug,
    Copy,
    Default,
    Eq,
    Hash,
    PartialEq,
    serde::Deserialize,
    serde::Serialize,
    strum::Display,
    strum::EnumString,
    ToSchema,
)]
#[router_derive::diesel_enum(storage_type = "db_enum")]
#[serde(rename_all = "snake_case")]
#[strum(serialize_all = "snake_case")]
pub enum RequestIncrementalAuthorization {
    True,
    False,
    #[default]
    Default,
}

#[derive(Clone, Copy, Debug, Serialize, Deserialize)]
#[rustfmt::skip]
pub enum CountryAlpha3 {
    AFG, ALA, ALB, DZA, ASM, AND, AGO, AIA, ATA, ATG, ARG, ARM, ABW, AUS, AUT,
    AZE, BHS, BHR, BGD, BRB, BLR, BEL, BLZ, BEN, BMU, BTN, BOL, BES, BIH, BWA,
    BVT, BRA, IOT, BRN, BGR, BFA, BDI, CPV, KHM, CMR, CAN, CYM, CAF, TCD, CHL,
    CHN, CXR, CCK, COL, COM, COG, COD, COK, CRI, CIV, HRV, CUB, CUW, CYP, CZE,
    DNK, DJI, DMA, DOM, ECU, EGY, SLV, GNQ, ERI, EST, ETH, FLK, FRO, FJI, FIN,
    FRA, GUF, PYF, ATF, GAB, GMB, GEO, DEU, GHA, GIB, GRC, GRL, GRD, GLP, GUM,
    GTM, GGY, GIN, GNB, GUY, HTI, HMD, VAT, HND, HKG, HUN, ISL, IND, IDN, IRN,
    IRQ, IRL, IMN, ISR, ITA, JAM, JPN, JEY, JOR, KAZ, KEN, KIR, PRK, KOR, KWT,
    KGZ, LAO, LVA, LBN, LSO, LBR, LBY, LIE, LTU, LUX, MAC, MKD, MDG, MWI, MYS,
    MDV, MLI, MLT, MHL, MTQ, MRT, MUS, MYT, MEX, FSM, MDA, MCO, MNG, MNE, MSR,
    MAR, MOZ, MMR, NAM, NRU, NPL, NLD, NCL, NZL, NIC, NER, NGA, NIU, NFK, MNP,
    NOR, OMN, PAK, PLW, PSE, PAN, PNG, PRY, PER, PHL, PCN, POL, PRT, PRI, QAT,
    REU, ROU, RUS, RWA, BLM, SHN, KNA, LCA, MAF, SPM, VCT, WSM, SMR, STP, SAU,
    SEN, SRB, SYC, SLE, SGP, SXM, SVK, SVN, SLB, SOM, ZAF, SGS, SSD, ESP, LKA,
    SDN, SUR, SJM, SWZ, SWE, CHE, SYR, TWN, TJK, TZA, THA, TLS, TGO, TKL, TON,
    TTO, TUN, TUR, TKM, TCA, TUV, UGA, UKR, ARE, GBR, USA, UMI, URY, UZB, VUT,
    VEN, VNM, VGB, VIR, WLF, ESH, YEM, ZMB, ZWE
}

#[derive(
    Clone,
    Copy,
    Debug,
    PartialEq,
    Eq,
    Hash,
    strum::Display,
    strum::VariantNames,
    strum::EnumIter,
    strum::EnumString,
    Deserialize,
    Serialize,
)]
pub enum Country {
    Afghanistan,
    AlandIslands,
    Albania,
    Algeria,
    AmericanSamoa,
    Andorra,
    Angola,
    Anguilla,
    Antarctica,
    AntiguaAndBarbuda,
    Argentina,
    Armenia,
    Aruba,
    Australia,
    Austria,
    Azerbaijan,
    Bahamas,
    Bahrain,
    Bangladesh,
    Barbados,
    Belarus,
    Belgium,
    Belize,
    Benin,
    Bermuda,
    Bhutan,
    BoliviaPlurinationalState,
    BonaireSintEustatiusAndSaba,
    BosniaAndHerzegovina,
    Botswana,
    BouvetIsland,
    Brazil,
    BritishIndianOceanTerritory,
    BruneiDarussalam,
    Bulgaria,
    BurkinaFaso,
    Burundi,
    CaboVerde,
    Cambodia,
    Cameroon,
    Canada,
    CaymanIslands,
    CentralAfricanRepublic,
    Chad,
    Chile,
    China,
    ChristmasIsland,
    CocosKeelingIslands,
    Colombia,
    Comoros,
    Congo,
    CongoDemocraticRepublic,
    CookIslands,
    CostaRica,
    CotedIvoire,
    Croatia,
    Cuba,
    Curacao,
    Cyprus,
    Czechia,
    Denmark,
    Djibouti,
    Dominica,
    DominicanRepublic,
    Ecuador,
    Egypt,
    ElSalvador,
    EquatorialGuinea,
    Eritrea,
    Estonia,
    Ethiopia,
    FalklandIslandsMalvinas,
    FaroeIslands,
    Fiji,
    Finland,
    France,
    FrenchGuiana,
    FrenchPolynesia,
    FrenchSouthernTerritories,
    Gabon,
    Gambia,
    Georgia,
    Germany,
    Ghana,
    Gibraltar,
    Greece,
    Greenland,
    Grenada,
    Guadeloupe,
    Guam,
    Guatemala,
    Guernsey,
    Guinea,
    GuineaBissau,
    Guyana,
    Haiti,
    HeardIslandAndMcDonaldIslands,
    HolySee,
    Honduras,
    HongKong,
    Hungary,
    Iceland,
    India,
    Indonesia,
    IranIslamicRepublic,
    Iraq,
    Ireland,
    IsleOfMan,
    Israel,
    Italy,
    Jamaica,
    Japan,
    Jersey,
    Jordan,
    Kazakhstan,
    Kenya,
    Kiribati,
    KoreaDemocraticPeoplesRepublic,
    KoreaRepublic,
    Kuwait,
    Kyrgyzstan,
    LaoPeoplesDemocraticRepublic,
    Latvia,
    Lebanon,
    Lesotho,
    Liberia,
    Libya,
    Liechtenstein,
    Lithuania,
    Luxembourg,
    Macao,
    MacedoniaTheFormerYugoslavRepublic,
    Madagascar,
    Malawi,
    Malaysia,
    Maldives,
    Mali,
    Malta,
    MarshallIslands,
    Martinique,
    Mauritania,
    Mauritius,
    Mayotte,
    Mexico,
    MicronesiaFederatedStates,
    MoldovaRepublic,
    Monaco,
    Mongolia,
    Montenegro,
    Montserrat,
    Morocco,
    Mozambique,
    Myanmar,
    Namibia,
    Nauru,
    Nepal,
    Netherlands,
    NewCaledonia,
    NewZealand,
    Nicaragua,
    Niger,
    Nigeria,
    Niue,
    NorfolkIsland,
    NorthernMarianaIslands,
    Norway,
    Oman,
    Pakistan,
    Palau,
    PalestineState,
    Panama,
    PapuaNewGuinea,
    Paraguay,
    Peru,
    Philippines,
    Pitcairn,
    Poland,
    Portugal,
    PuertoRico,
    Qatar,
    Reunion,
    Romania,
    RussianFederation,
    Rwanda,
    SaintBarthelemy,
    SaintHelenaAscensionAndTristandaCunha,
    SaintKittsAndNevis,
    SaintLucia,
    SaintMartinFrenchpart,
    SaintPierreAndMiquelon,
    SaintVincentAndTheGrenadines,
    Samoa,
    SanMarino,
    SaoTomeAndPrincipe,
    SaudiArabia,
    Senegal,
    Serbia,
    Seychelles,
    SierraLeone,
    Singapore,
    SintMaartenDutchpart,
    Slovakia,
    Slovenia,
    SolomonIslands,
    Somalia,
    SouthAfrica,
    SouthGeorgiaAndTheSouthSandwichIslands,
    SouthSudan,
    Spain,
    SriLanka,
    Sudan,
    Suriname,
    SvalbardAndJanMayen,
    Swaziland,
    Sweden,
    Switzerland,
    SyrianArabRepublic,
    TaiwanProvinceOfChina,
    Tajikistan,
    TanzaniaUnitedRepublic,
    Thailand,
    TimorLeste,
    Togo,
    Tokelau,
    Tonga,
    TrinidadAndTobago,
    Tunisia,
    Turkey,
    Turkmenistan,
    TurksAndCaicosIslands,
    Tuvalu,
    Uganda,
    Ukraine,
    UnitedArabEmirates,
    UnitedKingdomOfGreatBritainAndNorthernIreland,
    UnitedStatesOfAmerica,
    UnitedStatesMinorOutlyingIslands,
    Uruguay,
    Uzbekistan,
    Vanuatu,
    VenezuelaBolivarianRepublic,
    Vietnam,
    VirginIslandsBritish,
    VirginIslandsUS,
    WallisAndFutuna,
    WesternSahara,
    Yemen,
    Zambia,
    Zimbabwe,
}

#[derive(
    Clone,
    Copy,
    Debug,
    Eq,
    PartialEq,
    Default,
    serde::Deserialize,
    serde::Serialize,
    strum::Display,
    strum::EnumString,
)]
#[router_derive::diesel_enum(storage_type = "text")]
#[serde(rename_all = "snake_case")]
#[strum(serialize_all = "snake_case")]
pub enum FileUploadProvider {
    #[default]
    Router,
    Stripe,
    Checkout,
}

#[derive(
    Debug, Clone, PartialEq, Eq, Serialize, Deserialize, strum::Display, strum::EnumString,
)]
pub enum UsStatesAbbreviation {
    AL,
    AK,
    AS,
    AZ,
    AR,
    CA,
    CO,
    CT,
    DE,
    DC,
    FM,
    FL,
    GA,
    GU,
    HI,
    ID,
    IL,
    IN,
    IA,
    KS,
    KY,
    LA,
    ME,
    MH,
    MD,
    MA,
    MI,
    MN,
    MS,
    MO,
    MT,
    NE,
    NV,
    NH,
    NJ,
    NM,
    NY,
    NC,
    ND,
    MP,
    OH,
    OK,
    OR,
    PW,
    PA,
    PR,
    RI,
    SC,
    SD,
    TN,
    TX,
    UT,
    VT,
    VI,
    VA,
    WA,
    WV,
    WI,
    WY,
}

#[derive(
    Debug, Clone, PartialEq, Eq, Serialize, Deserialize, strum::Display, strum::EnumString,
)]
pub enum CanadaStatesAbbreviation {
    AB,
    BC,
    MB,
    NB,
    NL,
    NT,
    NS,
    NU,
    ON,
    PE,
    QC,
    SK,
    YT,
}

#[derive(
    Debug, Clone, PartialEq, Eq, Serialize, Deserialize, strum::Display, strum::EnumString,
)]
pub enum AlbaniaStatesAbbreviation {
    #[strum(serialize = "01")]
    Berat,
    #[strum(serialize = "09")]
    Diber,
    #[strum(serialize = "02")]
    Durres,
    #[strum(serialize = "03")]
    Elbasan,
    #[strum(serialize = "04")]
    Fier,
    #[strum(serialize = "05")]
    Gjirokaster,
    #[strum(serialize = "06")]
    Korce,
    #[strum(serialize = "07")]
    Kukes,
    #[strum(serialize = "08")]
    Lezhe,
    #[strum(serialize = "10")]
    Shkoder,
    #[strum(serialize = "11")]
    Tirane,
    #[strum(serialize = "12")]
    Vlore,
}

#[derive(
    Debug, Clone, PartialEq, Eq, Serialize, Deserialize, strum::Display, strum::EnumString,
)]
pub enum AndorraStatesAbbreviation {
    #[strum(serialize = "07")]
    AndorraLaVella,
    #[strum(serialize = "02")]
    Canillo,
    #[strum(serialize = "03")]
    Encamp,
    #[strum(serialize = "08")]
    EscaldesEngordany,
    #[strum(serialize = "04")]
    LaMassana,
    #[strum(serialize = "05")]
    Ordino,
    #[strum(serialize = "06")]
    SantJuliaDeLoria,
}

#[derive(
    Debug, Clone, PartialEq, Eq, Serialize, Deserialize, strum::Display, strum::EnumString,
)]
pub enum AustriaStatesAbbreviation {
    #[strum(serialize = "1")]
    Burgenland,
    #[strum(serialize = "2")]
    Carinthia,
    #[strum(serialize = "3")]
    LowerAustria,
    #[strum(serialize = "5")]
    Salzburg,
    #[strum(serialize = "6")]
    Styria,
    #[strum(serialize = "7")]
    Tyrol,
    #[strum(serialize = "4")]
    UpperAustria,
    #[strum(serialize = "9")]
    Vienna,
    #[strum(serialize = "8")]
    Vorarlberg,
}

#[derive(
    Debug, Clone, PartialEq, Eq, Serialize, Deserialize, strum::Display, strum::EnumString,
)]
pub enum BelarusStatesAbbreviation {
    #[strum(serialize = "BR")]
    BrestRegion,
    #[strum(serialize = "HO")]
    GomelRegion,
    #[strum(serialize = "HR")]
    GrodnoRegion,
    #[strum(serialize = "HM")]
    Minsk,
    #[strum(serialize = "MI")]
    MinskRegion,
    #[strum(serialize = "MA")]
    MogilevRegion,
    #[strum(serialize = "VI")]
    VitebskRegion,
}

#[derive(
    Debug, Clone, PartialEq, Eq, Serialize, Deserialize, strum::Display, strum::EnumString,
)]
pub enum BosniaAndHerzegovinaStatesAbbreviation {
    #[strum(serialize = "05")]
    BosnianPodrinjeCanton,
    #[strum(serialize = "BRC")]
    BrckoDistrict,
    #[strum(serialize = "10")]
    Canton10,
    #[strum(serialize = "06")]
    CentralBosniaCanton,
    #[strum(serialize = "BIH")]
    FederationOfBosniaAndHerzegovina,
    #[strum(serialize = "07")]
    HerzegovinaNeretvaCanton,
    #[strum(serialize = "02")]
    PosavinaCanton,
    #[strum(serialize = "SRP")]
    RepublikaSrpska,
    #[strum(serialize = "09")]
    SarajevoCanton,
    #[strum(serialize = "03")]
    TuzlaCanton,
    #[strum(serialize = "01")]
    UnaSanaCanton,
    #[strum(serialize = "08")]
    WestHerzegovinaCanton,
    #[strum(serialize = "04")]
    ZenicaDobojCanton,
}

#[derive(
    Debug, Clone, PartialEq, Eq, Serialize, Deserialize, strum::Display, strum::EnumString,
)]
pub enum BulgariaStatesAbbreviation {
    #[strum(serialize = "01")]
    BlagoevgradProvince,
    #[strum(serialize = "02")]
    BurgasProvince,
    #[strum(serialize = "08")]
    DobrichProvince,
    #[strum(serialize = "07")]
    GabrovoProvince,
    #[strum(serialize = "26")]
    HaskovoProvince,
    #[strum(serialize = "09")]
    KardzhaliProvince,
    #[strum(serialize = "10")]
    KyustendilProvince,
    #[strum(serialize = "11")]
    LovechProvince,
    #[strum(serialize = "12")]
    MontanaProvince,
    #[strum(serialize = "13")]
    PazardzhikProvince,
    #[strum(serialize = "14")]
    PernikProvince,
    #[strum(serialize = "15")]
    PlevenProvince,
    #[strum(serialize = "16")]
    PlovdivProvince,
    #[strum(serialize = "17")]
    RazgradProvince,
    #[strum(serialize = "18")]
    RuseProvince,
    #[strum(serialize = "27")]
    Shumen,
    #[strum(serialize = "19")]
    SilistraProvince,
    #[strum(serialize = "20")]
    SlivenProvince,
    #[strum(serialize = "21")]
    SmolyanProvince,
    #[strum(serialize = "22")]
    SofiaCityProvince,
    #[strum(serialize = "23")]
    SofiaProvince,
    #[strum(serialize = "24")]
    StaraZagoraProvince,
    #[strum(serialize = "25")]
    TargovishteProvince,
    #[strum(serialize = "03")]
    VarnaProvince,
    #[strum(serialize = "04")]
    VelikoTarnovoProvince,
    #[strum(serialize = "05")]
    VidinProvince,
    #[strum(serialize = "06")]
    VratsaProvince,
    #[strum(serialize = "28")]
    YambolProvince,
}

#[derive(
    Debug, Clone, PartialEq, Eq, Serialize, Deserialize, strum::Display, strum::EnumString,
)]
pub enum CroatiaStatesAbbreviation {
    #[strum(serialize = "07")]
    BjelovarBilogoraCounty,
    #[strum(serialize = "12")]
    BrodPosavinaCounty,
    #[strum(serialize = "19")]
    DubrovnikNeretvaCounty,
    #[strum(serialize = "18")]
    IstriaCounty,
    #[strum(serialize = "06")]
    KoprivnicaKrizevciCounty,
    #[strum(serialize = "02")]
    KrapinaZagorjeCounty,
    #[strum(serialize = "09")]
    LikaSenjCounty,
    #[strum(serialize = "20")]
    MedimurjeCounty,
    #[strum(serialize = "14")]
    OsijekBaranjaCounty,
    #[strum(serialize = "11")]
    PozegaSlavoniaCounty,
    #[strum(serialize = "08")]
    PrimorjeGorskiKotarCounty,
    #[strum(serialize = "03")]
    SisakMoslavinaCounty,
    #[strum(serialize = "17")]
    SplitDalmatiaCounty,
    #[strum(serialize = "05")]
    VarazdinCounty,
    #[strum(serialize = "10")]
    ViroviticaPodravinaCounty,
    #[strum(serialize = "16")]
    VukovarSyrmiaCounty,
    #[strum(serialize = "13")]
    ZadarCounty,
    #[strum(serialize = "21")]
    Zagreb,
    #[strum(serialize = "01")]
    ZagrebCounty,
    #[strum(serialize = "15")]
    SibenikKninCounty,
}

#[derive(
    Debug, Clone, PartialEq, Eq, Serialize, Deserialize, strum::Display, strum::EnumString,
)]
pub enum CzechRepublicStatesAbbreviation {
    #[strum(serialize = "201")]
    BenesovDistrict,
    #[strum(serialize = "202")]
    BerounDistrict,
    #[strum(serialize = "641")]
    BlanskoDistrict,
    #[strum(serialize = "642")]
    BrnoCityDistrict,
    #[strum(serialize = "643")]
    BrnoCountryDistrict,
    #[strum(serialize = "801")]
    BruntalDistrict,
    #[strum(serialize = "644")]
    BreclavDistrict,
    #[strum(serialize = "20")]
    CentralBohemianRegion,
    #[strum(serialize = "411")]
    ChebDistrict,
    #[strum(serialize = "422")]
    ChomutovDistrict,
    #[strum(serialize = "531")]
    ChrudimDistrict,
    #[strum(serialize = "321")]
    DomazliceDistrict,
    #[strum(serialize = "421")]
    DecinDistrict,
    #[strum(serialize = "802")]
    FrydekMistekDistrict,
    #[strum(serialize = "631")]
    HavlickuvBrodDistrict,
    #[strum(serialize = "645")]
    HodoninDistrict,
    #[strum(serialize = "120")]
    HorniPocernice,
    #[strum(serialize = "521")]
    HradecKraloveDistrict,
    #[strum(serialize = "52")]
    HradecKraloveRegion,
    #[strum(serialize = "512")]
    JablonecNadNisouDistrict,
    #[strum(serialize = "711")]
    JesenikDistrict,
    #[strum(serialize = "632")]
    JihlavaDistrict,
    #[strum(serialize = "313")]
    JindrichuvHradecDistrict,
    #[strum(serialize = "522")]
    JicinDistrict,
    #[strum(serialize = "412")]
    KarlovyVaryDistrict,
    #[strum(serialize = "41")]
    KarlovyVaryRegion,
    #[strum(serialize = "803")]
    KarvinaDistrict,
    #[strum(serialize = "203")]
    KladnoDistrict,
    #[strum(serialize = "322")]
    KlatovyDistrict,
    #[strum(serialize = "204")]
    KolinDistrict,
    #[strum(serialize = "721")]
    KromerizDistrict,
    #[strum(serialize = "513")]
    LiberecDistrict,
    #[strum(serialize = "51")]
    LiberecRegion,
    #[strum(serialize = "423")]
    LitomericeDistrict,
    #[strum(serialize = "424")]
    LounyDistrict,
    #[strum(serialize = "207")]
    MladaBoleslavDistrict,
    #[strum(serialize = "80")]
    MoravianSilesianRegion,
    #[strum(serialize = "425")]
    MostDistrict,
    #[strum(serialize = "206")]
    MelnikDistrict,
    #[strum(serialize = "804")]
    NovyJicinDistrict,
    #[strum(serialize = "208")]
    NymburkDistrict,
    #[strum(serialize = "523")]
    NachodDistrict,
    #[strum(serialize = "712")]
    OlomoucDistrict,
    #[strum(serialize = "71")]
    OlomoucRegion,
    #[strum(serialize = "805")]
    OpavaDistrict,
    #[strum(serialize = "806")]
    OstravaCityDistrict,
    #[strum(serialize = "532")]
    PardubiceDistrict,
    #[strum(serialize = "53")]
    PardubiceRegion,
    #[strum(serialize = "633")]
    PelhrimovDistrict,
    #[strum(serialize = "32")]
    PlzenRegion,
    #[strum(serialize = "323")]
    PlzenCityDistrict,
    #[strum(serialize = "325")]
    PlzenNorthDistrict,
    #[strum(serialize = "324")]
    PlzenSouthDistrict,
    #[strum(serialize = "315")]
    PrachaticeDistrict,
    #[strum(serialize = "10")]
    Prague,
    #[strum(serialize = "101")]
    Prague1,
    #[strum(serialize = "110")]
    Prague10,
    #[strum(serialize = "111")]
    Prague11,
    #[strum(serialize = "112")]
    Prague12,
    #[strum(serialize = "113")]
    Prague13,
    #[strum(serialize = "114")]
    Prague14,
    #[strum(serialize = "115")]
    Prague15,
    #[strum(serialize = "116")]
    Prague16,
    #[strum(serialize = "102")]
    Prague2,
    #[strum(serialize = "121")]
    Prague21,
    #[strum(serialize = "103")]
    Prague3,
    #[strum(serialize = "104")]
    Prague4,
    #[strum(serialize = "105")]
    Prague5,
    #[strum(serialize = "106")]
    Prague6,
    #[strum(serialize = "107")]
    Prague7,
    #[strum(serialize = "108")]
    Prague8,
    #[strum(serialize = "109")]
    Prague9,
    #[strum(serialize = "209")]
    PragueEastDistrict,
    #[strum(serialize = "20A")]
    PragueWestDistrict,
    #[strum(serialize = "713")]
    ProstejovDistrict,
    #[strum(serialize = "314")]
    PisekDistrict,
    #[strum(serialize = "714")]
    PrerovDistrict,
    #[strum(serialize = "20B")]
    PribramDistrict,
    #[strum(serialize = "20C")]
    RakovnikDistrict,
    #[strum(serialize = "326")]
    RokycanyDistrict,
    #[strum(serialize = "524")]
    RychnovNadKneznouDistrict,
    #[strum(serialize = "514")]
    SemilyDistrict,
    #[strum(serialize = "413")]
    SokolovDistrict,
    #[strum(serialize = "31")]
    SouthBohemianRegion,
    #[strum(serialize = "64")]
    SouthMoravianRegion,
    #[strum(serialize = "316")]
    StrakoniceDistrict,
    #[strum(serialize = "533")]
    SvitavyDistrict,
    #[strum(serialize = "327")]
    TachovDistrict,
    #[strum(serialize = "426")]
    TepliceDistrict,
    #[strum(serialize = "525")]
    TrutnovDistrict,
    #[strum(serialize = "317")]
    TaborDistrict,
    #[strum(serialize = "634")]
    TrebicDistrict,
    #[strum(serialize = "722")]
    UherskeHradisteDistrict,
    #[strum(serialize = "723")]
    VsetinDistrict,
    #[strum(serialize = "63")]
    VysocinaRegion,
    #[strum(serialize = "646")]
    VyskovDistrict,
    #[strum(serialize = "724")]
    ZlinDistrict,
    #[strum(serialize = "72")]
    ZlinRegion,
    #[strum(serialize = "647")]
    ZnojmoDistrict,
    #[strum(serialize = "427")]
    UstiNadLabemDistrict,
    #[strum(serialize = "42")]
    UstiNadLabemRegion,
    #[strum(serialize = "534")]
    UstiNadOrliciDistrict,
    #[strum(serialize = "511")]
    CeskaLipaDistrict,
    #[strum(serialize = "311")]
    CeskeBudejoviceDistrict,
    #[strum(serialize = "312")]
    CeskyKrumlovDistrict,
    #[strum(serialize = "715")]
    SumperkDistrict,
    #[strum(serialize = "635")]
    ZdarNadSazavouDistrict,
}

#[derive(
    Debug, Clone, PartialEq, Eq, Serialize, Deserialize, strum::Display, strum::EnumString,
)]
pub enum DenmarkStatesAbbreviation {
    #[strum(serialize = "84")]
    CapitalRegionOfDenmark,
    #[strum(serialize = "82")]
    CentralDenmarkRegion,
    #[strum(serialize = "81")]
    NorthDenmarkRegion,
    #[strum(serialize = "85")]
    RegionZealand,
    #[strum(serialize = "83")]
    RegionOfSouthernDenmark,
}

#[derive(
    Debug, Clone, PartialEq, Eq, Serialize, Deserialize, strum::Display, strum::EnumString,
)]
pub enum FinlandStatesAbbreviation {
    #[strum(serialize = "08")]
    CentralFinland,
    #[strum(serialize = "07")]
    CentralOstrobothnia,
    #[strum(serialize = "IS")]
    EasternFinlandProvince,
    #[strum(serialize = "19")]
    FinlandProper,
    #[strum(serialize = "05")]
    Kainuu,
    #[strum(serialize = "09")]
    Kymenlaakso,
    #[strum(serialize = "LL")]
    Lapland,
    #[strum(serialize = "13")]
    NorthKarelia,
    #[strum(serialize = "14")]
    NorthernOstrobothnia,
    #[strum(serialize = "15")]
    NorthernSavonia,
    #[strum(serialize = "12")]
    Ostrobothnia,
    #[strum(serialize = "OL")]
    OuluProvince,
    #[strum(serialize = "11")]
    Pirkanmaa,
    #[strum(serialize = "16")]
    PaijanneTavastia,
    #[strum(serialize = "17")]
    Satakunta,
    #[strum(serialize = "02")]
    SouthKarelia,
    #[strum(serialize = "03")]
    SouthernOstrobothnia,
    #[strum(serialize = "04")]
    SouthernSavonia,
    #[strum(serialize = "06")]
    TavastiaProper,
    #[strum(serialize = "18")]
    Uusimaa,
    #[strum(serialize = "01")]
    AlandIslands,
}

#[derive(
    Debug, Clone, PartialEq, Eq, Serialize, Deserialize, strum::Display, strum::EnumString,
)]
pub enum FranceStatesAbbreviation {
<<<<<<< HEAD
    #[strum(serialize = "WF-AL")]
    Alo,
    #[strum(serialize = "A")]
    Alsace,
    #[strum(serialize = "B")]
    Aquitaine,
    #[strum(serialize = "C")]
    Auvergne,
    #[strum(serialize = "ARA")]
    AuvergneRhoneAlpes,
    #[strum(serialize = "BFC")]
    BourgogneFrancheComte,
    #[strum(serialize = "BRE")]
    Brittany,
    #[strum(serialize = "D")]
    Burgundy,
    #[strum(serialize = "CVL")]
    CentreValDeLoire,
    #[strum(serialize = "G")]
    ChampagneArdenne,
    #[strum(serialize = "COR")]
    Corsica,
    #[strum(serialize = "I")]
    FrancheComte,
    #[strum(serialize = "GF")]
    FrenchGuiana,
    #[strum(serialize = "PF")]
    FrenchPolynesia,
    #[strum(serialize = "GES")]
    GrandEst,
    #[strum(serialize = "GP")]
    Guadeloupe,
    #[strum(serialize = "HDF")]
    HautsDeFrance,
    #[strum(serialize = "K")]
    LanguedocRoussillon,
    #[strum(serialize = "L")]
    Limousin,
    #[strum(serialize = "M")]
    Lorraine,
    #[strum(serialize = "P")]
    LowerNormandy,
    #[strum(serialize = "MQ")]
    Martinique,
    #[strum(serialize = "YT")]
    Mayotte,
    #[strum(serialize = "O")]
    NordPasDeCalais,
    #[strum(serialize = "NOR")]
    Normandy,
    #[strum(serialize = "NAQ")]
    NouvelleAquitaine,
    #[strum(serialize = "OCC")]
    Occitania,
    #[strum(serialize = "75")]
    Paris,
    #[strum(serialize = "PDL")]
    PaysDeLaLoire,
    #[strum(serialize = "S")]
    Picardy,
    #[strum(serialize = "T")]
    PoitouCharentes,
    #[strum(serialize = "PAC")]
    ProvenceAlpesCoteDAzur,
    #[strum(serialize = "V")]
    RhoneAlpes,
    #[strum(serialize = "RE")]
    Reunion,
=======
    #[strum(serialize = "01")]
    Ain,
    #[strum(serialize = "02")]
    Aisne,
    #[strum(serialize = "03")]
    Allier,
    #[strum(serialize = "04")]
    AlpesDeHauteProvence,
    #[strum(serialize = "06")]
    AlpesMaritimes,
    #[strum(serialize = "6AE")]
    Alsace,
    #[strum(serialize = "07")]
    Ardeche,
    #[strum(serialize = "08")]
    Ardennes,
    #[strum(serialize = "09")]
    Ariege,
    #[strum(serialize = "10")]
    Aube,
    #[strum(serialize = "11")]
    Aude,
    #[strum(serialize = "ARA")]
    AuvergneRhoneAlpes,
    #[strum(serialize = "12")]
    Aveyron,
    #[strum(serialize = "67")]
    BasRhin,
    #[strum(serialize = "13")]
    BouchesDuRhone,
    #[strum(serialize = "BFC")]
    BourgogneFrancheComte,
    #[strum(serialize = "BRE")]
    Bretagne,
    #[strum(serialize = "14")]
    Calvados,
    #[strum(serialize = "15")]
    Cantal,
    #[strum(serialize = "CVL")]
    CentreValDeLoire,
    #[strum(serialize = "16")]
    Charente,
    #[strum(serialize = "17")]
    CharenteMaritime,
    #[strum(serialize = "18")]
    Cher,
    #[strum(serialize = "CP")]
    Clipperton,
    #[strum(serialize = "19")]
    Correze,
    #[strum(serialize = "20R")]
    Corse,
    #[strum(serialize = "2A")]
    CorseDuSud,
    #[strum(serialize = "21")]
    CoteDor,
    #[strum(serialize = "22")]
    CotesDarmor,
    #[strum(serialize = "23")]
    Creuse,
    #[strum(serialize = "79")]
    DeuxSevres,
    #[strum(serialize = "24")]
    Dordogne,
    #[strum(serialize = "25")]
    Doubs,
    #[strum(serialize = "26")]
    Drome,
    #[strum(serialize = "91")]
    Essonne,
    #[strum(serialize = "27")]
    Eure,
    #[strum(serialize = "28")]
    EureEtLoir,
    #[strum(serialize = "29")]
    Finistere,
    #[strum(serialize = "973")]
    FrenchGuiana,
    #[strum(serialize = "PF")]
    FrenchPolynesia,
    #[strum(serialize = "TF")]
    FrenchSouthernAndAntarcticLands,
    #[strum(serialize = "30")]
    Gard,
    #[strum(serialize = "32")]
    Gers,
    #[strum(serialize = "33")]
    Gironde,
    #[strum(serialize = "GES")]
    GrandEst,
    #[strum(serialize = "971")]
    Guadeloupe,
    #[strum(serialize = "68")]
    HautRhin,
    #[strum(serialize = "2B")]
    HauteCorse,
    #[strum(serialize = "31")]
    HauteGaronne,
    #[strum(serialize = "43")]
    HauteLoire,
    #[strum(serialize = "52")]
    HauteMarne,
    #[strum(serialize = "70")]
    HauteSaone,
    #[strum(serialize = "74")]
    HauteSavoie,
    #[strum(serialize = "87")]
    HauteVienne,
    #[strum(serialize = "05")]
    HautesAlpes,
    #[strum(serialize = "65")]
    HautesPyrenees,
    #[strum(serialize = "HDF")]
    HautsDeFrance,
    #[strum(serialize = "92")]
    HautsDeSeine,
    #[strum(serialize = "34")]
    Herault,
    #[strum(serialize = "IDF")]
    IleDeFrance,
    #[strum(serialize = "35")]
    IlleEtVilaine,
    #[strum(serialize = "36")]
    Indre,
    #[strum(serialize = "37")]
    IndreEtLoire,
    #[strum(serialize = "38")]
    Isere,
    #[strum(serialize = "39")]
    Jura,
    #[strum(serialize = "974")]
    LaReunion,
    #[strum(serialize = "40")]
    Landes,
    #[strum(serialize = "41")]
    LoirEtCher,
    #[strum(serialize = "42")]
    Loire,
    #[strum(serialize = "44")]
    LoireAtlantique,
    #[strum(serialize = "45")]
    Loiret,
    #[strum(serialize = "46")]
    Lot,
    #[strum(serialize = "47")]
    LotEtGaronne,
    #[strum(serialize = "48")]
    Lozere,
    #[strum(serialize = "49")]
    MaineEtLoire,
    #[strum(serialize = "50")]
    Manche,
    #[strum(serialize = "51")]
    Marne,
    #[strum(serialize = "972")]
    Martinique,
    #[strum(serialize = "53")]
    Mayenne,
    #[strum(serialize = "976")]
    Mayotte,
    #[strum(serialize = "69M")]
    MetropoleDeLyon,
    #[strum(serialize = "54")]
    MeurtheEtMoselle,
    #[strum(serialize = "55")]
    Meuse,
    #[strum(serialize = "56")]
    Morbihan,
    #[strum(serialize = "57")]
    Moselle,
    #[strum(serialize = "58")]
    Nievre,
    #[strum(serialize = "59")]
    Nord,
    #[strum(serialize = "NOR")]
    Normandie,
    #[strum(serialize = "NAQ")]
    NouvelleAquitaine,
    #[strum(serialize = "OCC")]
    Occitanie,
    #[strum(serialize = "60")]
    Oise,
    #[strum(serialize = "61")]
    Orne,
    #[strum(serialize = "75C")]
    Paris,
    #[strum(serialize = "62")]
    PasDeCalais,
    #[strum(serialize = "PDL")]
    PaysDeLaLoire,
    #[strum(serialize = "PAC")]
    ProvenceAlpesCoteDazur,
    #[strum(serialize = "63")]
    PuyDeDome,
    #[strum(serialize = "64")]
    PyreneesAtlantiques,
    #[strum(serialize = "66")]
    PyreneesOrientales,
    #[strum(serialize = "69")]
    Rhone,
    #[strum(serialize = "PM")]
    SaintPierreAndMiquelon,
>>>>>>> 11a6e030
    #[strum(serialize = "BL")]
    SaintBarthelemy,
    #[strum(serialize = "MF")]
    SaintMartin,
<<<<<<< HEAD
    #[strum(serialize = "PM")]
    SaintPierreAndMiquelon,
    #[strum(serialize = "WF-SG")]
    Sigave,
    #[strum(serialize = "Q")]
    UpperNormandy,
    #[strum(serialize = "WF-UV")]
    Uvea,
    #[strum(serialize = "WF")]
    WallisAndFutuna,
    #[strum(serialize = "IDF")]
    IleDeFrance,
=======
    #[strum(serialize = "71")]
    SaoneEtLoire,
    #[strum(serialize = "72")]
    Sarthe,
    #[strum(serialize = "73")]
    Savoie,
    #[strum(serialize = "77")]
    SeineEtMarne,
    #[strum(serialize = "76")]
    SeineMaritime,
    #[strum(serialize = "93")]
    SeineSaintDenis,
    #[strum(serialize = "80")]
    Somme,
    #[strum(serialize = "81")]
    Tarn,
    #[strum(serialize = "82")]
    TarnEtGaronne,
    #[strum(serialize = "90")]
    TerritoireDeBelfort,
    #[strum(serialize = "95")]
    ValDoise,
    #[strum(serialize = "94")]
    ValDeMarne,
    #[strum(serialize = "83")]
    Var,
    #[strum(serialize = "84")]
    Vaucluse,
    #[strum(serialize = "85")]
    Vendee,
    #[strum(serialize = "86")]
    Vienne,
    #[strum(serialize = "88")]
    Vosges,
    #[strum(serialize = "WF")]
    WallisAndFutuna,
    #[strum(serialize = "89")]
    Yonne,
    #[strum(serialize = "78")]
    Yvelines,
>>>>>>> 11a6e030
}

#[derive(
    Debug, Clone, PartialEq, Eq, Serialize, Deserialize, strum::Display, strum::EnumString,
)]
pub enum GermanyStatesAbbreviation {
<<<<<<< HEAD
    #[strum(serialize = "BW")]
    BadenWurttemberg,
    #[strum(serialize = "BY")]
    Bavaria,
    #[strum(serialize = "BE")]
    Berlin,
    #[strum(serialize = "BB")]
    Brandenburg,
    #[strum(serialize = "HB")]
    Bremen,
    #[strum(serialize = "HH")]
    Hamburg,
    #[strum(serialize = "HE")]
    Hesse,
    #[strum(serialize = "NI")]
    LowerSaxony,
    #[strum(serialize = "MV")]
    MecklenburgVorpommern,
    #[strum(serialize = "NW")]
    NorthRhineWestphalia,
    #[strum(serialize = "RP")]
    RhinelandPalatinate,
    #[strum(serialize = "SL")]
    Saarland,
    #[strum(serialize = "SN")]
    Saxony,
    #[strum(serialize = "ST")]
    SaxonyAnhalt,
    #[strum(serialize = "SH")]
    SchleswigHolstein,
    #[strum(serialize = "TH")]
    Thuringia,
=======
    BW,
    BY,
    BE,
    BB,
    HB,
    HH,
    HE,
    NI,
    MV,
    NW,
    RP,
    SL,
    SN,
    ST,
    SH,
    TH,
>>>>>>> 11a6e030
}

#[derive(
    Debug, Clone, PartialEq, Eq, Serialize, Deserialize, strum::Display, strum::EnumString,
)]
pub enum GreeceStatesAbbreviation {
    #[strum(serialize = "13")]
    AchaeaRegionalUnit,
    #[strum(serialize = "01")]
    AetoliaAcarnaniaRegionalUnit,
    #[strum(serialize = "12")]
    ArcadiaPrefecture,
    #[strum(serialize = "11")]
    ArgolisRegionalUnit,
    #[strum(serialize = "I")]
    AtticaRegion,
    #[strum(serialize = "03")]
    BoeotiaRegionalUnit,
    #[strum(serialize = "H")]
    CentralGreeceRegion,
    #[strum(serialize = "B")]
    CentralMacedonia,
    #[strum(serialize = "94")]
    ChaniaRegionalUnit,
    #[strum(serialize = "22")]
    CorfuPrefecture,
    #[strum(serialize = "15")]
    CorinthiaRegionalUnit,
    #[strum(serialize = "M")]
    CreteRegion,
    #[strum(serialize = "52")]
    DramaRegionalUnit,
    #[strum(serialize = "A2")]
    EastAtticaRegionalUnit,
    #[strum(serialize = "A")]
    EastMacedoniaAndThrace,
    #[strum(serialize = "D")]
    EpirusRegion,
    #[strum(serialize = "04")]
    Euboea,
    #[strum(serialize = "51")]
    GrevenaPrefecture,
    #[strum(serialize = "53")]
    ImathiaRegionalUnit,
    #[strum(serialize = "33")]
    IoanninaRegionalUnit,
    #[strum(serialize = "F")]
    IonianIslandsRegion,
    #[strum(serialize = "41")]
    KarditsaRegionalUnit,
    #[strum(serialize = "56")]
    KastoriaRegionalUnit,
    #[strum(serialize = "23")]
    KefaloniaPrefecture,
    #[strum(serialize = "57")]
    KilkisRegionalUnit,
    #[strum(serialize = "58")]
    KozaniPrefecture,
    #[strum(serialize = "16")]
    Laconia,
    #[strum(serialize = "42")]
    LarissaPrefecture,
    #[strum(serialize = "24")]
    LefkadaRegionalUnit,
    #[strum(serialize = "59")]
    PellaRegionalUnit,
    #[strum(serialize = "J")]
    PeloponneseRegion,
    #[strum(serialize = "06")]
    PhthiotisPrefecture,
    #[strum(serialize = "34")]
    PrevezaPrefecture,
    #[strum(serialize = "62")]
    SerresPrefecture,
    #[strum(serialize = "L")]
    SouthAegean,
    #[strum(serialize = "54")]
    ThessalonikiRegionalUnit,
    #[strum(serialize = "G")]
    WestGreeceRegion,
    #[strum(serialize = "C")]
    WestMacedoniaRegion,
}

#[derive(
    Debug, Clone, PartialEq, Eq, Serialize, Deserialize, strum::Display, strum::EnumString,
)]
pub enum HungaryStatesAbbreviation {
    #[strum(serialize = "BA")]
    BaranyaCounty,
    #[strum(serialize = "BZ")]
    BorsodAbaujZemplenCounty,
    #[strum(serialize = "BU")]
    Budapest,
    #[strum(serialize = "BK")]
    BacsKiskunCounty,
    #[strum(serialize = "BE")]
    BekesCounty,
    #[strum(serialize = "BC")]
    Bekescsaba,
    #[strum(serialize = "CS")]
    CsongradCounty,
    #[strum(serialize = "DE")]
    Debrecen,
    #[strum(serialize = "DU")]
    Dunaujvaros,
    #[strum(serialize = "EG")]
    Eger,
    #[strum(serialize = "FE")]
    FejerCounty,
    #[strum(serialize = "GY")]
    Gyor,
    #[strum(serialize = "GS")]
    GyorMosonSopronCounty,
    #[strum(serialize = "HB")]
    HajduBiharCounty,
    #[strum(serialize = "HE")]
    HevesCounty,
    #[strum(serialize = "HV")]
    Hodmezovasarhely,
    #[strum(serialize = "JN")]
    JaszNagykunSzolnokCounty,
    #[strum(serialize = "KV")]
    Kaposvar,
    #[strum(serialize = "KM")]
    Kecskemet,
    #[strum(serialize = "MI")]
    Miskolc,
    #[strum(serialize = "NK")]
    Nagykanizsa,
    #[strum(serialize = "NY")]
    Nyiregyhaza,
    #[strum(serialize = "NO")]
    NogradCounty,
    #[strum(serialize = "PE")]
    PestCounty,
    #[strum(serialize = "PS")]
    Pecs,
    #[strum(serialize = "ST")]
    Salgotarjan,
    #[strum(serialize = "SO")]
    SomogyCounty,
    #[strum(serialize = "SN")]
    Sopron,
    #[strum(serialize = "SZ")]
    SzabolcsSzatmarBeregCounty,
    #[strum(serialize = "SD")]
    Szeged,
    #[strum(serialize = "SS")]
    Szekszard,
    #[strum(serialize = "SK")]
    Szolnok,
    #[strum(serialize = "SH")]
    Szombathely,
    #[strum(serialize = "SF")]
    Szekesfehervar,
    #[strum(serialize = "TB")]
    Tatabanya,
    #[strum(serialize = "TO")]
    TolnaCounty,
    #[strum(serialize = "VA")]
    VasCounty,
    #[strum(serialize = "VM")]
    Veszprem,
    #[strum(serialize = "VE")]
    VeszpremCounty,
    #[strum(serialize = "ZA")]
    ZalaCounty,
    #[strum(serialize = "ZE")]
    Zalaegerszeg,
    #[strum(serialize = "ER")]
    Erd,
}

#[derive(
    Debug, Clone, PartialEq, Eq, Serialize, Deserialize, strum::Display, strum::EnumString,
)]
pub enum IcelandStatesAbbreviation {
    #[strum(serialize = "1")]
    CapitalRegion,
    #[strum(serialize = "7")]
    EasternRegion,
    #[strum(serialize = "6")]
    NortheasternRegion,
    #[strum(serialize = "5")]
    NorthwesternRegion,
    #[strum(serialize = "2")]
    SouthernPeninsulaRegion,
    #[strum(serialize = "8")]
    SouthernRegion,
    #[strum(serialize = "3")]
    WesternRegion,
    #[strum(serialize = "4")]
    Westfjords,
}

#[derive(
    Debug, Clone, PartialEq, Eq, Serialize, Deserialize, strum::Display, strum::EnumString,
)]
pub enum IrelandStatesAbbreviation {
    #[strum(serialize = "C")]
    Connacht,
    #[strum(serialize = "CW")]
    CountyCarlow,
    #[strum(serialize = "CN")]
    CountyCavan,
    #[strum(serialize = "CE")]
    CountyClare,
    #[strum(serialize = "CO")]
    CountyCork,
    #[strum(serialize = "DL")]
    CountyDonegal,
    #[strum(serialize = "D")]
    CountyDublin,
    #[strum(serialize = "G")]
    CountyGalway,
    #[strum(serialize = "KY")]
    CountyKerry,
    #[strum(serialize = "KE")]
    CountyKildare,
    #[strum(serialize = "KK")]
    CountyKilkenny,
    #[strum(serialize = "LS")]
    CountyLaois,
    #[strum(serialize = "LK")]
    CountyLimerick,
    #[strum(serialize = "LD")]
    CountyLongford,
    #[strum(serialize = "LH")]
    CountyLouth,
    #[strum(serialize = "MO")]
    CountyMayo,
    #[strum(serialize = "MH")]
    CountyMeath,
    #[strum(serialize = "MN")]
    CountyMonaghan,
    #[strum(serialize = "OY")]
    CountyOffaly,
    #[strum(serialize = "RN")]
    CountyRoscommon,
    #[strum(serialize = "SO")]
    CountySligo,
    #[strum(serialize = "TA")]
    CountyTipperary,
    #[strum(serialize = "WD")]
    CountyWaterford,
    #[strum(serialize = "WH")]
    CountyWestmeath,
    #[strum(serialize = "WX")]
    CountyWexford,
    #[strum(serialize = "WW")]
    CountyWicklow,
    #[strum(serialize = "L")]
    Leinster,
    #[strum(serialize = "M")]
    Munster,
    #[strum(serialize = "U")]
    Ulster,
}

#[derive(
    Debug, Clone, PartialEq, Eq, Serialize, Deserialize, strum::Display, strum::EnumString,
)]
pub enum LatviaStatesAbbreviation {
    #[strum(serialize = "001")]
    AglonaMunicipality,
    #[strum(serialize = "002")]
    AizkraukleMunicipality,
    #[strum(serialize = "003")]
    AizputeMunicipality,
    #[strum(serialize = "004")]
    AknīsteMunicipality,
    #[strum(serialize = "005")]
    AlojaMunicipality,
    #[strum(serialize = "006")]
    AlsungaMunicipality,
    #[strum(serialize = "007")]
    AlūksneMunicipality,
    #[strum(serialize = "008")]
    AmataMunicipality,
    #[strum(serialize = "009")]
    ApeMunicipality,
    #[strum(serialize = "010")]
    AuceMunicipality,
    #[strum(serialize = "012")]
    BabīteMunicipality,
    #[strum(serialize = "013")]
    BaldoneMunicipality,
    #[strum(serialize = "014")]
    BaltinavaMunicipality,
    #[strum(serialize = "015")]
    BalviMunicipality,
    #[strum(serialize = "016")]
    BauskaMunicipality,
    #[strum(serialize = "017")]
    BeverīnaMunicipality,
    #[strum(serialize = "018")]
    BrocēniMunicipality,
    #[strum(serialize = "019")]
    BurtniekiMunicipality,
    #[strum(serialize = "020")]
    CarnikavaMunicipality,
    #[strum(serialize = "021")]
    CesvaineMunicipality,
    #[strum(serialize = "023")]
    CiblaMunicipality,
    #[strum(serialize = "022")]
    CēsisMunicipality,
    #[strum(serialize = "024")]
    DagdaMunicipality,
    #[strum(serialize = "DGV")]
    Daugavpils,
    #[strum(serialize = "025")]
    DaugavpilsMunicipality,
    #[strum(serialize = "026")]
    DobeleMunicipality,
    #[strum(serialize = "027")]
    DundagaMunicipality,
    #[strum(serialize = "028")]
    DurbeMunicipality,
    #[strum(serialize = "029")]
    EngureMunicipality,
    #[strum(serialize = "031")]
    GarkalneMunicipality,
    #[strum(serialize = "032")]
    GrobiņaMunicipality,
    #[strum(serialize = "033")]
    GulbeneMunicipality,
    #[strum(serialize = "034")]
    IecavaMunicipality,
    #[strum(serialize = "035")]
    IkšķileMunicipality,
    #[strum(serialize = "036")]
    IlūksteMunicipality,
    #[strum(serialize = "037")]
    InčukalnsMunicipality,
    #[strum(serialize = "038")]
    JaunjelgavaMunicipality,
    #[strum(serialize = "039")]
    JaunpiebalgaMunicipality,
    #[strum(serialize = "040")]
    JaunpilsMunicipality,
    #[strum(serialize = "JEL")]
    Jelgava,
    #[strum(serialize = "041")]
    JelgavaMunicipality,
    #[strum(serialize = "JKB")]
    Jēkabpils,
    #[strum(serialize = "042")]
    JēkabpilsMunicipality,
    #[strum(serialize = "JUR")]
    Jūrmala,
    #[strum(serialize = "043")]
    KandavaMunicipality,
    #[strum(serialize = "045")]
    KocēniMunicipality,
    #[strum(serialize = "046")]
    KokneseMunicipality,
    #[strum(serialize = "048")]
    KrimuldaMunicipality,
    #[strum(serialize = "049")]
    KrustpilsMunicipality,
    #[strum(serialize = "047")]
    KrāslavaMunicipality,
    #[strum(serialize = "050")]
    KuldīgaMunicipality,
    #[strum(serialize = "044")]
    KārsavaMunicipality,
    #[strum(serialize = "053")]
    LielvārdeMunicipality,
    #[strum(serialize = "LPX")]
    Liepāja,
    #[strum(serialize = "054")]
    LimbažiMunicipality,
    #[strum(serialize = "057")]
    LubānaMunicipality,
    #[strum(serialize = "058")]
    LudzaMunicipality,
    #[strum(serialize = "055")]
    LīgatneMunicipality,
    #[strum(serialize = "056")]
    LīvāniMunicipality,
    #[strum(serialize = "059")]
    MadonaMunicipality,
    #[strum(serialize = "060")]
    MazsalacaMunicipality,
    #[strum(serialize = "061")]
    MālpilsMunicipality,
    #[strum(serialize = "062")]
    MārupeMunicipality,
    #[strum(serialize = "063")]
    MērsragsMunicipality,
    #[strum(serialize = "064")]
    NaukšēniMunicipality,
    #[strum(serialize = "065")]
    NeretaMunicipality,
    #[strum(serialize = "066")]
    NīcaMunicipality,
    #[strum(serialize = "067")]
    OgreMunicipality,
    #[strum(serialize = "068")]
    OlaineMunicipality,
    #[strum(serialize = "069")]
    OzolniekiMunicipality,
    #[strum(serialize = "073")]
    PreiļiMunicipality,
    #[strum(serialize = "074")]
    PriekuleMunicipality,
    #[strum(serialize = "075")]
    PriekuļiMunicipality,
    #[strum(serialize = "070")]
    PārgaujaMunicipality,
    #[strum(serialize = "071")]
    PāvilostaMunicipality,
    #[strum(serialize = "072")]
    PļaviņasMunicipality,
    #[strum(serialize = "076")]
    RaunaMunicipality,
    #[strum(serialize = "078")]
    RiebiņiMunicipality,
    #[strum(serialize = "RIX")]
    Riga,
    #[strum(serialize = "079")]
    RojaMunicipality,
    #[strum(serialize = "080")]
    RopažiMunicipality,
    #[strum(serialize = "081")]
    RucavaMunicipality,
    #[strum(serialize = "082")]
    RugājiMunicipality,
    #[strum(serialize = "083")]
    RundāleMunicipality,
    #[strum(serialize = "REZ")]
    Rēzekne,
    #[strum(serialize = "077")]
    RēzekneMunicipality,
    #[strum(serialize = "084")]
    RūjienaMunicipality,
    #[strum(serialize = "085")]
    SalaMunicipality,
    #[strum(serialize = "086")]
    SalacgrīvaMunicipality,
    #[strum(serialize = "087")]
    SalaspilsMunicipality,
    #[strum(serialize = "088")]
    SaldusMunicipality,
    #[strum(serialize = "089")]
    SaulkrastiMunicipality,
    #[strum(serialize = "091")]
    SiguldaMunicipality,
    #[strum(serialize = "093")]
    SkrundaMunicipality,
    #[strum(serialize = "092")]
    SkrīveriMunicipality,
    #[strum(serialize = "094")]
    SmilteneMunicipality,
    #[strum(serialize = "095")]
    StopiņiMunicipality,
    #[strum(serialize = "096")]
    StrenčiMunicipality,
    #[strum(serialize = "090")]
    SējaMunicipality,
}

#[derive(
    Debug, Clone, PartialEq, Eq, Serialize, Deserialize, strum::Display, strum::EnumString,
)]
pub enum ItalyStatesAbbreviation {
    #[strum(serialize = "65")]
    Abruzzo,
    #[strum(serialize = "23")]
    AostaValley,
    #[strum(serialize = "75")]
    Apulia,
    #[strum(serialize = "77")]
    Basilicata,
    #[strum(serialize = "BN")]
    BeneventoProvince,
    #[strum(serialize = "78")]
    Calabria,
    #[strum(serialize = "72")]
    Campania,
    #[strum(serialize = "45")]
    EmiliaRomagna,
    #[strum(serialize = "36")]
    FriuliVeneziaGiulia,
    #[strum(serialize = "62")]
    Lazio,
    #[strum(serialize = "42")]
    Liguria,
    #[strum(serialize = "25")]
    Lombardy,
    #[strum(serialize = "57")]
    Marche,
    #[strum(serialize = "67")]
    Molise,
    #[strum(serialize = "21")]
    Piedmont,
    #[strum(serialize = "88")]
    Sardinia,
    #[strum(serialize = "82")]
    Sicily,
    #[strum(serialize = "32")]
    TrentinoSouthTyrol,
    #[strum(serialize = "52")]
    Tuscany,
    #[strum(serialize = "55")]
    Umbria,
    #[strum(serialize = "34")]
    Veneto,
    #[strum(serialize = "AG")]
    Agrigento,
    #[strum(serialize = "CL")]
    Caltanissetta,
    #[strum(serialize = "EN")]
    Enna,
    #[strum(serialize = "RG")]
    Ragusa,
    #[strum(serialize = "SR")]
    Siracusa,
    #[strum(serialize = "TP")]
    Trapani,
    #[strum(serialize = "BA")]
    Bari,
    #[strum(serialize = "BO")]
    Bologna,
    #[strum(serialize = "CA")]
    Cagliari,
    #[strum(serialize = "CT")]
    Catania,
    #[strum(serialize = "FI")]
    Florence,
    #[strum(serialize = "GE")]
    Genoa,
    #[strum(serialize = "ME")]
    Messina,
    #[strum(serialize = "MI")]
    Milan,
    #[strum(serialize = "NA")]
    Naples,
    #[strum(serialize = "PA")]
    Palermo,
    #[strum(serialize = "RC")]
    ReggioCalabria,
    #[strum(serialize = "RM")]
    Rome,
    #[strum(serialize = "TO")]
    Turin,
    #[strum(serialize = "VE")]
    Venice,
}

#[derive(
    Debug, Clone, PartialEq, Eq, Serialize, Deserialize, strum::Display, strum::EnumString,
)]
pub enum LiechtensteinStatesAbbreviation {
    #[strum(serialize = "01")]
    Balzers,
    #[strum(serialize = "02")]
    Eschen,
    #[strum(serialize = "03")]
    Gamprin,
    #[strum(serialize = "04")]
    Mauren,
    #[strum(serialize = "05")]
    Planken,
    #[strum(serialize = "06")]
    Ruggell,
    #[strum(serialize = "07")]
    Schaan,
    #[strum(serialize = "08")]
    Schellenberg,
    #[strum(serialize = "09")]
    Triesen,
    #[strum(serialize = "10")]
    Triesenberg,
    #[strum(serialize = "11")]
    Vaduz,
}

#[derive(
    Debug, Clone, PartialEq, Eq, Serialize, Deserialize, strum::Display, strum::EnumString,
)]
pub enum LithuaniaStatesAbbreviation {
    #[strum(serialize = "01")]
    AkmeneDistrictMunicipality,
    #[strum(serialize = "02")]
    AlytusCityMunicipality,
    #[strum(serialize = "AL")]
    AlytusCounty,
    #[strum(serialize = "03")]
    AlytusDistrictMunicipality,
    #[strum(serialize = "05")]
    BirstonasMunicipality,
    #[strum(serialize = "06")]
    BirzaiDistrictMunicipality,
    #[strum(serialize = "07")]
    DruskininkaiMunicipality,
    #[strum(serialize = "08")]
    ElektrenaiMunicipality,
    #[strum(serialize = "09")]
    IgnalinaDistrictMunicipality,
    #[strum(serialize = "10")]
    JonavaDistrictMunicipality,
    #[strum(serialize = "11")]
    JoniskisDistrictMunicipality,
    #[strum(serialize = "12")]
    JurbarkasDistrictMunicipality,
    #[strum(serialize = "13")]
    KaisiadorysDistrictMunicipality,
    #[strum(serialize = "14")]
    KalvarijaMunicipality,
    #[strum(serialize = "15")]
    KaunasCityMunicipality,
    #[strum(serialize = "KU")]
    KaunasCounty,
    #[strum(serialize = "16")]
    KaunasDistrictMunicipality,
    #[strum(serialize = "17")]
    KazluRudaMunicipality,
    #[strum(serialize = "19")]
    KelmeDistrictMunicipality,
    #[strum(serialize = "20")]
    KlaipedaCityMunicipality,
    #[strum(serialize = "KL")]
    KlaipedaCounty,
    #[strum(serialize = "21")]
    KlaipedaDistrictMunicipality,
    #[strum(serialize = "22")]
    KretingaDistrictMunicipality,
    #[strum(serialize = "23")]
    KupiskisDistrictMunicipality,
    #[strum(serialize = "18")]
    KedainiaiDistrictMunicipality,
    #[strum(serialize = "24")]
    LazdijaiDistrictMunicipality,
    #[strum(serialize = "MR")]
    MarijampoleCounty,
    #[strum(serialize = "25")]
    MarijampoleMunicipality,
    #[strum(serialize = "26")]
    MazeikiaiDistrictMunicipality,
    #[strum(serialize = "27")]
    MoletaiDistrictMunicipality,
    #[strum(serialize = "28")]
    NeringaMunicipality,
    #[strum(serialize = "29")]
    PagegiaiMunicipality,
    #[strum(serialize = "30")]
    PakruojisDistrictMunicipality,
    #[strum(serialize = "31")]
    PalangaCityMunicipality,
    #[strum(serialize = "32")]
    PanevezysCityMunicipality,
    #[strum(serialize = "PN")]
    PanevezysCounty,
    #[strum(serialize = "33")]
    PanevezysDistrictMunicipality,
    #[strum(serialize = "34")]
    PasvalysDistrictMunicipality,
    #[strum(serialize = "35")]
    PlungeDistrictMunicipality,
    #[strum(serialize = "36")]
    PrienaiDistrictMunicipality,
    #[strum(serialize = "37")]
    RadviliskisDistrictMunicipality,
    #[strum(serialize = "38")]
    RaseiniaiDistrictMunicipality,
    #[strum(serialize = "39")]
    RietavasMunicipality,
    #[strum(serialize = "40")]
    RokiskisDistrictMunicipality,
    #[strum(serialize = "48")]
    SkuodasDistrictMunicipality,
    #[strum(serialize = "TA")]
    TaurageCounty,
    #[strum(serialize = "50")]
    TaurageDistrictMunicipality,
    #[strum(serialize = "TE")]
    TelsiaiCounty,
    #[strum(serialize = "51")]
    TelsiaiDistrictMunicipality,
    #[strum(serialize = "52")]
    TrakaiDistrictMunicipality,
    #[strum(serialize = "53")]
    UkmergeDistrictMunicipality,
    #[strum(serialize = "UT")]
    UtenaCounty,
    #[strum(serialize = "54")]
    UtenaDistrictMunicipality,
    #[strum(serialize = "55")]
    VarenaDistrictMunicipality,
    #[strum(serialize = "56")]
    VilkaviskisDistrictMunicipality,
    #[strum(serialize = "57")]
    VilniusCityMunicipality,
    #[strum(serialize = "VL")]
    VilniusCounty,
    #[strum(serialize = "58")]
    VilniusDistrictMunicipality,
    #[strum(serialize = "59")]
    VisaginasMunicipality,
    #[strum(serialize = "60")]
    ZarasaiDistrictMunicipality,
    #[strum(serialize = "41")]
    SakiaiDistrictMunicipality,
    #[strum(serialize = "42")]
    SalcininkaiDistrictMunicipality,
    #[strum(serialize = "43")]
    SiauliaiCityMunicipality,
    #[strum(serialize = "SA")]
    SiauliaiCounty,
    #[strum(serialize = "44")]
    SiauliaiDistrictMunicipality,
    #[strum(serialize = "45")]
    SilaleDistrictMunicipality,
    #[strum(serialize = "46")]
    SiluteDistrictMunicipality,
    #[strum(serialize = "47")]
    SirvintosDistrictMunicipality,
    #[strum(serialize = "49")]
    SvencionysDistrictMunicipality,
}

#[derive(
    Debug, Clone, PartialEq, Eq, Serialize, Deserialize, strum::Display, strum::EnumString,
)]
pub enum MaltaStatesAbbreviation {
    #[strum(serialize = "01")]
    Attard,
    #[strum(serialize = "02")]
    Balzan,
    #[strum(serialize = "03")]
    Birgu,
    #[strum(serialize = "04")]
    Birkirkara,
    #[strum(serialize = "05")]
<<<<<<< HEAD
    Birzebbuga,
=======
    Birżebbuġa,
>>>>>>> 11a6e030
    #[strum(serialize = "06")]
    Cospicua,
    #[strum(serialize = "07")]
    Dingli,
    #[strum(serialize = "08")]
    Fgura,
    #[strum(serialize = "09")]
    Floriana,
    #[strum(serialize = "10")]
    Fontana,
    #[strum(serialize = "11")]
    Gudja,
    #[strum(serialize = "12")]
<<<<<<< HEAD
    Gzira,
    #[strum(serialize = "13")]
    Ghajnsielem,
    #[strum(serialize = "14")]
    Gharb,
    #[strum(serialize = "15")]
    Gharghur,
    #[strum(serialize = "16")]
    Ghasri,
    #[strum(serialize = "17")]
    Ghaxaq,
    #[strum(serialize = "18")]
    Hamrun,
=======
    Gżira,
    #[strum(serialize = "13")]
    Għajnsielem,
    #[strum(serialize = "14")]
    Għarb,
    #[strum(serialize = "15")]
    Għargħur,
    #[strum(serialize = "16")]
    Għasri,
    #[strum(serialize = "17")]
    Għaxaq,
    #[strum(serialize = "18")]
    Ħamrun,
>>>>>>> 11a6e030
    #[strum(serialize = "19")]
    Iklin,
    #[strum(serialize = "20")]
    Senglea,
    #[strum(serialize = "21")]
    Kalkara,
    #[strum(serialize = "22")]
<<<<<<< HEAD
    Kercem,
=======
    Kerċem,
>>>>>>> 11a6e030
    #[strum(serialize = "23")]
    Kirkop,
    #[strum(serialize = "24")]
    Lija,
    #[strum(serialize = "25")]
    Luqa,
    #[strum(serialize = "26")]
    Marsa,
    #[strum(serialize = "27")]
    Marsaskala,
    #[strum(serialize = "28")]
    Marsaxlokk,
    #[strum(serialize = "29")]
    Mdina,
    #[strum(serialize = "30")]
<<<<<<< HEAD
    Mellieha,
    #[strum(serialize = "31")]
    Mgarr,
=======
    Mellieħa,
    #[strum(serialize = "31")]
    Mġarr,
>>>>>>> 11a6e030
    #[strum(serialize = "32")]
    Mosta,
    #[strum(serialize = "33")]
    Mqabba,
    #[strum(serialize = "34")]
    Msida,
    #[strum(serialize = "35")]
    Mtarfa,
    #[strum(serialize = "36")]
    Munxar,
    #[strum(serialize = "37")]
    Nadur,
    #[strum(serialize = "38")]
    Naxxar,
    #[strum(serialize = "39")]
    Paola,
    #[strum(serialize = "40")]
    Pembroke,
    #[strum(serialize = "41")]
<<<<<<< HEAD
    Pieta,
=======
    Pietà,
>>>>>>> 11a6e030
    #[strum(serialize = "42")]
    Qala,
    #[strum(serialize = "43")]
    Qormi,
    #[strum(serialize = "44")]
    Qrendi,
    #[strum(serialize = "45")]
    Victoria,
    #[strum(serialize = "46")]
    Rabat,
    #[strum(serialize = "48")]
    StJulians,
    #[strum(serialize = "49")]
<<<<<<< HEAD
    SanGwann,
=======
    SanĠwann,
>>>>>>> 11a6e030
    #[strum(serialize = "50")]
    SaintLawrence,
    #[strum(serialize = "51")]
    StPaulsBay,
    #[strum(serialize = "52")]
    Sannat,
    #[strum(serialize = "53")]
<<<<<<< HEAD
    SantaLucija,
    #[strum(serialize = "54")]
    SantaVenera,
    #[strum(serialize = "55")]
    Siggiewi,
=======
    SantaLuċija,
    #[strum(serialize = "54")]
    SantaVenera,
    #[strum(serialize = "55")]
    Siġġiewi,
>>>>>>> 11a6e030
    #[strum(serialize = "56")]
    Sliema,
    #[strum(serialize = "57")]
    Swieqi,
    #[strum(serialize = "58")]
    TaXbiex,
    #[strum(serialize = "59")]
    Tarxien,
    #[strum(serialize = "60")]
    Valletta,
    #[strum(serialize = "61")]
<<<<<<< HEAD
    Xaghra,
    #[strum(serialize = "62")]
    Xewkija,
    #[strum(serialize = "63")]
    Xghajra,
    #[strum(serialize = "64")]
    Zabbar,
    #[strum(serialize = "65")]
    ZebbugGozo,
    #[strum(serialize = "66")]
    ZebbugMalta,
    #[strum(serialize = "67")]
    Zejtun,
    #[strum(serialize = "68")]
    Zurrieq,
=======
    Xagħra,
    #[strum(serialize = "62")]
    Xewkija,
    #[strum(serialize = "63")]
    Xgħajra,
    #[strum(serialize = "64")]
    Żabbar,
    #[strum(serialize = "65")]
    ŻebbuġGozo,
    #[strum(serialize = "66")]
    ŻebbuġMalta,
    #[strum(serialize = "67")]
    Żejtun,
    #[strum(serialize = "68")]
    Żurrieq,
>>>>>>> 11a6e030
}

#[derive(
    Debug, Clone, PartialEq, Eq, Serialize, Deserialize, strum::Display, strum::EnumString,
)]
pub enum MoldovaStatesAbbreviation {
    #[strum(serialize = "AN")]
    AneniiNoiDistrict,
    #[strum(serialize = "BS")]
    BasarabeascaDistrict,
    #[strum(serialize = "BD")]
    BenderMunicipality,
    #[strum(serialize = "BR")]
    BriceniDistrict,
    #[strum(serialize = "BA")]
<<<<<<< HEAD
    BaltiMunicipality,
=======
    BălțiMunicipality,
>>>>>>> 11a6e030
    #[strum(serialize = "CA")]
    CahulDistrict,
    #[strum(serialize = "CT")]
    CantemirDistrict,
    #[strum(serialize = "CU")]
<<<<<<< HEAD
    ChisinauMunicipality,
    #[strum(serialize = "CM")]
    CimisliaDistrict,
    #[strum(serialize = "CR")]
    CriuleniDistrict,
    #[strum(serialize = "CL")]
    CalarasiDistrict,
    #[strum(serialize = "CS")]
    CauseniDistrict,
    #[strum(serialize = "DO")]
    DonduseniDistrict,
    #[strum(serialize = "DR")]
    DrochiaDistrict,
    #[strum(serialize = "DU")]
    DubasariDistrict,
    #[strum(serialize = "ED")]
    EdinetDistrict,
    #[strum(serialize = "FL")]
    FlorestiDistrict,
    #[strum(serialize = "FA")]
    FalestiDistrict,
    #[strum(serialize = "GA")]
    Gagauzia,
    #[strum(serialize = "GL")]
    GlodeniDistrict,
    #[strum(serialize = "HI")]
    HincestiDistrict,
=======
    ChișinăuMunicipality,
    #[strum(serialize = "CM")]
    CimișliaDistrict,
    #[strum(serialize = "CR")]
    CriuleniDistrict,
    #[strum(serialize = "CL")]
    CălărașiDistrict,
    #[strum(serialize = "CS")]
    CăușeniDistrict,
    #[strum(serialize = "DO")]
    DondușeniDistrict,
    #[strum(serialize = "DR")]
    DrochiaDistrict,
    #[strum(serialize = "DU")]
    DubăsariDistrict,
    #[strum(serialize = "ED")]
    EdinețDistrict,
    #[strum(serialize = "FL")]
    FloreștiDistrict,
    #[strum(serialize = "FA")]
    FăleștiDistrict,
    #[strum(serialize = "GA")]
    Găgăuzia,
    #[strum(serialize = "GL")]
    GlodeniDistrict,
    #[strum(serialize = "HI")]
    HînceștiDistrict,
>>>>>>> 11a6e030
    #[strum(serialize = "IA")]
    IaloveniDistrict,
    #[strum(serialize = "NI")]
    NisporeniDistrict,
    #[strum(serialize = "OC")]
<<<<<<< HEAD
    OcnitaDistrict,
=======
    OcnițaDistrict,
>>>>>>> 11a6e030
    #[strum(serialize = "OR")]
    OrheiDistrict,
    #[strum(serialize = "RE")]
    RezinaDistrict,
    #[strum(serialize = "RI")]
<<<<<<< HEAD
    RiscaniDistrict,
    #[strum(serialize = "SO")]
    SorocaDistrict,
    #[strum(serialize = "ST")]
    StraseniDistrict,
    #[strum(serialize = "SI")]
    SingereiDistrict,
    #[strum(serialize = "TA")]
    TaracliaDistrict,
    #[strum(serialize = "TE")]
    TelenestiDistrict,
=======
    RîșcaniDistrict,
    #[strum(serialize = "SO")]
    SorocaDistrict,
    #[strum(serialize = "ST")]
    StrășeniDistrict,
    #[strum(serialize = "SI")]
    SîngereiDistrict,
    #[strum(serialize = "TA")]
    TaracliaDistrict,
    #[strum(serialize = "TE")]
    TeleneștiDistrict,
>>>>>>> 11a6e030
    #[strum(serialize = "SN")]
    TransnistriaAutonomousTerritorialUnit,
    #[strum(serialize = "UN")]
    UngheniDistrict,
    #[strum(serialize = "SD")]
<<<<<<< HEAD
    SoldanestiDistrict,
    #[strum(serialize = "SV")]
    StefanVodaDistrict,
=======
    ȘoldăneștiDistrict,
    #[strum(serialize = "SV")]
    ȘtefanVodăDistrict,
>>>>>>> 11a6e030
}

#[derive(
    Debug, Clone, PartialEq, Eq, Serialize, Deserialize, strum::Display, strum::EnumString,
)]
pub enum MonacoStatesAbbreviation {
    Monaco,
}

#[derive(
    Debug, Clone, PartialEq, Eq, Serialize, Deserialize, strum::Display, strum::EnumString,
)]
pub enum MontenegroStatesAbbreviation {
    #[strum(serialize = "01")]
    AndrijevicaMunicipality,
    #[strum(serialize = "02")]
    BarMunicipality,
    #[strum(serialize = "03")]
    BeraneMunicipality,
    #[strum(serialize = "04")]
    BijeloPoljeMunicipality,
    #[strum(serialize = "05")]
    BudvaMunicipality,
    #[strum(serialize = "07")]
    DanilovgradMunicipality,
    #[strum(serialize = "22")]
    GusinjeMunicipality,
    #[strum(serialize = "09")]
    KolasinMunicipality,
    #[strum(serialize = "10")]
    KotorMunicipality,
    #[strum(serialize = "11")]
    MojkovacMunicipality,
    #[strum(serialize = "12")]
    NiksicMunicipality,
    #[strum(serialize = "06")]
    OldRoyalCapitalCetinje,
    #[strum(serialize = "23")]
    PetnjicaMunicipality,
    #[strum(serialize = "13")]
    PlavMunicipality,
    #[strum(serialize = "14")]
    PljevljaMunicipality,
    #[strum(serialize = "15")]
<<<<<<< HEAD
    PluzineMunicipality,
    #[strum(serialize = "16")]
    PodgoricaMunicipality,
    #[strum(serialize = "17")]
    RozajeMunicipality,
=======
    PlužineMunicipality,
    #[strum(serialize = "16")]
    PodgoricaMunicipality,
    #[strum(serialize = "17")]
    RožajeMunicipality,
>>>>>>> 11a6e030
    #[strum(serialize = "19")]
    TivatMunicipality,
    #[strum(serialize = "20")]
    UlcinjMunicipality,
    #[strum(serialize = "18")]
    SavnikMunicipality,
    #[strum(serialize = "21")]
<<<<<<< HEAD
    ZabljakMunicipality,
=======
    ŽabljakMunicipality,
>>>>>>> 11a6e030
}

#[derive(
    Debug, Clone, PartialEq, Eq, Serialize, Deserialize, strum::Display, strum::EnumString,
)]
pub enum NetherlandsStatesAbbreviation {
    #[strum(serialize = "BQ1")]
    Bonaire,
    #[strum(serialize = "DR")]
    Drenthe,
    #[strum(serialize = "FL")]
    Flevoland,
    #[strum(serialize = "FR")]
    Friesland,
    #[strum(serialize = "GE")]
    Gelderland,
    #[strum(serialize = "GR")]
    Groningen,
    #[strum(serialize = "LI")]
    Limburg,
    #[strum(serialize = "NB")]
    NorthBrabant,
    #[strum(serialize = "NH")]
    NorthHolland,
    #[strum(serialize = "OV")]
    Overijssel,
    #[strum(serialize = "BQ2")]
    Saba,
    #[strum(serialize = "BQ3")]
    SintEustatius,
    #[strum(serialize = "ZH")]
    SouthHolland,
    #[strum(serialize = "UT")]
    Utrecht,
    #[strum(serialize = "ZE")]
    Zeeland,
}

#[derive(
    Debug, Clone, PartialEq, Eq, Serialize, Deserialize, strum::Display, strum::EnumString,
)]
pub enum NorthMacedoniaStatesAbbreviation {
    #[strum(serialize = "01")]
    AerodromMunicipality,
    #[strum(serialize = "02")]
    AracinovoMunicipality,
    #[strum(serialize = "03")]
    BerovoMunicipality,
    #[strum(serialize = "04")]
    BitolaMunicipality,
    #[strum(serialize = "05")]
    BogdanciMunicipality,
    #[strum(serialize = "06")]
    BogovinjeMunicipality,
    #[strum(serialize = "07")]
    BosilovoMunicipality,
    #[strum(serialize = "08")]
    BrvenicaMunicipality,
    #[strum(serialize = "09")]
    ButelMunicipality,
    #[strum(serialize = "77")]
    CentarMunicipality,
    #[strum(serialize = "78")]
    CentarZupaMunicipality,
    #[strum(serialize = "22")]
    DebarcaMunicipality,
    #[strum(serialize = "23")]
    DelcevoMunicipality,
    #[strum(serialize = "25")]
    DemirHisarMunicipality,
    #[strum(serialize = "24")]
    DemirKapijaMunicipality,
    #[strum(serialize = "26")]
    DojranMunicipality,
    #[strum(serialize = "27")]
    DolneniMunicipality,
    #[strum(serialize = "28")]
    DrugovoMunicipality,
    #[strum(serialize = "17")]
    GaziBabaMunicipality,
    #[strum(serialize = "18")]
    GevgelijaMunicipality,
    #[strum(serialize = "29")]
    GjorcePetrovMunicipality,
    #[strum(serialize = "19")]
    GostivarMunicipality,
    #[strum(serialize = "20")]
    GradskoMunicipality,
    #[strum(serialize = "85")]
    GreaterSkopje,
    #[strum(serialize = "34")]
    IlindenMunicipality,
    #[strum(serialize = "35")]
    JegunovceMunicipality,
    #[strum(serialize = "37")]
    Karbinci,
    #[strum(serialize = "38")]
    KarposMunicipality,
    #[strum(serialize = "36")]
    KavadarciMunicipality,
    #[strum(serialize = "39")]
    KiselaVodaMunicipality,
    #[strum(serialize = "40")]
    KicevoMunicipality,
    #[strum(serialize = "41")]
    KonceMunicipality,
    #[strum(serialize = "42")]
    KocaniMunicipality,
    #[strum(serialize = "43")]
    KratovoMunicipality,
    #[strum(serialize = "44")]
    KrivaPalankaMunicipality,
    #[strum(serialize = "45")]
    KrivogastaniMunicipality,
    #[strum(serialize = "46")]
    KrusevoMunicipality,
    #[strum(serialize = "47")]
    KumanovoMunicipality,
    #[strum(serialize = "48")]
    LipkovoMunicipality,
    #[strum(serialize = "49")]
    LozovoMunicipality,
    #[strum(serialize = "51")]
    MakedonskaKamenicaMunicipality,
    #[strum(serialize = "52")]
    MakedonskiBrodMunicipality,
    #[strum(serialize = "50")]
    MavrovoAndRostusaMunicipality,
    #[strum(serialize = "53")]
    MogilaMunicipality,
    #[strum(serialize = "54")]
    NegotinoMunicipality,
    #[strum(serialize = "55")]
    NovaciMunicipality,
    #[strum(serialize = "56")]
    NovoSeloMunicipality,
    #[strum(serialize = "58")]
    OhridMunicipality,
    #[strum(serialize = "57")]
    OslomejMunicipality,
    #[strum(serialize = "60")]
    PehcevoMunicipality,
    #[strum(serialize = "59")]
    PetrovecMunicipality,
    #[strum(serialize = "61")]
    PlasnicaMunicipality,
    #[strum(serialize = "62")]
    PrilepMunicipality,
    #[strum(serialize = "63")]
<<<<<<< HEAD
    ProbistipMunicipality,
=======
    ProbishtipMunicipality,
>>>>>>> 11a6e030
    #[strum(serialize = "64")]
    RadovisMunicipality,
    #[strum(serialize = "65")]
    RankovceMunicipality,
    #[strum(serialize = "66")]
    ResenMunicipality,
    #[strum(serialize = "67")]
    RosomanMunicipality,
    #[strum(serialize = "68")]
    SarajMunicipality,
    #[strum(serialize = "70")]
    SopisteMunicipality,
    #[strum(serialize = "71")]
    StaroNagoricaneMunicipality,
    #[strum(serialize = "72")]
    StrugaMunicipality,
    #[strum(serialize = "73")]
    StrumicaMunicipality,
    #[strum(serialize = "74")]
    StudenicaniMunicipality,
    #[strum(serialize = "69")]
    SvetiNikoleMunicipality,
    #[strum(serialize = "75")]
    TearceMunicipality,
    #[strum(serialize = "76")]
    TetovoMunicipality,
    #[strum(serialize = "10")]
    ValandovoMunicipality,
    #[strum(serialize = "11")]
    VasilevoMunicipality,
    #[strum(serialize = "13")]
    VelesMunicipality,
    #[strum(serialize = "12")]
    VevcaniMunicipality,
    #[strum(serialize = "14")]
    VinicaMunicipality,
    #[strum(serialize = "15")]
    VranesticaMunicipality,
    #[strum(serialize = "16")]
    VrapcisteMunicipality,
    #[strum(serialize = "31")]
    ZajasMunicipality,
    #[strum(serialize = "32")]
    ZelenikovoMunicipality,
    #[strum(serialize = "33")]
    ZrnovciMunicipality,
    #[strum(serialize = "79")]
    CairMunicipality,
    #[strum(serialize = "80")]
    CaskaMunicipality,
    #[strum(serialize = "81")]
    CesinovoOblesevoMunicipality,
    #[strum(serialize = "82")]
    CucerSandevoMunicipality,
    #[strum(serialize = "83")]
    StipMunicipality,
    #[strum(serialize = "84")]
<<<<<<< HEAD
    SutoOrizariMunicipality,
=======
    ShutoOrizariMunicipality,
>>>>>>> 11a6e030
    #[strum(serialize = "30")]
    ZelinoMunicipality,
}

#[derive(
    Debug, Clone, PartialEq, Eq, Serialize, Deserialize, strum::Display, strum::EnumString,
)]
pub enum NorwayStatesAbbreviation {
    #[strum(serialize = "02")]
    Akershus,
    #[strum(serialize = "06")]
    Buskerud,
    #[strum(serialize = "20")]
    Finnmark,
    #[strum(serialize = "04")]
    Hedmark,
    #[strum(serialize = "12")]
    Hordaland,
    #[strum(serialize = "22")]
    JanMayen,
    #[strum(serialize = "15")]
    MoreOgRomsdal,
    #[strum(serialize = "17")]
    NordTrondelag,
    #[strum(serialize = "18")]
    Nordland,
    #[strum(serialize = "05")]
    Oppland,
    #[strum(serialize = "03")]
    Oslo,
    #[strum(serialize = "11")]
    Rogaland,
    #[strum(serialize = "14")]
    SognOgFjordane,
    #[strum(serialize = "21")]
    Svalbard,
    #[strum(serialize = "16")]
    SorTrondelag,
    #[strum(serialize = "08")]
    Telemark,
    #[strum(serialize = "19")]
    Troms,
    #[strum(serialize = "50")]
    Trondelag,
    #[strum(serialize = "10")]
    VestAgder,
    #[strum(serialize = "07")]
    Vestfold,
    #[strum(serialize = "01")]
    Ostfold,
}

#[derive(
    Debug, Clone, PartialEq, Eq, Serialize, Deserialize, strum::Display, strum::EnumString,
)]
pub enum PolandStatesAbbreviation {
<<<<<<< HEAD
    #[strum(serialize = "WP")]
    GreaterPolandVoivodeship,
    #[strum(serialize = "KI")]
    Kielce,
    #[strum(serialize = "KP")]
    KuyavianPomeranianVoivodeship,
    #[strum(serialize = "MA")]
    LesserPolandVoivodeship,
    #[strum(serialize = "DS")]
    LowerSilesianVoivodeship,
    #[strum(serialize = "LU")]
    LublinVoivodeship,
    #[strum(serialize = "LB")]
    LubuszVoivodeship,
    #[strum(serialize = "MZ")]
    MasovianVoivodeship,
    #[strum(serialize = "OP")]
    OpoleVoivodeship,
    #[strum(serialize = "PK")]
    PodkarpackieVoivodeship,
    #[strum(serialize = "PD")]
    PodlaskieVoivodeship,
    #[strum(serialize = "PM")]
    PomeranianVoivodeship,
    #[strum(serialize = "SL")]
    SilesianVoivodeship,
    #[strum(serialize = "WN")]
    WarmianMasurianVoivodeship,
    #[strum(serialize = "ZP")]
    WestPomeranianVoivodeship,
    #[strum(serialize = "LD")]
    LodzVoivodeship,
    #[strum(serialize = "SK")]
    SwietokrzyskieVoivodeship,
=======
    #[strum(serialize = "30")]
    GreaterPoland,
    #[strum(serialize = "26")]
    HolyCross,
    #[strum(serialize = "04")]
    KuyaviaPomerania,
    #[strum(serialize = "12")]
    LesserPoland,
    #[strum(serialize = "02")]
    LowerSilesia,
    #[strum(serialize = "06")]
    Lublin,
    #[strum(serialize = "08")]
    Lubusz,
    #[strum(serialize = "10")]
    Łódź,
    #[strum(serialize = "14")]
    Mazovia,
    #[strum(serialize = "20")]
    Podlaskie,
    #[strum(serialize = "22")]
    Pomerania,
    #[strum(serialize = "24")]
    Silesia,
    #[strum(serialize = "18")]
    Subcarpathia,
    #[strum(serialize = "16")]
    UpperSilesia,
    #[strum(serialize = "28")]
    WarmiaMasuria,
    #[strum(serialize = "32")]
    WestPomerania,
>>>>>>> 11a6e030
}

#[derive(
    Debug, Clone, PartialEq, Eq, Serialize, Deserialize, strum::Display, strum::EnumString,
)]
pub enum PortugalStatesAbbreviation {
    #[strum(serialize = "01")]
    AveiroDistrict,
    #[strum(serialize = "20")]
    Azores,
    #[strum(serialize = "02")]
    BejaDistrict,
    #[strum(serialize = "03")]
    BragaDistrict,
    #[strum(serialize = "04")]
    BragancaDistrict,
    #[strum(serialize = "05")]
    CasteloBrancoDistrict,
    #[strum(serialize = "06")]
    CoimbraDistrict,
    #[strum(serialize = "08")]
    FaroDistrict,
    #[strum(serialize = "09")]
    GuardaDistrict,
    #[strum(serialize = "10")]
    LeiriaDistrict,
    #[strum(serialize = "11")]
    LisbonDistrict,
    #[strum(serialize = "30")]
    Madeira,
    #[strum(serialize = "12")]
    PortalegreDistrict,
    #[strum(serialize = "13")]
    PortoDistrict,
    #[strum(serialize = "14")]
    SantaremDistrict,
    #[strum(serialize = "15")]
    SetubalDistrict,
    #[strum(serialize = "16")]
    VianaDoCasteloDistrict,
    #[strum(serialize = "17")]
    VilaRealDistrict,
    #[strum(serialize = "18")]
    ViseuDistrict,
    #[strum(serialize = "07")]
    EvoraDistrict,
}

#[derive(
    Debug, Clone, PartialEq, Eq, Serialize, Deserialize, strum::Display, strum::EnumString,
)]
pub enum SpainStatesAbbreviation {
    #[strum(serialize = "C")]
    ACorunaProvince,
    #[strum(serialize = "AB")]
    AlbaceteProvince,
    #[strum(serialize = "A")]
    AlicanteProvince,
    #[strum(serialize = "AL")]
    AlmeriaProvince,
    #[strum(serialize = "AN")]
    Andalusia,
    #[strum(serialize = "VI")]
    ArabaAlava,
    #[strum(serialize = "AR")]
    Aragon,
    #[strum(serialize = "BA")]
    BadajozProvince,
    #[strum(serialize = "PM")]
    BalearicIslands,
    #[strum(serialize = "B")]
    BarcelonaProvince,
    #[strum(serialize = "PV")]
    BasqueCountry,
    #[strum(serialize = "BI")]
    Biscay,
    #[strum(serialize = "BU")]
    BurgosProvince,
    #[strum(serialize = "CN")]
    CanaryIslands,
    #[strum(serialize = "S")]
    Cantabria,
    #[strum(serialize = "CS")]
    CastellonProvince,
    #[strum(serialize = "CL")]
    CastileAndLeon,
    #[strum(serialize = "CM")]
    CastileLaMancha,
    #[strum(serialize = "CT")]
    Catalonia,
    #[strum(serialize = "CE")]
    Ceuta,
    #[strum(serialize = "CR")]
    CiudadRealProvince,
    #[strum(serialize = "MD")]
    CommunityOfMadrid,
    #[strum(serialize = "CU")]
    CuencaProvince,
    #[strum(serialize = "CC")]
    CaceresProvince,
    #[strum(serialize = "CA")]
    CadizProvince,
    #[strum(serialize = "CO")]
    CordobaProvince,
    #[strum(serialize = "EX")]
    Extremadura,
    #[strum(serialize = "GA")]
    Galicia,
    #[strum(serialize = "SS")]
    Gipuzkoa,
    #[strum(serialize = "GI")]
    GironaProvince,
    #[strum(serialize = "GR")]
    GranadaProvince,
    #[strum(serialize = "GU")]
    GuadalajaraProvince,
    #[strum(serialize = "H")]
    HuelvaProvince,
    #[strum(serialize = "HU")]
    HuescaProvince,
    #[strum(serialize = "J")]
    JaenProvince,
    #[strum(serialize = "RI")]
    LaRioja,
    #[strum(serialize = "GC")]
    LasPalmasProvince,
    #[strum(serialize = "LE")]
    LeonProvince,
    #[strum(serialize = "L")]
    LleidaProvince,
    #[strum(serialize = "LU")]
    LugoProvince,
    #[strum(serialize = "M")]
    MadridProvince,
    #[strum(serialize = "ML")]
    Melilla,
    #[strum(serialize = "MU")]
    MurciaProvince,
    #[strum(serialize = "MA")]
    MalagaProvince,
    #[strum(serialize = "NC")]
    Navarre,
    #[strum(serialize = "OR")]
    OurenseProvince,
    #[strum(serialize = "P")]
    PalenciaProvince,
    #[strum(serialize = "PO")]
    PontevedraProvince,
    #[strum(serialize = "O")]
    ProvinceOfAsturias,
    #[strum(serialize = "AV")]
    ProvinceOfAvila,
    #[strum(serialize = "MC")]
    RegionOfMurcia,
    #[strum(serialize = "SA")]
    SalamancaProvince,
    #[strum(serialize = "TF")]
    SantaCruzDeTenerifeProvince,
    #[strum(serialize = "SG")]
    SegoviaProvince,
    #[strum(serialize = "SE")]
    SevilleProvince,
    #[strum(serialize = "SO")]
    SoriaProvince,
    #[strum(serialize = "T")]
    TarragonaProvince,
    #[strum(serialize = "TE")]
    TeruelProvince,
    #[strum(serialize = "TO")]
    ToledoProvince,
    #[strum(serialize = "V")]
    ValenciaProvince,
    #[strum(serialize = "VC")]
    ValencianCommunity,
    #[strum(serialize = "VA")]
    ValladolidProvince,
    #[strum(serialize = "ZA")]
    ZamoraProvince,
    #[strum(serialize = "Z")]
    ZaragozaProvince,
}

#[derive(
    Debug, Clone, PartialEq, Eq, Serialize, Deserialize, strum::Display, strum::EnumString,
)]
pub enum SwitzerlandStatesAbbreviation {
    #[strum(serialize = "AG")]
    Aargau,
    #[strum(serialize = "AR")]
    AppenzellAusserrhoden,
    #[strum(serialize = "AI")]
    AppenzellInnerrhoden,
    #[strum(serialize = "BL")]
    BaselLandschaft,
    #[strum(serialize = "FR")]
    CantonOfFribourg,
    #[strum(serialize = "GE")]
    CantonOfGeneva,
    #[strum(serialize = "JU")]
    CantonOfJura,
    #[strum(serialize = "LU")]
    CantonOfLucerne,
    #[strum(serialize = "NE")]
    CantonOfNeuchatel,
    #[strum(serialize = "SH")]
    CantonOfSchaffhausen,
    #[strum(serialize = "SO")]
    CantonOfSolothurn,
    #[strum(serialize = "SG")]
    CantonOfStGallen,
    #[strum(serialize = "VS")]
    CantonOfValais,
    #[strum(serialize = "VD")]
    CantonOfVaud,
    #[strum(serialize = "ZG")]
    CantonOfZug,
    #[strum(serialize = "GL")]
    Glarus,
    #[strum(serialize = "GR")]
    Graubunden,
    #[strum(serialize = "NW")]
    Nidwalden,
    #[strum(serialize = "OW")]
    Obwalden,
    #[strum(serialize = "SZ")]
    Schwyz,
    #[strum(serialize = "TG")]
    Thurgau,
    #[strum(serialize = "TI")]
    Ticino,
    #[strum(serialize = "UR")]
    Uri,
    #[strum(serialize = "BE")]
    CantonOfBern,
    #[strum(serialize = "ZH")]
    CantonOfZurich,
}

#[derive(
    Debug, Clone, PartialEq, Eq, Serialize, Deserialize, strum::Display, strum::EnumString,
)]
pub enum UnitedKingdomStatesAbbreviation {
    #[strum(serialize = "ABE")]
<<<<<<< HEAD
    AberdeenCity,
=======
    Aberdeen,
>>>>>>> 11a6e030
    #[strum(serialize = "ABD")]
    Aberdeenshire,
    #[strum(serialize = "ANS")]
    Angus,
<<<<<<< HEAD
    #[strum(serialize = "ANN")]
    AntrimAndNewtownabbey,
=======
    #[strum(serialize = "ANT")]
    Antrim,
    #[strum(serialize = "ANN")]
    AntrimAndNewtownabbey,
    #[strum(serialize = "ARD")]
    Ards,
>>>>>>> 11a6e030
    #[strum(serialize = "AND")]
    ArdsAndNorthDown,
    #[strum(serialize = "AGB")]
    ArgyllAndBute,
<<<<<<< HEAD
    #[strum(serialize = "ABC")]
    ArmaghCityBanbridgeAndCraigavon,
    #[strum(serialize = "BDG")]
    BarkingAndDagenham,
    #[strum(serialize = "BNE")]
    Barnet,
=======
    #[strum(serialize = "ARM")]
    ArmaghCityAndDistrictCouncil,
    #[strum(serialize = "ABC")]
    ArmaghBanbridgeAndCraigavon,
    #[strum(serialize = "SH-AC")]
    AscensionIsland,
    #[strum(serialize = "BLA")]
    BallymenaBorough,
    #[strum(serialize = "BLY")]
    Ballymoney,
    #[strum(serialize = "BNB")]
    Banbridge,
>>>>>>> 11a6e030
    #[strum(serialize = "BNS")]
    Barnsley,
    #[strum(serialize = "BAS")]
    BathAndNorthEastSomerset,
    #[strum(serialize = "BDF")]
    Bedford,
    #[strum(serialize = "BFS")]
<<<<<<< HEAD
    BelfastCity,
    #[strum(serialize = "BEX")]
    Bexley,
=======
    BelfastDistrict,
>>>>>>> 11a6e030
    #[strum(serialize = "BIR")]
    Birmingham,
    #[strum(serialize = "BBD")]
    BlackburnWithDarwen,
    #[strum(serialize = "BPL")]
    Blackpool,
    #[strum(serialize = "BGW")]
<<<<<<< HEAD
    BlaenauGwent,
    #[strum(serialize = "BOL")]
    Bolton,
    #[strum(serialize = "BCP")]
    BournemouthChristchurchAndPoole,
=======
    BlaenauGwentCountyBorough,
    #[strum(serialize = "BOL")]
    Bolton,
    #[strum(serialize = "BMH")]
    Bournemouth,
>>>>>>> 11a6e030
    #[strum(serialize = "BRC")]
    BracknellForest,
    #[strum(serialize = "BRD")]
    Bradford,
<<<<<<< HEAD
    #[strum(serialize = "BEN")]
    Brent,
    #[strum(serialize = "BGE")]
    Bridgend,
    #[strum(serialize = "BNH")]
    BrightonAndHove,
    #[strum(serialize = "BST")]
    BristolCityOf,
    #[strum(serialize = "BRY")]
    Bromley,
=======
    #[strum(serialize = "BGE")]
    BridgendCountyBorough,
    #[strum(serialize = "BNH")]
    BrightonAndHove,
>>>>>>> 11a6e030
    #[strum(serialize = "BKM")]
    Buckinghamshire,
    #[strum(serialize = "BUR")]
    Bury,
    #[strum(serialize = "CAY")]
<<<<<<< HEAD
    Caerphilly,
=======
    CaerphillyCountyBorough,
>>>>>>> 11a6e030
    #[strum(serialize = "CLD")]
    Calderdale,
    #[strum(serialize = "CAM")]
    Cambridgeshire,
<<<<<<< HEAD
    #[strum(serialize = "CMD")]
    Camden,
    #[strum(serialize = "CRF")]
    Cardiff,
    #[strum(serialize = "CMN")]
    Carmarthenshire,
=======
    #[strum(serialize = "CMN")]
    Carmarthenshire,
    #[strum(serialize = "CKF")]
    CarrickfergusBoroughCouncil,
    #[strum(serialize = "CSR")]
    Castlereagh,
>>>>>>> 11a6e030
    #[strum(serialize = "CCG")]
    CausewayCoastAndGlens,
    #[strum(serialize = "CBF")]
    CentralBedfordshire,
    #[strum(serialize = "CGN")]
    Ceredigion,
    #[strum(serialize = "CHE")]
    CheshireEast,
    #[strum(serialize = "CHW")]
    CheshireWestAndChester,
<<<<<<< HEAD
    #[strum(serialize = "CLK")]
    Clackmannanshire,
    #[strum(serialize = "CWY")]
    Conwy,
    #[strum(serialize = "CON")]
    Cornwall,
    #[strum(serialize = "COV")]
    Coventry,
    #[strum(serialize = "CRY")]
    Croydon,
=======
    #[strum(serialize = "CRF")]
    CityAndCountyOfCardiff,
    #[strum(serialize = "SWA")]
    CityAndCountyOfSwansea,
    #[strum(serialize = "BST")]
    CityOfBristol,
    #[strum(serialize = "DER")]
    CityOfDerby,
    #[strum(serialize = "KHL")]
    CityOfKingstonUponHull,
    #[strum(serialize = "LCE")]
    CityOfLeicester,
    #[strum(serialize = "LND")]
    CityOfLondon,
    #[strum(serialize = "NGM")]
    CityOfNottingham,
    #[strum(serialize = "PTE")]
    CityOfPeterborough,
    #[strum(serialize = "PLY")]
    CityOfPlymouth,
    #[strum(serialize = "POR")]
    CityOfPortsmouth,
    #[strum(serialize = "STH")]
    CityOfSouthampton,
    #[strum(serialize = "STE")]
    CityOfStokeOnTrent,
    #[strum(serialize = "SND")]
    CityOfSunderland,
    #[strum(serialize = "WSM")]
    CityOfWestminster,
    #[strum(serialize = "WLV")]
    CityOfWolverhampton,
    #[strum(serialize = "YOR")]
    CityOfYork,
    #[strum(serialize = "CLK")]
    Clackmannanshire,
    #[strum(serialize = "CLR")]
    ColeraineBoroughCouncil,
    #[strum(serialize = "CWY")]
    ConwyCountyBorough,
    #[strum(serialize = "CKT")]
    CookstownDistrictCouncil,
    #[strum(serialize = "CON")]
    Cornwall,
    #[strum(serialize = "DUR")]
    CountyDurham,
    #[strum(serialize = "COV")]
    Coventry,
    #[strum(serialize = "CGV")]
    CraigavonBoroughCouncil,
>>>>>>> 11a6e030
    #[strum(serialize = "CMA")]
    Cumbria,
    #[strum(serialize = "DAL")]
    Darlington,
    #[strum(serialize = "DEN")]
    Denbighshire,
<<<<<<< HEAD
    #[strum(serialize = "DER")]
    Derby,
    #[strum(serialize = "DBY")]
    Derbyshire,
    #[strum(serialize = "DRS")]
    DerryAndStrabane,
=======
    #[strum(serialize = "DBY")]
    Derbyshire,
    #[strum(serialize = "DRS")]
    DerryCityAndStrabane,
    #[strum(serialize = "DRY")]
    DerryCityCouncil,
>>>>>>> 11a6e030
    #[strum(serialize = "DEV")]
    Devon,
    #[strum(serialize = "DNC")]
    Doncaster,
    #[strum(serialize = "DOR")]
    Dorset,
<<<<<<< HEAD
=======
    #[strum(serialize = "DOW")]
    DownDistrictCouncil,
>>>>>>> 11a6e030
    #[strum(serialize = "DUD")]
    Dudley,
    #[strum(serialize = "DGY")]
    DumfriesAndGalloway,
    #[strum(serialize = "DND")]
<<<<<<< HEAD
    DundeeCity,
    #[strum(serialize = "DUR")]
    DurhamCounty,
    #[strum(serialize = "EAL")]
    Ealing,
=======
    Dundee,
    #[strum(serialize = "DGN")]
    DungannonAndSouthTyroneBoroughCouncil,
>>>>>>> 11a6e030
    #[strum(serialize = "EAY")]
    EastAyrshire,
    #[strum(serialize = "EDU")]
    EastDunbartonshire,
    #[strum(serialize = "ELN")]
    EastLothian,
    #[strum(serialize = "ERW")]
    EastRenfrewshire,
    #[strum(serialize = "ERY")]
    EastRidingOfYorkshire,
    #[strum(serialize = "ESX")]
    EastSussex,
    #[strum(serialize = "EDH")]
<<<<<<< HEAD
    EdinburghCityOf,
    #[strum(serialize = "ELS")]
    EileanSiar,
    #[strum(serialize = "ENF")]
    Enfield,
=======
    Edinburgh,
    #[strum(serialize = "ENG")]
    England,
>>>>>>> 11a6e030
    #[strum(serialize = "ESS")]
    Essex,
    #[strum(serialize = "FAL")]
    Falkirk,
    #[strum(serialize = "FMO")]
    FermanaghAndOmagh,
<<<<<<< HEAD
=======
    #[strum(serialize = "FER")]
    FermanaghDistrictCouncil,
>>>>>>> 11a6e030
    #[strum(serialize = "FIF")]
    Fife,
    #[strum(serialize = "FLN")]
    Flintshire,
    #[strum(serialize = "GAT")]
    Gateshead,
    #[strum(serialize = "GLG")]
<<<<<<< HEAD
    GlasgowCity,
    #[strum(serialize = "GLS")]
    Gloucestershire,
    #[strum(serialize = "GRE")]
    Greenwich,
    #[strum(serialize = "GWN")]
    Gwynedd,
    #[strum(serialize = "HCK")]
    Hackney,
    #[strum(serialize = "HAL")]
    Halton,
    #[strum(serialize = "HMF")]
    HammersmithAndFulham,
    #[strum(serialize = "HAM")]
    Hampshire,
    #[strum(serialize = "HRY")]
    Haringey,
    #[strum(serialize = "HRW")]
    Harrow,
    #[strum(serialize = "HPL")]
    Hartlepool,
    #[strum(serialize = "HAV")]
    Havering,
=======
    Glasgow,
    #[strum(serialize = "GLS")]
    Gloucestershire,
    #[strum(serialize = "GWN")]
    Gwynedd,
    #[strum(serialize = "HAL")]
    Halton,
    #[strum(serialize = "HAM")]
    Hampshire,
    #[strum(serialize = "HPL")]
    Hartlepool,
>>>>>>> 11a6e030
    #[strum(serialize = "HEF")]
    Herefordshire,
    #[strum(serialize = "HRT")]
    Hertfordshire,
    #[strum(serialize = "HLD")]
    Highland,
<<<<<<< HEAD
    #[strum(serialize = "HIL")]
    Hillingdon,
    #[strum(serialize = "HNS")]
    Hounslow,
    #[strum(serialize = "IVC")]
    Inverclyde,
    #[strum(serialize = "AGY")]
    IsleOfAnglesey,
=======
    #[strum(serialize = "IVC")]
    Inverclyde,
>>>>>>> 11a6e030
    #[strum(serialize = "IOW")]
    IsleOfWight,
    #[strum(serialize = "IOS")]
    IslesOfScilly,
<<<<<<< HEAD
    #[strum(serialize = "ISL")]
    Islington,
    #[strum(serialize = "KEC")]
    KensingtonAndChelsea,
    #[strum(serialize = "KEN")]
    Kent,
    #[strum(serialize = "KHL")]
    KingstonUponHull,
    #[strum(serialize = "KTT")]
    KingstonUponThames,
=======
    #[strum(serialize = "KEN")]
    Kent,
>>>>>>> 11a6e030
    #[strum(serialize = "KIR")]
    Kirklees,
    #[strum(serialize = "KWL")]
    Knowsley,
<<<<<<< HEAD
    #[strum(serialize = "LBH")]
    Lambeth,
    #[strum(serialize = "LAN")]
    Lancashire,
    #[strum(serialize = "LDS")]
    Leeds,
    #[strum(serialize = "LCE")]
    Leicester,
    #[strum(serialize = "LEC")]
    Leicestershire,
    #[strum(serialize = "LEW")]
    Lewisham,
=======
    #[strum(serialize = "LAN")]
    Lancashire,
    #[strum(serialize = "LRN")]
    LarneBoroughCouncil,
    #[strum(serialize = "LDS")]
    Leeds,
    #[strum(serialize = "LEC")]
    Leicestershire,
    #[strum(serialize = "LMV")]
    LimavadyBoroughCouncil,
>>>>>>> 11a6e030
    #[strum(serialize = "LIN")]
    Lincolnshire,
    #[strum(serialize = "LBC")]
    LisburnAndCastlereagh,
<<<<<<< HEAD
    #[strum(serialize = "LIV")]
    Liverpool,
    #[strum(serialize = "LND")]
    LondonCityOf,
    #[strum(serialize = "LUT")]
    Luton,
=======
    #[strum(serialize = "LSB")]
    LisburnCityCouncil,
    #[strum(serialize = "LIV")]
    Liverpool,
    #[strum(serialize = "BDG")]
    LondonBoroughOfBarkingAndDagenham,
    #[strum(serialize = "BNE")]
    LondonBoroughOfBarnet,
    #[strum(serialize = "BEX")]
    LondonBoroughOfBexley,
    #[strum(serialize = "BEN")]
    LondonBoroughOfBrent,
    #[strum(serialize = "BRY")]
    LondonBoroughOfBromley,
    #[strum(serialize = "CMD")]
    LondonBoroughOfCamden,
    #[strum(serialize = "CRY")]
    LondonBoroughOfCroydon,
    #[strum(serialize = "EAL")]
    LondonBoroughOfEaling,
    #[strum(serialize = "ENF")]
    LondonBoroughOfEnfield,
    #[strum(serialize = "HCK")]
    LondonBoroughOfHackney,
    #[strum(serialize = "HMF")]
    LondonBoroughOfHammersmithAndFulham,
    #[strum(serialize = "HRY")]
    LondonBoroughOfHaringey,
    #[strum(serialize = "HRW")]
    LondonBoroughOfHarrow,
    #[strum(serialize = "HAV")]
    LondonBoroughOfHavering,
    #[strum(serialize = "HIL")]
    LondonBoroughOfHillingdon,
    #[strum(serialize = "HNS")]
    LondonBoroughOfHounslow,
    #[strum(serialize = "ISL")]
    LondonBoroughOfIslington,
    #[strum(serialize = "LBH")]
    LondonBoroughOfLambeth,
    #[strum(serialize = "LEW")]
    LondonBoroughOfLewisham,
    #[strum(serialize = "MRT")]
    LondonBoroughOfMerton,
    #[strum(serialize = "NWM")]
    LondonBoroughOfNewham,
    #[strum(serialize = "RDB")]
    LondonBoroughOfRedbridge,
    #[strum(serialize = "RIC")]
    LondonBoroughOfRichmondUponThames,
    #[strum(serialize = "SWK")]
    LondonBoroughOfSouthwark,
    #[strum(serialize = "STN")]
    LondonBoroughOfSutton,
    #[strum(serialize = "TWH")]
    LondonBoroughOfTowerHamlets,
    #[strum(serialize = "WFT")]
    LondonBoroughOfWalthamForest,
    #[strum(serialize = "WND")]
    LondonBoroughOfWandsworth,
    #[strum(serialize = "MFT")]
    MagherafeltDistrictCouncil,
>>>>>>> 11a6e030
    #[strum(serialize = "MAN")]
    Manchester,
    #[strum(serialize = "MDW")]
    Medway,
    #[strum(serialize = "MTY")]
<<<<<<< HEAD
    MerthyrTydfil,
    #[strum(serialize = "MRT")]
    Merton,
=======
    MerthyrTydfilCountyBorough,
    #[strum(serialize = "WGN")]
    MetropolitanBoroughOfWigan,
>>>>>>> 11a6e030
    #[strum(serialize = "MEA")]
    MidAndEastAntrim,
    #[strum(serialize = "MUL")]
    MidUlster,
    #[strum(serialize = "MDB")]
    Middlesbrough,
    #[strum(serialize = "MLN")]
    Midlothian,
    #[strum(serialize = "MIK")]
    MiltonKeynes,
    #[strum(serialize = "MON")]
    Monmouthshire,
    #[strum(serialize = "MRY")]
    Moray,
<<<<<<< HEAD
    #[strum(serialize = "NTL")]
    NeathPortTalbot,
    #[strum(serialize = "NET")]
    NewcastleUponTyne,
    #[strum(serialize = "NWM")]
    Newham,
    #[strum(serialize = "NWP")]
    Newport,
    #[strum(serialize = "NMD")]
    NewryMourneAndDown,
=======
    #[strum(serialize = "MYL")]
    MoyleDistrictCouncil,
    #[strum(serialize = "NTL")]
    NeathPortTalbotCountyBorough,
    #[strum(serialize = "NET")]
    NewcastleUponTyne,
    #[strum(serialize = "NWP")]
    Newport,
    #[strum(serialize = "NYM")]
    NewryAndMourneDistrictCouncil,
    #[strum(serialize = "NMD")]
    NewryMourneAndDown,
    #[strum(serialize = "NTA")]
    NewtownabbeyBoroughCouncil,
>>>>>>> 11a6e030
    #[strum(serialize = "NFK")]
    Norfolk,
    #[strum(serialize = "NAY")]
    NorthAyrshire,
<<<<<<< HEAD
=======
    #[strum(serialize = "NDN")]
    NorthDownBoroughCouncil,
>>>>>>> 11a6e030
    #[strum(serialize = "NEL")]
    NorthEastLincolnshire,
    #[strum(serialize = "NLK")]
    NorthLanarkshire,
    #[strum(serialize = "NLN")]
    NorthLincolnshire,
    #[strum(serialize = "NSM")]
    NorthSomerset,
    #[strum(serialize = "NTY")]
    NorthTyneside,
    #[strum(serialize = "NYK")]
    NorthYorkshire,
    #[strum(serialize = "NTH")]
    Northamptonshire,
<<<<<<< HEAD
    #[strum(serialize = "NBL")]
    Northumberland,
    #[strum(serialize = "NGM")]
    Nottingham,
=======
    #[strum(serialize = "NIR")]
    NorthernIreland,
    #[strum(serialize = "NBL")]
    Northumberland,
>>>>>>> 11a6e030
    #[strum(serialize = "NTT")]
    Nottinghamshire,
    #[strum(serialize = "OLD")]
    Oldham,
<<<<<<< HEAD
    #[strum(serialize = "ORK")]
    OrkneyIslands,
=======
    #[strum(serialize = "OMH")]
    OmaghDistrictCouncil,
    #[strum(serialize = "ORK")]
    OrkneyIslands,
    #[strum(serialize = "ELS")]
    OuterHebrides,
>>>>>>> 11a6e030
    #[strum(serialize = "OXF")]
    Oxfordshire,
    #[strum(serialize = "PEM")]
    Pembrokeshire,
    #[strum(serialize = "PKN")]
    PerthAndKinross,
<<<<<<< HEAD
    #[strum(serialize = "PTE")]
    Peterborough,
    #[strum(serialize = "PLY")]
    Plymouth,
    #[strum(serialize = "POR")]
    Portsmouth,
=======
    #[strum(serialize = "POL")]
    Poole,
>>>>>>> 11a6e030
    #[strum(serialize = "POW")]
    Powys,
    #[strum(serialize = "RDG")]
    Reading,
<<<<<<< HEAD
    #[strum(serialize = "RDB")]
    Redbridge,
=======
>>>>>>> 11a6e030
    #[strum(serialize = "RCC")]
    RedcarAndCleveland,
    #[strum(serialize = "RFW")]
    Renfrewshire,
    #[strum(serialize = "RCT")]
<<<<<<< HEAD
    RhonddaCynonTaff,
    #[strum(serialize = "RIC")]
    RichmondUponThames,
=======
    RhonddaCynonTaf,
>>>>>>> 11a6e030
    #[strum(serialize = "RCH")]
    Rochdale,
    #[strum(serialize = "ROT")]
    Rotherham,
<<<<<<< HEAD
    #[strum(serialize = "RUT")]
    Rutland,
=======
    #[strum(serialize = "GRE")]
    RoyalBoroughOfGreenwich,
    #[strum(serialize = "KEC")]
    RoyalBoroughOfKensingtonAndChelsea,
    #[strum(serialize = "KTT")]
    RoyalBoroughOfKingstonUponThames,
    #[strum(serialize = "RUT")]
    Rutland,
    #[strum(serialize = "SH-HL")]
    SaintHelena,
>>>>>>> 11a6e030
    #[strum(serialize = "SLF")]
    Salford,
    #[strum(serialize = "SAW")]
    Sandwell,
<<<<<<< HEAD
=======
    #[strum(serialize = "SCT")]
    Scotland,
>>>>>>> 11a6e030
    #[strum(serialize = "SCB")]
    ScottishBorders,
    #[strum(serialize = "SFT")]
    Sefton,
    #[strum(serialize = "SHF")]
    Sheffield,
    #[strum(serialize = "ZET")]
    ShetlandIslands,
    #[strum(serialize = "SHR")]
    Shropshire,
    #[strum(serialize = "SLG")]
    Slough,
    #[strum(serialize = "SOL")]
    Solihull,
    #[strum(serialize = "SOM")]
    Somerset,
    #[strum(serialize = "SAY")]
    SouthAyrshire,
    #[strum(serialize = "SGC")]
    SouthGloucestershire,
    #[strum(serialize = "SLK")]
    SouthLanarkshire,
    #[strum(serialize = "STY")]
    SouthTyneside,
<<<<<<< HEAD
    #[strum(serialize = "STH")]
    Southampton,
    #[strum(serialize = "SOS")]
    SouthendOnSea,
    #[strum(serialize = "SWK")]
    Southwark,
=======
    #[strum(serialize = "SOS")]
    SouthendOnSea,
>>>>>>> 11a6e030
    #[strum(serialize = "SHN")]
    StHelens,
    #[strum(serialize = "STS")]
    Staffordshire,
    #[strum(serialize = "STG")]
    Stirling,
    #[strum(serialize = "SKP")]
    Stockport,
    #[strum(serialize = "STT")]
    StocktonOnTees,
<<<<<<< HEAD
    #[strum(serialize = "STE")]
    StokeOnTrent,
    #[strum(serialize = "SFK")]
    Suffolk,
    #[strum(serialize = "SND")]
    Sunderland,
    #[strum(serialize = "SRY")]
    Surrey,
    #[strum(serialize = "STN")]
    Sutton,
    #[strum(serialize = "SWA")]
    Swansea,
=======
    #[strum(serialize = "STB")]
    StrabaneDistrictCouncil,
    #[strum(serialize = "SFK")]
    Suffolk,
    #[strum(serialize = "SRY")]
    Surrey,
>>>>>>> 11a6e030
    #[strum(serialize = "SWD")]
    Swindon,
    #[strum(serialize = "TAM")]
    Tameside,
    #[strum(serialize = "TFW")]
    TelfordAndWrekin,
    #[strum(serialize = "THR")]
    Thurrock,
    #[strum(serialize = "TOB")]
    Torbay,
    #[strum(serialize = "TOF")]
    Torfaen,
<<<<<<< HEAD
    #[strum(serialize = "TWH")]
    TowerHamlets,
    #[strum(serialize = "TRF")]
    Trafford,
=======
    #[strum(serialize = "TRF")]
    Trafford,
    #[strum(serialize = "UKM")]
    UnitedKingdom,
>>>>>>> 11a6e030
    #[strum(serialize = "VGL")]
    ValeOfGlamorgan,
    #[strum(serialize = "WKF")]
    Wakefield,
<<<<<<< HEAD
    #[strum(serialize = "WLL")]
    Walsall,
    #[strum(serialize = "WFT")]
    WalthamForest,
    #[strum(serialize = "WND")]
    Wandsworth,
=======
    #[strum(serialize = "WLS")]
    Wales,
    #[strum(serialize = "WLL")]
    Walsall,
>>>>>>> 11a6e030
    #[strum(serialize = "WRT")]
    Warrington,
    #[strum(serialize = "WAR")]
    Warwickshire,
    #[strum(serialize = "WBK")]
    WestBerkshire,
    #[strum(serialize = "WDU")]
    WestDunbartonshire,
    #[strum(serialize = "WLN")]
    WestLothian,
    #[strum(serialize = "WSX")]
    WestSussex,
<<<<<<< HEAD
    #[strum(serialize = "WSM")]
    Westminster,
    #[strum(serialize = "WGN")]
    Wigan,
=======
>>>>>>> 11a6e030
    #[strum(serialize = "WIL")]
    Wiltshire,
    #[strum(serialize = "WNM")]
    WindsorAndMaidenhead,
    #[strum(serialize = "WRL")]
    Wirral,
    #[strum(serialize = "WOK")]
    Wokingham,
<<<<<<< HEAD
    #[strum(serialize = "WLV")]
    Wolverhampton,
    #[strum(serialize = "WOR")]
    Worcestershire,
    #[strum(serialize = "WRX")]
    Wrexham,
    #[strum(serialize = "YOR")]
    York,
=======
    #[strum(serialize = "WOR")]
    Worcestershire,
    #[strum(serialize = "WRX")]
    WrexhamCountyBorough,
>>>>>>> 11a6e030
}

#[derive(
    Debug, Clone, PartialEq, Eq, Serialize, Deserialize, strum::Display, strum::EnumString,
)]
pub enum BelgiumStatesAbbreviation {
    #[strum(serialize = "VAN")]
    Antwerp,
    #[strum(serialize = "BRU")]
    BrusselsCapitalRegion,
    #[strum(serialize = "VOV")]
    EastFlanders,
    #[strum(serialize = "VLG")]
    Flanders,
    #[strum(serialize = "VBR")]
    FlemishBrabant,
    #[strum(serialize = "WHT")]
    Hainaut,
    #[strum(serialize = "VLI")]
    Limburg,
    #[strum(serialize = "WLG")]
    Liege,
    #[strum(serialize = "WLX")]
    Luxembourg,
    #[strum(serialize = "WNA")]
    Namur,
    #[strum(serialize = "WAL")]
    Wallonia,
    #[strum(serialize = "WBR")]
    WalloonBrabant,
    #[strum(serialize = "VWV")]
    WestFlanders,
}

#[derive(
    Debug, Clone, PartialEq, Eq, Serialize, Deserialize, strum::Display, strum::EnumString,
)]
pub enum LuxembourgStatesAbbreviation {
    #[strum(serialize = "CA")]
    CantonOfCapellen,
    #[strum(serialize = "CL")]
    CantonOfClervaux,
    #[strum(serialize = "DI")]
    CantonOfDiekirch,
    #[strum(serialize = "EC")]
    CantonOfEchternach,
    #[strum(serialize = "ES")]
    CantonOfEschSurAlzette,
    #[strum(serialize = "GR")]
    CantonOfGrevenmacher,
    #[strum(serialize = "LU")]
    CantonOfLuxembourg,
    #[strum(serialize = "ME")]
    CantonOfMersch,
    #[strum(serialize = "RD")]
    CantonOfRedange,
    #[strum(serialize = "RM")]
    CantonOfRemich,
    #[strum(serialize = "VD")]
    CantonOfVianden,
    #[strum(serialize = "WI")]
    CantonOfWiltz,
    #[strum(serialize = "D")]
    DiekirchDistrict,
    #[strum(serialize = "G")]
    GrevenmacherDistrict,
    #[strum(serialize = "L")]
    LuxembourgDistrict,
}

#[derive(
    Debug, Clone, PartialEq, Eq, Serialize, Deserialize, strum::Display, strum::EnumString,
)]
pub enum RussiaStatesAbbreviation {
    #[strum(serialize = "ALT")]
    AltaiKrai,
    #[strum(serialize = "AL")]
    AltaiRepublic,
    #[strum(serialize = "AMU")]
    AmurOblast,
    #[strum(serialize = "ARK")]
    Arkhangelsk,
    #[strum(serialize = "AST")]
    AstrakhanOblast,
    #[strum(serialize = "BEL")]
    BelgorodOblast,
    #[strum(serialize = "BRY")]
    BryanskOblast,
    #[strum(serialize = "CE")]
    ChechenRepublic,
    #[strum(serialize = "CHE")]
    ChelyabinskOblast,
    #[strum(serialize = "CHU")]
    ChukotkaAutonomousOkrug,
    #[strum(serialize = "CU")]
    ChuvashRepublic,
    #[strum(serialize = "IRK")]
    Irkutsk,
    #[strum(serialize = "IVA")]
    IvanovoOblast,
    #[strum(serialize = "YEV")]
    JewishAutonomousOblast,
    #[strum(serialize = "KB")]
    KabardinoBalkarRepublic,
    #[strum(serialize = "KGD")]
    Kaliningrad,
    #[strum(serialize = "KLU")]
    KalugaOblast,
    #[strum(serialize = "KAM")]
    KamchatkaKrai,
    #[strum(serialize = "KC")]
    KarachayCherkessRepublic,
    #[strum(serialize = "KEM")]
    KemerovoOblast,
    #[strum(serialize = "KHA")]
    KhabarovskKrai,
    #[strum(serialize = "KHM")]
    KhantyMansiAutonomousOkrug,
    #[strum(serialize = "KIR")]
    KirovOblast,
    #[strum(serialize = "KO")]
    KomiRepublic,
    #[strum(serialize = "KOS")]
    KostromaOblast,
    #[strum(serialize = "KDA")]
    KrasnodarKrai,
    #[strum(serialize = "KYA")]
    KrasnoyarskKrai,
    #[strum(serialize = "KGN")]
    KurganOblast,
    #[strum(serialize = "KRS")]
    KurskOblast,
    #[strum(serialize = "LEN")]
    LeningradOblast,
    #[strum(serialize = "LIP")]
    LipetskOblast,
    #[strum(serialize = "MAG")]
    MagadanOblast,
    #[strum(serialize = "ME")]
    MariElRepublic,
    #[strum(serialize = "MOW")]
    Moscow,
    #[strum(serialize = "MOS")]
    MoscowOblast,
    #[strum(serialize = "MUR")]
    MurmanskOblast,
    #[strum(serialize = "NEN")]
    NenetsAutonomousOkrug,
    #[strum(serialize = "NIZ")]
    NizhnyNovgorodOblast,
    #[strum(serialize = "NGR")]
    NovgorodOblast,
    #[strum(serialize = "NVS")]
    Novosibirsk,
    #[strum(serialize = "OMS")]
    OmskOblast,
    #[strum(serialize = "ORE")]
    OrenburgOblast,
    #[strum(serialize = "ORL")]
    OryolOblast,
    #[strum(serialize = "PNZ")]
    PenzaOblast,
    #[strum(serialize = "PER")]
    PermKrai,
    #[strum(serialize = "PRI")]
    PrimorskyKrai,
    #[strum(serialize = "PSK")]
    PskovOblast,
    #[strum(serialize = "AD")]
    RepublicOfAdygea,
    #[strum(serialize = "BA")]
    RepublicOfBashkortostan,
    #[strum(serialize = "BU")]
    RepublicOfBuryatia,
    #[strum(serialize = "DA")]
    RepublicOfDagestan,
    #[strum(serialize = "IN")]
    RepublicOfIngushetia,
    #[strum(serialize = "KL")]
    RepublicOfKalmykia,
    #[strum(serialize = "KR")]
    RepublicOfKarelia,
    #[strum(serialize = "KK")]
    RepublicOfKhakassia,
    #[strum(serialize = "MO")]
    RepublicOfMordovia,
    #[strum(serialize = "SE")]
    RepublicOfNorthOssetiaAlania,
    #[strum(serialize = "TA")]
    RepublicOfTatarstan,
    #[strum(serialize = "ROS")]
    RostovOblast,
    #[strum(serialize = "RYA")]
    RyazanOblast,
    #[strum(serialize = "SPE")]
    SaintPetersburg,
    #[strum(serialize = "SA")]
    SakhaRepublic,
    #[strum(serialize = "SAK")]
    Sakhalin,
    #[strum(serialize = "SAM")]
    SamaraOblast,
    #[strum(serialize = "SAR")]
    SaratovOblast,
    #[strum(serialize = "UA-40")]
    Sevastopol,
    #[strum(serialize = "SMO")]
    SmolenskOblast,
    #[strum(serialize = "STA")]
    StavropolKrai,
    #[strum(serialize = "SVE")]
    Sverdlovsk,
    #[strum(serialize = "TAM")]
    TambovOblast,
    #[strum(serialize = "TOM")]
    TomskOblast,
    #[strum(serialize = "TUL")]
    TulaOblast,
    #[strum(serialize = "TY")]
    TuvaRepublic,
    #[strum(serialize = "TVE")]
    TverOblast,
    #[strum(serialize = "TYU")]
    TyumenOblast,
    #[strum(serialize = "UD")]
    UdmurtRepublic,
    #[strum(serialize = "ULY")]
    UlyanovskOblast,
    #[strum(serialize = "VLA")]
    VladimirOblast,
    #[strum(serialize = "VLG")]
    VologdaOblast,
    #[strum(serialize = "VOR")]
    VoronezhOblast,
    #[strum(serialize = "YAN")]
    YamaloNenetsAutonomousOkrug,
    #[strum(serialize = "YAR")]
    YaroslavlOblast,
    #[strum(serialize = "ZAB")]
    ZabaykalskyKrai,
}

#[derive(
    Debug, Clone, PartialEq, Eq, Serialize, Deserialize, strum::Display, strum::EnumString,
)]
pub enum SanMarinoStatesAbbreviation {
    #[strum(serialize = "01")]
    Acquaviva,
    #[strum(serialize = "06")]
    BorgoMaggiore,
    #[strum(serialize = "02")]
    Chiesanuova,
    #[strum(serialize = "03")]
    Domagnano,
    #[strum(serialize = "04")]
    Faetano,
    #[strum(serialize = "05")]
    Fiorentino,
    #[strum(serialize = "08")]
    Montegiardino,
    #[strum(serialize = "07")]
    SanMarino,
    #[strum(serialize = "09")]
    Serravalle,
}

#[derive(
    Debug, Clone, PartialEq, Eq, Serialize, Deserialize, strum::Display, strum::EnumString,
)]
pub enum SerbiaStatesAbbreviation {
    #[strum(serialize = "00")]
    Belgrade,

    #[strum(serialize = "01")]
    BorDistrict,

    #[strum(serialize = "02")]
    BraničevoDistrict,

    #[strum(serialize = "03")]
    CentralBanatDistrict,

    #[strum(serialize = "04")]
    JablanicaDistrict,

    #[strum(serialize = "05")]
    KolubaraDistrict,

    #[strum(serialize = "06")]
    MačvaDistrict,

    #[strum(serialize = "07")]
    MoravicaDistrict,

    #[strum(serialize = "08")]
    NišavaDistrict,

    #[strum(serialize = "09")]
    NorthBanatDistrict,

    #[strum(serialize = "10")]
    NorthBačkaDistrict,

    #[strum(serialize = "11")]
    PirotDistrict,

    #[strum(serialize = "12")]
    PodunavljeDistrict,

    #[strum(serialize = "13")]
    PomoravljeDistrict,

    #[strum(serialize = "14")]
    PčinjaDistrict,

    #[strum(serialize = "15")]
    RasinaDistrict,

    #[strum(serialize = "16")]
    RaškaDistrict,

    #[strum(serialize = "17")]
    SouthBanatDistrict,

    #[strum(serialize = "18")]
    SouthBačkaDistrict,

    #[strum(serialize = "19")]
    SremDistrict,

    #[strum(serialize = "20")]
    ToplicaDistrict,

    #[strum(serialize = "21")]
    Vojvodina,

    #[strum(serialize = "22")]
    WestBačkaDistrict,

    #[strum(serialize = "23")]
    ZaječarDistrict,

    #[strum(serialize = "24")]
    ZlatiborDistrict,

    #[strum(serialize = "25")]
    ŠumadijaDistrict,
}

#[derive(
    Debug, Clone, PartialEq, Eq, Serialize, Deserialize, strum::Display, strum::EnumString,
)]
pub enum SlovakiaStatesAbbreviation {
    #[strum(serialize = "BC")]
    BanskaBystricaRegion,
    #[strum(serialize = "BL")]
    BratislavaRegion,
    #[strum(serialize = "KI")]
    KosiceRegion,
    #[strum(serialize = "NI")]
    NitraRegion,
    #[strum(serialize = "PV")]
    PresovRegion,
    #[strum(serialize = "TC")]
    TrencinRegion,
    #[strum(serialize = "TA")]
    TrnavaRegion,
    #[strum(serialize = "ZI")]
    ZilinaRegion,
}

#[derive(
    Debug, Clone, PartialEq, Eq, Serialize, Deserialize, strum::Display, strum::EnumString,
)]
pub enum SloveniaStatesAbbreviation {
    #[strum(serialize = "001")]
    Ajdovščina,
    #[strum(serialize = "213")]
    Ankaran,
    #[strum(serialize = "002")]
    Beltinci,
    #[strum(serialize = "148")]
    Benedikt,
    #[strum(serialize = "149")]
    BistricaObSotli,
    #[strum(serialize = "003")]
    Bled,
    #[strum(serialize = "150")]
    Bloke,
    #[strum(serialize = "004")]
    Bohinj,
    #[strum(serialize = "005")]
    Borovnica,
    #[strum(serialize = "006")]
    Bovec,
    #[strum(serialize = "151")]
    Braslovče,
    #[strum(serialize = "007")]
    Brda,
    #[strum(serialize = "008")]
    Brezovica,
    #[strum(serialize = "009")]
    Brežice,
    #[strum(serialize = "152")]
    Cankova,
    #[strum(serialize = "012")]
    CerkljeNaGorenjskem,
    #[strum(serialize = "013")]
    Cerknica,
    #[strum(serialize = "014")]
    Cerkno,
    #[strum(serialize = "153")]
    Cerkvenjak,
    #[strum(serialize = "011")]
    CityMunicipalityOfCelje,
    #[strum(serialize = "085")]
    CityMunicipalityOfNovoMesto,
    #[strum(serialize = "018")]
    Destrnik,
    #[strum(serialize = "019")]
    Divača,
    #[strum(serialize = "154")]
    Dobje,
    #[strum(serialize = "020")]
    Dobrepolje,
    #[strum(serialize = "155")]
    Dobrna,
    #[strum(serialize = "021")]
    DobrovaPolhovGradec,
    #[strum(serialize = "156")]
    Dobrovnik,
    #[strum(serialize = "022")]
    DolPriLjubljani,
    #[strum(serialize = "157")]
    DolenjskeToplice,
    #[strum(serialize = "023")]
    Domžale,
    #[strum(serialize = "024")]
    Dornava,
    #[strum(serialize = "025")]
    Dravograd,
    #[strum(serialize = "026")]
    Duplek,
    #[strum(serialize = "027")]
    GorenjaVasPoljane,
    #[strum(serialize = "028")]
    Gorišnica,
    #[strum(serialize = "207")]
    Gorje,
    #[strum(serialize = "029")]
    GornjaRadgona,
    #[strum(serialize = "030")]
    GornjiGrad,
    #[strum(serialize = "031")]
    GornjiPetrovci,
    #[strum(serialize = "158")]
    Grad,
    #[strum(serialize = "032")]
    Grosuplje,
    #[strum(serialize = "159")]
    Hajdina,
    #[strum(serialize = "161")]
    Hodoš,
    #[strum(serialize = "162")]
    Horjul,
    #[strum(serialize = "160")]
    HočeSlivnica,
    #[strum(serialize = "034")]
    Hrastnik,
    #[strum(serialize = "035")]
    HrpeljeKozina,
    #[strum(serialize = "036")]
    Idrija,
    #[strum(serialize = "037")]
    Ig,
    #[strum(serialize = "039")]
    IvančnaGorica,
    #[strum(serialize = "040")]
    Izola,
    #[strum(serialize = "041")]
    Jesenice,
    #[strum(serialize = "163")]
    Jezersko,
<<<<<<< HEAD
=======
    #[strum(serialize = "042")]
    Jursinci,
    #[strum(serialize = "043")]
    Kamnik,
    #[strum(serialize = "044")]
    KanalObSoci,
    #[strum(serialize = "045")]
    Kidricevo,
    #[strum(serialize = "046")]
    Kobarid,
    #[strum(serialize = "047")]
    Kobilje,
    #[strum(serialize = "049")]
    Komen,
    #[strum(serialize = "164")]
    Komenda,
    #[strum(serialize = "050")]
    Koper,
    #[strum(serialize = "197")]
    KostanjevicaNaKrki,
    #[strum(serialize = "165")]
    Kostel,
    #[strum(serialize = "051")]
    Kozje,
    #[strum(serialize = "048")]
    Kocevje,
    #[strum(serialize = "052")]
    Kranj,
    #[strum(serialize = "053")]
    KranjskaGora,
    #[strum(serialize = "166")]
    Krizevci,
    #[strum(serialize = "055")]
    Kungota,
    #[strum(serialize = "056")]
    Kuzma,
    #[strum(serialize = "057")]
    Lasko,
    #[strum(serialize = "058")]
    Lenart,
    #[strum(serialize = "059")]
    Lendava,
    #[strum(serialize = "060")]
    Litija,
    #[strum(serialize = "061")]
    Ljubljana,
    #[strum(serialize = "062")]
    Ljubno,
    #[strum(serialize = "063")]
    Ljutomer,
    #[strum(serialize = "064")]
    Logatec,
    #[strum(serialize = "208")]
    LogDragomer,
    #[strum(serialize = "167")]
    LovrencNaPohorju,
    #[strum(serialize = "065")]
    LoskaDolina,
    #[strum(serialize = "066")]
    LoskiPotok,
    #[strum(serialize = "068")]
    Lukovica,
    #[strum(serialize = "067")]
    Luče,
    #[strum(serialize = "069")]
    Majsperk,
    #[strum(serialize = "198")]
    Makole,
    #[strum(serialize = "070")]
    Maribor,
    #[strum(serialize = "168")]
    Markovci,
    #[strum(serialize = "071")]
    Medvode,
    #[strum(serialize = "072")]
    Menges,
    #[strum(serialize = "073")]
    Metlika,
    #[strum(serialize = "074")]
    Mezica,
    #[strum(serialize = "169")]
    MiklavzNaDravskemPolju,
    #[strum(serialize = "075")]
    MirenKostanjevica,
    #[strum(serialize = "212")]
    Mirna,
    #[strum(serialize = "170")]
    MirnaPec,
    #[strum(serialize = "076")]
    Mislinja,
    #[strum(serialize = "199")]
    MokronogTrebelno,
    #[strum(serialize = "078")]
    MoravskeToplice,
    #[strum(serialize = "077")]
    Moravce,
    #[strum(serialize = "079")]
    Mozirje,
    #[strum(serialize = "195")]
    Apače,
    #[strum(serialize = "196")]
    Cirkulane,
    #[strum(serialize = "038")]
    IlirskaBistrica,
    #[strum(serialize = "054")]
    Krsko,
    #[strum(serialize = "123")]
    Skofljica,
    #[strum(serialize = "080")]
    MurskaSobota,
    #[strum(serialize = "081")]
    Muta,
    #[strum(serialize = "082")]
    Naklo,
    #[strum(serialize = "083")]
    Nazarje,
    #[strum(serialize = "084")]
    NovaGorica,
    #[strum(serialize = "086")]
    Odranci,
    #[strum(serialize = "171")]
    Oplotnica,
    #[strum(serialize = "087")]
    Ormoz,
    #[strum(serialize = "088")]
    Osilnica,
    #[strum(serialize = "089")]
    Pesnica,
    #[strum(serialize = "090")]
    Piran,
    #[strum(serialize = "091")]
    Pivka,
    #[strum(serialize = "172")]
    Podlehnik,
    #[strum(serialize = "093")]
    Podvelka,
    #[strum(serialize = "092")]
    Podcetrtek,
    #[strum(serialize = "200")]
    Poljcane,
    #[strum(serialize = "173")]
    Polzela,
    #[strum(serialize = "094")]
    Postojna,
    #[strum(serialize = "174")]
    Prebold,
    #[strum(serialize = "095")]
    Preddvor,
    #[strum(serialize = "175")]
    Prevalje,
    #[strum(serialize = "096")]
    Ptuj,
    #[strum(serialize = "097")]
    Puconci,
    #[strum(serialize = "100")]
    Radenci,
    #[strum(serialize = "099")]
    Radece,
    #[strum(serialize = "101")]
    RadljeObDravi,
    #[strum(serialize = "102")]
    Radovljica,
    #[strum(serialize = "103")]
    RavneNaKoroskem,
    #[strum(serialize = "176")]
    Razkrizje,
    #[strum(serialize = "098")]
    RaceFram,
    #[strum(serialize = "201")]
    RenčeVogrsko,
    #[strum(serialize = "209")]
    RecicaObSavinji,
    #[strum(serialize = "104")]
    Ribnica,
    #[strum(serialize = "177")]
    RibnicaNaPohorju,
    #[strum(serialize = "107")]
    Rogatec,
    #[strum(serialize = "106")]
    RogaskaSlatina,
    #[strum(serialize = "105")]
    Rogasovci,
    #[strum(serialize = "108")]
    Ruse,
    #[strum(serialize = "178")]
    SelnicaObDravi,
    #[strum(serialize = "109")]
    Semic,
    #[strum(serialize = "110")]
    Sevnica,
    #[strum(serialize = "111")]
    Sezana,
    #[strum(serialize = "112")]
    SlovenjGradec,
    #[strum(serialize = "113")]
    SlovenskaBistrica,
    #[strum(serialize = "114")]
    SlovenskeKonjice,
    #[strum(serialize = "179")]
    Sodrazica,
    #[strum(serialize = "180")]
    Solcava,
    #[strum(serialize = "202")]
    SredisceObDravi,
    #[strum(serialize = "115")]
    Starse,
    #[strum(serialize = "203")]
    Straza,
    #[strum(serialize = "181")]
    SvetaAna,
    #[strum(serialize = "204")]
    SvetaTrojica,
    #[strum(serialize = "182")]
    SvetiAndraz,
    #[strum(serialize = "116")]
    SvetiJurijObScavnici,
    #[strum(serialize = "210")]
    SvetiJurijVSlovenskihGoricah,
    #[strum(serialize = "205")]
    SvetiTomaz,
    #[strum(serialize = "184")]
    Tabor,
    #[strum(serialize = "010")]
    Tišina,
    #[strum(serialize = "128")]
    Tolmin,
    #[strum(serialize = "129")]
    Trbovlje,
    #[strum(serialize = "130")]
    Trebnje,
    #[strum(serialize = "185")]
    TrnovskaVas,
    #[strum(serialize = "186")]
    Trzin,
    #[strum(serialize = "131")]
    Tržič,
    #[strum(serialize = "132")]
    Turnišče,
    #[strum(serialize = "187")]
    VelikaPolana,
    #[strum(serialize = "134")]
    VelikeLašče,
    #[strum(serialize = "188")]
    Veržej,
    #[strum(serialize = "135")]
    Videm,
    #[strum(serialize = "136")]
    Vipava,
    #[strum(serialize = "137")]
    Vitanje,
    #[strum(serialize = "138")]
    Vodice,
    #[strum(serialize = "139")]
    Vojnik,
    #[strum(serialize = "189")]
    Vransko,
    #[strum(serialize = "140")]
    Vrhnika,
    #[strum(serialize = "141")]
    Vuzenica,
    #[strum(serialize = "142")]
    ZagorjeObSavi,
    #[strum(serialize = "143")]
    Zavrč,
    #[strum(serialize = "144")]
    Zreče,
    #[strum(serialize = "015")]
    Črenšovci,
    #[strum(serialize = "016")]
    ČrnaNaKoroškem,
    #[strum(serialize = "017")]
    Črnomelj,
    #[strum(serialize = "033")]
    Šalovci,
    #[strum(serialize = "183")]
    ŠempeterVrtojba,
    #[strum(serialize = "118")]
    Šentilj,
    #[strum(serialize = "119")]
    Šentjernej,
    #[strum(serialize = "120")]
    Šentjur,
    #[strum(serialize = "211")]
    Šentrupert,
    #[strum(serialize = "117")]
    Šenčur,
    #[strum(serialize = "121")]
    Škocjan,
    #[strum(serialize = "122")]
    ŠkofjaLoka,
    #[strum(serialize = "124")]
    ŠmarjePriJelšah,
    #[strum(serialize = "206")]
    ŠmarješkeToplice,
    #[strum(serialize = "125")]
    ŠmartnoObPaki,
    #[strum(serialize = "194")]
    ŠmartnoPriLitiji,
    #[strum(serialize = "126")]
    Šoštanj,
    #[strum(serialize = "127")]
    Štore,
    #[strum(serialize = "190")]
    Žalec,
    #[strum(serialize = "146")]
    Železniki,
    #[strum(serialize = "191")]
    Žetale,
    #[strum(serialize = "147")]
    Žiri,
    #[strum(serialize = "192")]
    Žirovnica,
    #[strum(serialize = "193")]
    Žužemberk,
>>>>>>> 11a6e030
}

#[derive(
    Debug, Clone, PartialEq, Eq, Serialize, Deserialize, strum::Display, strum::EnumString,
)]
pub enum SwedenStatesAbbreviation {
    #[strum(serialize = "K")]
    Blekinge,
    #[strum(serialize = "W")]
    DalarnaCounty,
    #[strum(serialize = "I")]
    GotlandCounty,
    #[strum(serialize = "X")]
    GävleborgCounty,
    #[strum(serialize = "N")]
    HallandCounty,
    #[strum(serialize = "F")]
    JönköpingCounty,
    #[strum(serialize = "H")]
    KalmarCounty,
    #[strum(serialize = "G")]
    KronobergCounty,
    #[strum(serialize = "BD")]
    NorrbottenCounty,
    #[strum(serialize = "M")]
    SkåneCounty,
    #[strum(serialize = "AB")]
    StockholmCounty,
    #[strum(serialize = "D")]
    SödermanlandCounty,
    #[strum(serialize = "C")]
    UppsalaCounty,
    #[strum(serialize = "S")]
    VärmlandCounty,
    #[strum(serialize = "AC")]
    VästerbottenCounty,
    #[strum(serialize = "Y")]
    VästernorrlandCounty,
    #[strum(serialize = "U")]
    VästmanlandCounty,
    #[strum(serialize = "O")]
    VästraGötalandCounty,
    #[strum(serialize = "T")]
    ÖrebroCounty,
    #[strum(serialize = "E")]
    ÖstergötlandCounty,
}

#[derive(
    Debug, Clone, PartialEq, Eq, Serialize, Deserialize, strum::Display, strum::EnumString,
)]
pub enum UkraineStatesAbbreviation {
    #[strum(serialize = "43")]
    AutonomousRepublicOfCrimea,
    #[strum(serialize = "71")]
    CherkasyOblast,
    #[strum(serialize = "74")]
    ChernihivOblast,
    #[strum(serialize = "77")]
    ChernivtsiOblast,
    #[strum(serialize = "12")]
    DnipropetrovskOblast,
    #[strum(serialize = "14")]
    DonetskOblast,
    #[strum(serialize = "26")]
    IvanoFrankivskOblast,
    #[strum(serialize = "63")]
    KharkivOblast,
    #[strum(serialize = "65")]
    KhersonOblast,
    #[strum(serialize = "68")]
    KhmelnytskyOblast,
    #[strum(serialize = "30")]
    Kiev,
    #[strum(serialize = "35")]
    KirovohradOblast,
    #[strum(serialize = "32")]
    KyivOblast,
    #[strum(serialize = "09")]
    LuhanskOblast,
    #[strum(serialize = "46")]
    LvivOblast,
    #[strum(serialize = "48")]
    MykolaivOblast,
    #[strum(serialize = "51")]
    OdessaOblast,
    #[strum(serialize = "56")]
    RivneOblast,
    #[strum(serialize = "59")]
    SumyOblast,
    #[strum(serialize = "61")]
    TernopilOblast,
    #[strum(serialize = "05")]
    VinnytsiaOblast,
    #[strum(serialize = "07")]
    VolynOblast,
    #[strum(serialize = "21")]
    ZakarpattiaOblast,
    #[strum(serialize = "23")]
    ZaporizhzhyaOblast,
    #[strum(serialize = "18")]
    ZhytomyrOblast,
}

#[derive(
    Debug, Clone, PartialEq, Eq, Serialize, Deserialize, strum::Display, strum::EnumString,
)]
pub enum RomaniaStatesAbbreviation {
    #[strum(serialize = "AB")]
    Alba,
    #[strum(serialize = "AR")]
    AradCounty,
    #[strum(serialize = "AG")]
    Arges,
    #[strum(serialize = "BC")]
    BacauCounty,
    #[strum(serialize = "BH")]
    BihorCounty,
    #[strum(serialize = "BN")]
    BistritaNasaudCounty,
    #[strum(serialize = "BT")]
    BotosaniCounty,
    #[strum(serialize = "BR")]
    Braila,
    #[strum(serialize = "BV")]
    BrasovCounty,
    #[strum(serialize = "B")]
    Bucharest,
    #[strum(serialize = "BZ")]
    BuzauCounty,
    #[strum(serialize = "CS")]
    CarasSeverinCounty,
    #[strum(serialize = "CJ")]
    ClujCounty,
    #[strum(serialize = "CT")]
    ConstantaCounty,
    #[strum(serialize = "CV")]
    CovasnaCounty,
    #[strum(serialize = "CL")]
    CalarasiCounty,
    #[strum(serialize = "DJ")]
    DoljCounty,
    #[strum(serialize = "DB")]
    DambovitaCounty,
    #[strum(serialize = "GL")]
    GalatiCounty,
    #[strum(serialize = "GR")]
    GiurgiuCounty,
    #[strum(serialize = "GJ")]
    GorjCounty,
    #[strum(serialize = "HR")]
    HarghitaCounty,
    #[strum(serialize = "HD")]
    HunedoaraCounty,
    #[strum(serialize = "IL")]
    IalomitaCounty,
    #[strum(serialize = "IS")]
    IasiCounty,
    #[strum(serialize = "IF")]
    IlfovCounty,
    #[strum(serialize = "MH")]
    MehedintiCounty,
    #[strum(serialize = "MM")]
    MuresCounty,
    #[strum(serialize = "NT")]
    NeamtCounty,
    #[strum(serialize = "OT")]
    OltCounty,
    #[strum(serialize = "PH")]
    PrahovaCounty,
    #[strum(serialize = "SM")]
    SatuMareCounty,
    #[strum(serialize = "SB")]
    SibiuCounty,
    #[strum(serialize = "SV")]
    SuceavaCounty,
    #[strum(serialize = "SJ")]
    SalajCounty,
    #[strum(serialize = "TR")]
    TeleormanCounty,
    #[strum(serialize = "TM")]
    TimisCounty,
    #[strum(serialize = "TL")]
    TulceaCounty,
    #[strum(serialize = "VS")]
    VasluiCounty,
    #[strum(serialize = "VN")]
    VranceaCounty,
    #[strum(serialize = "VL")]
    ValceaCounty,
}

#[derive(
    Clone,
    Copy,
    Debug,
    Default,
    Eq,
    Hash,
    PartialEq,
    ToSchema,
    serde::Deserialize,
    serde::Serialize,
    strum::Display,
    strum::EnumString,
)]
#[router_derive::diesel_enum(storage_type = "db_enum")]
#[serde(rename_all = "snake_case")]
#[strum(serialize_all = "snake_case")]
pub enum PayoutStatus {
    Success,
    Failed,
    Cancelled,
    Initiated,
    Expired,
    Reversed,
    Pending,
    Ineligible,
    #[default]
    RequiresCreation,
    RequiresConfirmation,
    RequiresPayoutMethodData,
    RequiresFulfillment,
    RequiresVendorAccountCreation,
}

/// The payout_type of the payout request is a mandatory field for confirming the payouts. It should be specified in the Create request. If not provided, it must be updated in the Payout Update request before it can be confirmed.
#[derive(
    Clone,
    Copy,
    Debug,
    Default,
    Eq,
    Hash,
    PartialEq,
    serde::Deserialize,
    serde::Serialize,
    strum::Display,
    strum::VariantNames,
    strum::EnumIter,
    strum::EnumString,
    ToSchema,
)]
#[router_derive::diesel_enum(storage_type = "db_enum")]
#[serde(rename_all = "snake_case")]
#[strum(serialize_all = "snake_case")]
pub enum PayoutType {
    #[default]
    Card,
    Bank,
    Wallet,
}

/// Type of entity to whom the payout is being carried out to, select from the given list of options
#[derive(
    Clone,
    Copy,
    Debug,
    Default,
    Eq,
    Hash,
    PartialEq,
    serde::Deserialize,
    serde::Serialize,
    strum::Display,
    strum::EnumString,
    ToSchema,
)]
#[router_derive::diesel_enum(storage_type = "text")]
#[serde(rename_all = "PascalCase")]
#[strum(serialize_all = "PascalCase")]
pub enum PayoutEntityType {
    /// Adyen
    #[default]
    Individual,
    Company,
    NonProfit,
    PublicSector,
    NaturalPerson,

    /// Wise
    #[strum(serialize = "lowercase")]
    #[serde(rename = "lowercase")]
    Business,
    Personal,
}

/// The send method which will be required for processing payouts, check options for better understanding.
#[derive(
    Clone,
    Copy,
    Debug,
    Eq,
    PartialEq,
    serde::Deserialize,
    serde::Serialize,
    strum::Display,
    strum::EnumString,
    ToSchema,
    Hash,
)]
#[router_derive::diesel_enum(storage_type = "text")]
#[serde(rename_all = "snake_case")]
#[strum(serialize_all = "snake_case")]
pub enum PayoutSendPriority {
    Instant,
    Fast,
    Regular,
    Wire,
    CrossBorder,
    Internal,
}

#[derive(
    Clone,
    Copy,
    Debug,
    Default,
    Eq,
    PartialEq,
    serde::Deserialize,
    serde::Serialize,
    strum::Display,
    strum::EnumString,
    ToSchema,
    Hash,
)]
#[router_derive::diesel_enum(storage_type = "db_enum")]
#[serde(rename_all = "snake_case")]
#[strum(serialize_all = "snake_case")]
pub enum PaymentSource {
    #[default]
    MerchantServer,
    Postman,
    Dashboard,
    Sdk,
    Webhook,
    ExternalAuthenticator,
}

#[derive(Default, Debug, Clone, serde::Deserialize, serde::Serialize, strum::EnumString)]
pub enum BrowserName {
    #[default]
    Safari,
    #[serde(other)]
    Unknown,
}

#[derive(Default, Debug, Clone, serde::Deserialize, serde::Serialize, strum::EnumString)]
#[strum(serialize_all = "snake_case")]
pub enum ClientPlatform {
    #[default]
    Web,
    Ios,
    Android,
    #[serde(other)]
    Unknown,
}

impl PaymentSource {
    pub fn is_for_internal_use_only(self) -> bool {
        match self {
            Self::Dashboard | Self::Sdk | Self::MerchantServer | Self::Postman => false,
            Self::Webhook | Self::ExternalAuthenticator => true,
        }
    }
}

#[derive(
    Clone,
    Copy,
    Debug,
    Eq,
    PartialEq,
    serde::Serialize,
    serde::Deserialize,
    strum::Display,
    strum::EnumString,
)]
#[router_derive::diesel_enum(storage_type = "text")]
#[strum(serialize_all = "snake_case")]
pub enum MerchantDecision {
    Approved,
    Rejected,
    AutoRefunded,
}

#[derive(
    Clone,
    Copy,
    Default,
    Debug,
    Eq,
    Hash,
    PartialEq,
    serde::Deserialize,
    serde::Serialize,
    strum::Display,
    strum::EnumString,
    ToSchema,
)]
#[serde(rename_all = "snake_case")]
#[strum(serialize_all = "snake_case")]
pub enum FrmSuggestion {
    #[default]
    FrmCancelTransaction,
    FrmManualReview,
    FrmAuthorizeTransaction, // When manual capture payment which was marked fraud and held, when approved needs to be authorized.
}

#[derive(
    Clone,
    Debug,
    Eq,
    Hash,
    PartialEq,
    serde::Deserialize,
    serde::Serialize,
    strum::Display,
    strum::EnumString,
    utoipa::ToSchema,
    Copy,
)]
#[router_derive::diesel_enum(storage_type = "db_enum")]
#[serde(rename_all = "snake_case")]
#[strum(serialize_all = "snake_case")]
pub enum ReconStatus {
    NotRequested,
    Requested,
    Active,
    Disabled,
}

#[derive(
    Clone,
    Copy,
    Debug,
    Eq,
    Hash,
    PartialEq,
    serde::Serialize,
    serde::Deserialize,
    strum::Display,
    strum::EnumString,
    ToSchema,
)]
#[serde(rename_all = "snake_case")]
#[strum(serialize_all = "snake_case")]
pub enum AuthenticationConnectors {
    Threedsecureio,
    Netcetera,
    Gpayments,
    CtpMastercard,
    UnifiedAuthenticationService,
}

impl AuthenticationConnectors {
    pub fn is_separate_version_call_required(self) -> bool {
        match self {
            Self::Threedsecureio
            | Self::Netcetera
            | Self::CtpMastercard
            | Self::UnifiedAuthenticationService => false,
            Self::Gpayments => true,
        }
    }
}

#[derive(
    Clone,
    Debug,
    Eq,
    Default,
    Hash,
    PartialEq,
    serde::Deserialize,
    serde::Serialize,
    strum::Display,
    strum::EnumString,
    utoipa::ToSchema,
    Copy,
)]
#[router_derive::diesel_enum(storage_type = "text")]
#[serde(rename_all = "snake_case")]
#[strum(serialize_all = "snake_case")]
pub enum AuthenticationStatus {
    #[default]
    Started,
    Pending,
    Success,
    Failed,
}

impl AuthenticationStatus {
    pub fn is_terminal_status(self) -> bool {
        match self {
            Self::Started | Self::Pending => false,
            Self::Success | Self::Failed => true,
        }
    }

    pub fn is_failed(self) -> bool {
        self == Self::Failed
    }
}

#[derive(
    Clone,
    Debug,
    Eq,
    Default,
    Hash,
    PartialEq,
    serde::Deserialize,
    serde::Serialize,
    strum::Display,
    strum::EnumString,
    utoipa::ToSchema,
    Copy,
)]
#[router_derive::diesel_enum(storage_type = "text")]
#[serde(rename_all = "snake_case")]
#[strum(serialize_all = "snake_case")]
pub enum DecoupledAuthenticationType {
    #[default]
    Challenge,
    Frictionless,
}

#[derive(
    Clone,
    Debug,
    Eq,
    Default,
    Hash,
    PartialEq,
    serde::Deserialize,
    serde::Serialize,
    strum::Display,
    strum::EnumString,
    utoipa::ToSchema,
    Copy,
)]
#[router_derive::diesel_enum(storage_type = "text")]
#[serde(rename_all = "snake_case")]
#[strum(serialize_all = "snake_case")]
pub enum AuthenticationLifecycleStatus {
    Used,
    #[default]
    Unused,
    Expired,
}

#[derive(
    Clone,
    Copy,
    Debug,
    Eq,
    PartialEq,
    strum::Display,
    strum::EnumString,
    serde::Deserialize,
    serde::Serialize,
    ToSchema,
    Default,
)]
#[router_derive::diesel_enum(storage_type = "db_enum")]
#[strum(serialize_all = "snake_case")]
#[serde(rename_all = "snake_case")]
pub enum ConnectorStatus {
    #[default]
    Inactive,
    Active,
}

#[derive(
    Clone,
    Copy,
    Debug,
    Eq,
    PartialEq,
    strum::Display,
    strum::EnumString,
    serde::Deserialize,
    serde::Serialize,
    ToSchema,
    Default,
)]
#[router_derive::diesel_enum(storage_type = "db_enum")]
#[strum(serialize_all = "snake_case")]
#[serde(rename_all = "snake_case")]
pub enum TransactionType {
    #[default]
    Payment,
    #[cfg(feature = "payouts")]
    Payout,
}

#[derive(
    Clone,
    Copy,
    Debug,
    Eq,
    PartialEq,
    serde::Deserialize,
    serde::Serialize,
    strum::Display,
    strum::EnumString,
)]
#[router_derive::diesel_enum(storage_type = "db_enum")]
#[serde(rename_all = "snake_case")]
#[strum(serialize_all = "snake_case")]
pub enum RoleScope {
    Organization,
    Merchant,
    Profile,
}

impl From<RoleScope> for EntityType {
    fn from(role_scope: RoleScope) -> Self {
        match role_scope {
            RoleScope::Organization => Self::Organization,
            RoleScope::Merchant => Self::Merchant,
            RoleScope::Profile => Self::Profile,
        }
    }
}

/// Indicates the transaction status
#[derive(
    Clone,
    Default,
    Debug,
    serde::Serialize,
    serde::Deserialize,
    Eq,
    PartialEq,
    ToSchema,
    strum::Display,
    strum::EnumString,
)]
#[router_derive::diesel_enum(storage_type = "text")]
pub enum TransactionStatus {
    /// Authentication/ Account Verification Successful
    #[serde(rename = "Y")]
    Success,
    /// Not Authenticated /Account Not Verified; Transaction denied
    #[default]
    #[serde(rename = "N")]
    Failure,
    /// Authentication/ Account Verification Could Not Be Performed; Technical or other problem, as indicated in Authentication Response(ARes) or Result Request (RReq)
    #[serde(rename = "U")]
    VerificationNotPerformed,
    /// Attempts Processing Performed; Not Authenticated/Verified , but a proof of attempted authentication/verification is provided
    #[serde(rename = "A")]
    NotVerified,
    /// Authentication/ Account Verification Rejected; Issuer is rejecting authentication/verification and request that authorisation not be attempted.
    #[serde(rename = "R")]
    Rejected,
    /// Challenge Required; Additional authentication is required using the Challenge Request (CReq) / Challenge Response (CRes)
    #[serde(rename = "C")]
    ChallengeRequired,
    /// Challenge Required; Decoupled Authentication confirmed.
    #[serde(rename = "D")]
    ChallengeRequiredDecoupledAuthentication,
    /// Informational Only; 3DS Requestor challenge preference acknowledged.
    #[serde(rename = "I")]
    InformationOnly,
}

#[derive(
    Clone,
    Copy,
    Debug,
    Eq,
    PartialEq,
    Hash,
    serde::Serialize,
    serde::Deserialize,
    strum::Display,
    strum::EnumString,
    strum::EnumIter,
)]
#[router_derive::diesel_enum(storage_type = "text")]
#[serde(rename_all = "snake_case")]
#[strum(serialize_all = "snake_case")]
pub enum PermissionGroup {
    OperationsView,
    OperationsManage,
    ConnectorsView,
    ConnectorsManage,
    WorkflowsView,
    WorkflowsManage,
    AnalyticsView,
    UsersView,
    UsersManage,
    // TODO: To be deprecated, make sure DB is migrated before removing
    MerchantDetailsView,
    // TODO: To be deprecated, make sure DB is migrated before removing
    MerchantDetailsManage,
    // TODO: To be deprecated, make sure DB is migrated before removing
    OrganizationManage,
    AccountView,
    AccountManage,
    ReconReportsView,
    ReconReportsManage,
    ReconOpsView,
    ReconOpsManage,
}

#[derive(Clone, Debug, serde::Serialize, PartialEq, Eq, Hash, strum::EnumIter)]
pub enum ParentGroup {
    Operations,
    Connectors,
    Workflows,
    Analytics,
    Users,
    ReconOps,
    ReconReports,
    Account,
}

#[derive(Debug, Clone, Copy, Eq, PartialEq, Hash, serde::Serialize)]
#[serde(rename_all = "snake_case")]
pub enum Resource {
    Payment,
    Refund,
    ApiKey,
    Account,
    Connector,
    Routing,
    Dispute,
    Mandate,
    Customer,
    Analytics,
    ThreeDsDecisionManager,
    SurchargeDecisionManager,
    User,
    WebhookEvent,
    Payout,
    Report,
    ReconToken,
    ReconFiles,
    ReconAndSettlementAnalytics,
    ReconUpload,
    ReconReports,
    RunRecon,
    ReconConfig,
}

#[derive(Debug, Clone, Copy, Eq, PartialEq, Ord, PartialOrd, serde::Serialize, Hash)]
#[serde(rename_all = "snake_case")]
pub enum PermissionScope {
    Read = 0,
    Write = 1,
}

/// Name of banks supported by Hyperswitch
#[derive(
    Clone,
    Copy,
    Debug,
    Eq,
    Hash,
    PartialEq,
    serde::Deserialize,
    serde::Serialize,
    strum::Display,
    strum::EnumString,
    ToSchema,
)]
#[strum(serialize_all = "snake_case")]
#[serde(rename_all = "snake_case")]
pub enum BankNames {
    AmericanExpress,
    AffinBank,
    AgroBank,
    AllianceBank,
    AmBank,
    BankOfAmerica,
    BankOfChina,
    BankIslam,
    BankMuamalat,
    BankRakyat,
    BankSimpananNasional,
    Barclays,
    BlikPSP,
    CapitalOne,
    Chase,
    Citi,
    CimbBank,
    Discover,
    NavyFederalCreditUnion,
    PentagonFederalCreditUnion,
    SynchronyBank,
    WellsFargo,
    AbnAmro,
    AsnBank,
    Bunq,
    Handelsbanken,
    HongLeongBank,
    HsbcBank,
    Ing,
    Knab,
    KuwaitFinanceHouse,
    Moneyou,
    Rabobank,
    Regiobank,
    Revolut,
    SnsBank,
    TriodosBank,
    VanLanschot,
    ArzteUndApothekerBank,
    AustrianAnadiBankAg,
    BankAustria,
    Bank99Ag,
    BankhausCarlSpangler,
    BankhausSchelhammerUndSchatteraAg,
    BankMillennium,
    BankPEKAOSA,
    BawagPskAg,
    BksBankAg,
    BrullKallmusBankAg,
    BtvVierLanderBank,
    CapitalBankGraweGruppeAg,
    CeskaSporitelna,
    Dolomitenbank,
    EasybankAg,
    EPlatbyVUB,
    ErsteBankUndSparkassen,
    FrieslandBank,
    HypoAlpeadriabankInternationalAg,
    HypoNoeLbFurNiederosterreichUWien,
    HypoOberosterreichSalzburgSteiermark,
    HypoTirolBankAg,
    HypoVorarlbergBankAg,
    HypoBankBurgenlandAktiengesellschaft,
    KomercniBanka,
    MBank,
    MarchfelderBank,
    Maybank,
    OberbankAg,
    OsterreichischeArzteUndApothekerbank,
    OcbcBank,
    PayWithING,
    PlaceZIPKO,
    PlatnoscOnlineKartaPlatnicza,
    PosojilnicaBankEGen,
    PostovaBanka,
    PublicBank,
    RaiffeisenBankengruppeOsterreich,
    RhbBank,
    SchelhammerCapitalBankAg,
    StandardCharteredBank,
    SchoellerbankAg,
    SpardaBankWien,
    SporoPay,
    SantanderPrzelew24,
    TatraPay,
    Viamo,
    VolksbankGruppe,
    VolkskreditbankAg,
    VrBankBraunau,
    UobBank,
    PayWithAliorBank,
    BankiSpoldzielcze,
    PayWithInteligo,
    BNPParibasPoland,
    BankNowySA,
    CreditAgricole,
    PayWithBOS,
    PayWithCitiHandlowy,
    PayWithPlusBank,
    ToyotaBank,
    VeloBank,
    ETransferPocztowy24,
    PlusBank,
    EtransferPocztowy24,
    BankiSpbdzielcze,
    BankNowyBfgSa,
    GetinBank,
    Blik,
    NoblePay,
    IdeaBank,
    EnveloBank,
    NestPrzelew,
    MbankMtransfer,
    Inteligo,
    PbacZIpko,
    BnpParibas,
    BankPekaoSa,
    VolkswagenBank,
    AliorBank,
    Boz,
    BangkokBank,
    KrungsriBank,
    KrungThaiBank,
    TheSiamCommercialBank,
    KasikornBank,
    OpenBankSuccess,
    OpenBankFailure,
    OpenBankCancelled,
    Aib,
    BankOfScotland,
    DanskeBank,
    FirstDirect,
    FirstTrust,
    Halifax,
    Lloyds,
    Monzo,
    NatWest,
    NationwideBank,
    RoyalBankOfScotland,
    Starling,
    TsbBank,
    TescoBank,
    UlsterBank,
    Yoursafe,
    N26,
    NationaleNederlanden,
}
#[derive(
    Clone,
    Copy,
    Debug,
    Eq,
    Hash,
    PartialEq,
    serde::Deserialize,
    serde::Serialize,
    strum::Display,
    strum::EnumString,
    ToSchema,
)]
#[strum(serialize_all = "snake_case")]
#[serde(rename_all = "snake_case")]
pub enum BankType {
    Checking,
    Savings,
}
#[derive(
    Clone,
    Copy,
    Debug,
    Eq,
    Hash,
    PartialEq,
    serde::Deserialize,
    serde::Serialize,
    strum::Display,
    strum::EnumString,
    ToSchema,
)]
#[strum(serialize_all = "snake_case")]
#[serde(rename_all = "snake_case")]
pub enum BankHolderType {
    Personal,
    Business,
}

#[derive(
    Clone,
    Copy,
    Debug,
    Default,
    Eq,
    Hash,
    PartialEq,
    serde::Deserialize,
    strum::Display,
    serde::Serialize,
    strum::EnumIter,
    strum::EnumString,
    strum::VariantNames,
    ToSchema,
)]
#[router_derive::diesel_enum(storage_type = "db_enum")]
#[serde(rename_all = "snake_case")]
#[strum(serialize_all = "snake_case")]
pub enum GenericLinkType {
    #[default]
    PaymentMethodCollect,
    PayoutLink,
}

#[derive(Debug, Clone, PartialEq, Eq, strum::Display, serde::Deserialize, serde::Serialize)]
#[strum(serialize_all = "snake_case")]
#[serde(rename_all = "snake_case")]
pub enum TokenPurpose {
    AuthSelect,
    #[serde(rename = "sso")]
    #[strum(serialize = "sso")]
    SSO,
    #[serde(rename = "totp")]
    #[strum(serialize = "totp")]
    TOTP,
    VerifyEmail,
    AcceptInvitationFromEmail,
    ForceSetPassword,
    ResetPassword,
    AcceptInvite,
    UserInfo,
}

#[derive(
    Clone,
    Copy,
    Debug,
    Default,
    Eq,
    PartialEq,
    serde::Deserialize,
    serde::Serialize,
    strum::Display,
    strum::EnumString,
)]
#[router_derive::diesel_enum(storage_type = "text")]
#[strum(serialize_all = "snake_case")]
#[serde(rename_all = "snake_case")]
pub enum UserAuthType {
    OpenIdConnect,
    MagicLink,
    #[default]
    Password,
}

#[derive(
    Clone,
    Copy,
    Debug,
    Eq,
    PartialEq,
    serde::Deserialize,
    serde::Serialize,
    strum::Display,
    strum::EnumString,
)]
#[router_derive::diesel_enum(storage_type = "text")]
#[strum(serialize_all = "snake_case")]
#[serde(rename_all = "snake_case")]
pub enum Owner {
    Organization,
    Tenant,
    Internal,
}

#[derive(
    Clone,
    Copy,
    Debug,
    Eq,
    PartialEq,
    serde::Deserialize,
    serde::Serialize,
    strum::Display,
    strum::EnumString,
    ToSchema,
)]
#[router_derive::diesel_enum(storage_type = "db_enum")]
#[strum(serialize_all = "snake_case")]
#[serde(rename_all = "snake_case")]
pub enum ApiVersion {
    V1,
    V2,
}

#[derive(
    Clone,
    Copy,
    Debug,
    Eq,
    PartialEq,
    Ord,
    PartialOrd,
    serde::Deserialize,
    serde::Serialize,
    strum::Display,
    strum::EnumString,
    strum::EnumIter,
    ToSchema,
    Hash,
)]
#[router_derive::diesel_enum(storage_type = "text")]
#[strum(serialize_all = "snake_case")]
#[serde(rename_all = "snake_case")]
pub enum EntityType {
    Tenant = 3,
    Organization = 2,
    Merchant = 1,
    Profile = 0,
}

#[derive(Clone, Debug, serde::Serialize)]
#[serde(rename_all = "snake_case")]
pub enum PayoutRetryType {
    SingleConnector,
    MultiConnector,
}

#[derive(
    Clone,
    Copy,
    Debug,
    Eq,
    PartialEq,
    serde::Deserialize,
    serde::Serialize,
    strum::Display,
    strum::EnumString,
    ToSchema,
    Hash,
)]
#[router_derive::diesel_enum(storage_type = "db_enum")]
#[serde(rename_all = "snake_case")]
#[strum(serialize_all = "snake_case")]
pub enum OrderFulfillmentTimeOrigin {
    Create,
    Confirm,
}

#[derive(
    Clone,
    Copy,
    Debug,
    Eq,
    PartialEq,
    serde::Deserialize,
    serde::Serialize,
    strum::Display,
    strum::EnumString,
    ToSchema,
    Hash,
)]
#[router_derive::diesel_enum(storage_type = "db_enum")]
#[serde(rename_all = "snake_case")]
#[strum(serialize_all = "snake_case")]
pub enum UIWidgetFormLayout {
    Tabs,
    Journey,
}

#[derive(
    Clone,
    Copy,
    Debug,
    Eq,
    PartialEq,
    serde::Deserialize,
    serde::Serialize,
    strum::Display,
    strum::EnumString,
    ToSchema,
)]
#[router_derive::diesel_enum(storage_type = "db_enum")]
#[strum(serialize_all = "snake_case")]
#[serde(rename_all = "snake_case")]
pub enum DeleteStatus {
    Active,
    Redacted,
}

#[derive(
    Clone,
    Copy,
    Debug,
    Eq,
    PartialEq,
    serde::Deserialize,
    serde::Serialize,
    strum::Display,
    Hash,
    strum::EnumString,
)]
#[serde(rename_all = "snake_case")]
#[strum(serialize_all = "snake_case")]
#[router_derive::diesel_enum(storage_type = "db_enum")]
pub enum SuccessBasedRoutingConclusiveState {
    // pc: payment connector
    // sc: success based routing outcome/first connector
    // status: payment status
    //
    // status = success && pc == sc
    TruePositive,
    // status = failed && pc == sc
    FalsePositive,
    // status = failed && pc != sc
    TrueNegative,
    // status = success && pc != sc
    FalseNegative,
    // status = processing
    NonDeterministic,
}

/// Whether 3ds authentication is requested or not
#[derive(Clone, Debug, PartialEq, serde::Serialize, serde::Deserialize, Default, ToSchema)]
pub enum External3dsAuthenticationRequest {
    /// Request for 3ds authentication
    Enable,
    /// Skip 3ds authentication
    #[default]
    Skip,
}

/// Whether payment link is requested to be enabled or not for this transaction
#[derive(Clone, Debug, PartialEq, serde::Serialize, serde::Deserialize, Default, ToSchema)]
pub enum EnablePaymentLinkRequest {
    /// Request for enabling payment link
    Enable,
    /// Skip enabling payment link
    #[default]
    Skip,
}

#[derive(Clone, Debug, PartialEq, serde::Serialize, serde::Deserialize, Default, ToSchema)]
pub enum MitExemptionRequest {
    /// Request for applying MIT exemption
    Apply,
    /// Skip applying MIT exemption
    #[default]
    Skip,
}

/// Set to `present` to indicate that the customer is in your checkout flow during this payment, and therefore is able to authenticate. This parameter should be `absent` when merchant's doing merchant initiated payments and customer is not present while doing the payment.
#[derive(Clone, Debug, PartialEq, serde::Serialize, serde::Deserialize, Default, ToSchema)]
#[serde(rename_all = "snake_case")]
pub enum PresenceOfCustomerDuringPayment {
    /// Customer is present during the payment. This is the default value
    #[default]
    Present,
    /// Customer is absent during the payment
    Absent,
}

impl From<ConnectorType> for TransactionType {
    fn from(connector_type: ConnectorType) -> Self {
        match connector_type {
            #[cfg(feature = "payouts")]
            ConnectorType::PayoutProcessor => Self::Payout,
            _ => Self::Payment,
        }
    }
}

impl From<RefundStatus> for RelayStatus {
    fn from(refund_status: RefundStatus) -> Self {
        match refund_status {
            RefundStatus::Failure | RefundStatus::TransactionFailure => Self::Failure,
            RefundStatus::ManualReview | RefundStatus::Pending => Self::Pending,
            RefundStatus::Success => Self::Success,
        }
    }
}

impl From<RelayStatus> for RefundStatus {
    fn from(relay_status: RelayStatus) -> Self {
        match relay_status {
            RelayStatus::Failure => Self::Failure,
            RelayStatus::Pending | RelayStatus::Created => Self::Pending,
            RelayStatus::Success => Self::Success,
        }
    }
}

#[derive(
    Clone, Copy, Debug, PartialEq, serde::Serialize, serde::Deserialize, Default, ToSchema,
)]
#[serde(rename_all = "snake_case")]
pub enum TaxCalculationOverride {
    /// Skip calling the external tax provider
    #[default]
    Skip,
    /// Calculate tax by calling the external tax provider
    Calculate,
}

impl From<Option<bool>> for TaxCalculationOverride {
    fn from(value: Option<bool>) -> Self {
        match value {
            Some(true) => Self::Calculate,
            _ => Self::Skip,
        }
    }
}

impl TaxCalculationOverride {
    pub fn as_bool(self) -> bool {
        match self {
            Self::Skip => false,
            Self::Calculate => true,
        }
    }
}

#[derive(
    Clone, Copy, Debug, PartialEq, serde::Serialize, serde::Deserialize, Default, ToSchema,
)]
#[serde(rename_all = "snake_case")]
pub enum SurchargeCalculationOverride {
    /// Skip calculating surcharge
    #[default]
    Skip,
    /// Calculate surcharge
    Calculate,
}

impl From<Option<bool>> for SurchargeCalculationOverride {
    fn from(value: Option<bool>) -> Self {
        match value {
            Some(true) => Self::Calculate,
            _ => Self::Skip,
        }
    }
}

impl SurchargeCalculationOverride {
    pub fn as_bool(self) -> bool {
        match self {
            Self::Skip => false,
            Self::Calculate => true,
        }
    }
}

/// Connector Mandate Status
#[derive(
    Clone, Copy, Debug, Eq, PartialEq, serde::Deserialize, serde::Serialize, strum::Display,
)]
#[strum(serialize_all = "snake_case")]
#[serde(rename_all = "snake_case")]
pub enum ConnectorMandateStatus {
    /// Indicates that the connector mandate is active and can be used for payments.
    Active,
    /// Indicates that the connector mandate  is not active and hence cannot be used for payments.
    Inactive,
}

/// Connector Mandate Status
#[derive(
    Clone, Copy, Debug, Eq, PartialEq, serde::Deserialize, serde::Serialize, strum::Display,
)]
#[strum(serialize_all = "snake_case")]
#[serde(rename_all = "snake_case")]
pub enum ConnectorTokenStatus {
    /// Indicates that the connector mandate is active and can be used for payments.
    Active,
    /// Indicates that the connector mandate  is not active and hence cannot be used for payments.
    Inactive,
}

#[derive(
    Clone,
    Copy,
    Debug,
    strum::Display,
    PartialEq,
    Eq,
    serde::Serialize,
    serde::Deserialize,
    strum::EnumString,
    ToSchema,
    PartialOrd,
    Ord,
)]
#[router_derive::diesel_enum(storage_type = "text")]
#[serde(rename_all = "snake_case")]
#[strum(serialize_all = "snake_case")]
pub enum ErrorCategory {
    FrmDecline,
    ProcessorDowntime,
    ProcessorDeclineUnauthorized,
    IssueWithPaymentMethod,
    ProcessorDeclineIncorrectData,
}

#[derive(
    Clone,
    Debug,
    Eq,
    PartialEq,
    serde::Deserialize,
    serde::Serialize,
    strum::Display,
    strum::EnumString,
    ToSchema,
    Hash,
)]
pub enum PaymentChargeType {
    #[serde(untagged)]
    Stripe(StripeChargeType),
}

#[derive(
    Clone,
    Debug,
    Default,
    Hash,
    Eq,
    PartialEq,
    ToSchema,
    serde::Serialize,
    serde::Deserialize,
    strum::Display,
    strum::EnumString,
)]
#[serde(rename_all = "lowercase")]
#[strum(serialize_all = "lowercase")]
pub enum StripeChargeType {
    #[default]
    Direct,
    Destination,
}

/// Authentication Products
#[derive(
    Clone,
    Copy,
    Debug,
    Eq,
    Hash,
    PartialEq,
    serde::Serialize,
    serde::Deserialize,
    strum::Display,
    strum::EnumString,
    ToSchema,
)]
#[serde(rename_all = "snake_case")]
#[strum(serialize_all = "snake_case")]
pub enum AuthenticationProduct {
    ClickToPay,
}

/// Connector Access Method
#[derive(
    Clone,
    Copy,
    Debug,
    Eq,
    Hash,
    PartialEq,
    serde::Deserialize,
    serde::Serialize,
    strum::Display,
    ToSchema,
)]
#[strum(serialize_all = "snake_case")]
#[serde(rename_all = "snake_case")]
pub enum PaymentConnectorCategory {
    PaymentGateway,
    AlternativePaymentMethod,
    BankAcquirer,
}

/// The status of the feature
#[derive(
    Clone,
    Copy,
    Debug,
    Eq,
    PartialEq,
    serde::Deserialize,
    serde::Serialize,
    strum::Display,
    ToSchema,
)]
#[strum(serialize_all = "snake_case")]
#[serde(rename_all = "snake_case")]
pub enum FeatureStatus {
    NotSupported,
    Supported,
}

/// The type of tokenization to use for the payment method
#[derive(
    Clone,
    Copy,
    Debug,
    Eq,
    PartialEq,
    serde::Deserialize,
    serde::Serialize,
    strum::Display,
    ToSchema,
)]
#[strum(serialize_all = "snake_case")]
#[serde(rename_all = "snake_case")]
pub enum TokenizationType {
    /// Create a single use token for the given payment method
    /// The user might have to go through additional factor authentication when using the single use token if required by the payment method
    SingleUse,
    /// Create a multi use token for the given payment method
    /// User will have to complete the additional factor authentication only once when creating the multi use token
    /// This will create a mandate at the connector which can be used for recurring payments
    MultiUse,
}

/// The network tokenization toggle, whether to enable or skip the network tokenization
#[derive(Debug, Clone, serde::Deserialize, serde::Serialize, ToSchema)]
pub enum NetworkTokenizationToggle {
    /// Enable network tokenization for the payment method
    Enable,
    /// Skip network tokenization for the payment method
    Skip,
}

#[derive(Clone, Copy, Debug, Deserialize, Serialize)]
#[serde(rename_all = "SCREAMING_SNAKE_CASE")]
pub enum GooglePayAuthMethod {
    /// Contain pan data only
    PanOnly,
    /// Contain cryptogram data along with pan data
    #[serde(rename = "CRYPTOGRAM_3DS")]
    Cryptogram,
}

#[derive(
    Clone,
    Debug,
    Eq,
    PartialEq,
    serde::Deserialize,
    serde::Serialize,
    strum::Display,
    strum::EnumString,
    ToSchema,
)]
#[strum(serialize_all = "PascalCase")]
#[serde(rename_all = "PascalCase")]
pub enum AdyenSplitType {
    /// Books split amount to the specified account.
    BalanceAccount,
    /// The aggregated amount of the interchange and scheme fees.
    AcquiringFees,
    /// The aggregated amount of all transaction fees.
    PaymentFee,
    /// The aggregated amount of Adyen's commission and markup fees.
    AdyenFees,
    ///  The transaction fees due to Adyen under blended rates.
    AdyenCommission,
    /// The transaction fees due to Adyen under Interchange ++ pricing.
    AdyenMarkup,
    ///  The fees paid to the issuer for each payment made with the card network.
    Interchange,
    ///  The fees paid to the card scheme for using their network.
    SchemeFee,
    /// Your platform's commission on the payment (specified in amount), booked to your liable balance account.
    Commission,
    /// Allows you and your users to top up balance accounts using direct debit, card payments, or other payment methods.
    TopUp,
    /// The value-added tax charged on the payment, booked to your platforms liable balance account.
    Vat,
}

#[derive(Clone, Copy, Debug, Eq, PartialEq, serde::Serialize, serde::Deserialize, ToSchema)]
#[serde(rename = "snake_case")]
pub enum PaymentConnectorTransmission {
    /// Failed to call the payment connector
    ConnectorCallFailed,
    /// Payment Connector call succeeded
    ConnectorCallSucceeded,
}

#[derive(
    Clone,
    Copy,
    Debug,
    Default,
    Eq,
    Hash,
    PartialEq,
    serde::Deserialize,
    serde::Serialize,
    strum::Display,
    strum::EnumString,
    ToSchema,
)]
#[router_derive::diesel_enum(storage_type = "db_enum")]
#[strum(serialize_all = "snake_case")]
#[serde(rename_all = "snake_case")]
pub enum TriggeredBy {
    /// Denotes payment attempt is been created by internal system.
    #[default]
    Internal,
    /// Denotes payment attempt is been created by external system.
    External,
}<|MERGE_RESOLUTION|>--- conflicted
+++ resolved
@@ -2949,76 +2949,6 @@
     Debug, Clone, PartialEq, Eq, Serialize, Deserialize, strum::Display, strum::EnumString,
 )]
 pub enum FranceStatesAbbreviation {
-<<<<<<< HEAD
-    #[strum(serialize = "WF-AL")]
-    Alo,
-    #[strum(serialize = "A")]
-    Alsace,
-    #[strum(serialize = "B")]
-    Aquitaine,
-    #[strum(serialize = "C")]
-    Auvergne,
-    #[strum(serialize = "ARA")]
-    AuvergneRhoneAlpes,
-    #[strum(serialize = "BFC")]
-    BourgogneFrancheComte,
-    #[strum(serialize = "BRE")]
-    Brittany,
-    #[strum(serialize = "D")]
-    Burgundy,
-    #[strum(serialize = "CVL")]
-    CentreValDeLoire,
-    #[strum(serialize = "G")]
-    ChampagneArdenne,
-    #[strum(serialize = "COR")]
-    Corsica,
-    #[strum(serialize = "I")]
-    FrancheComte,
-    #[strum(serialize = "GF")]
-    FrenchGuiana,
-    #[strum(serialize = "PF")]
-    FrenchPolynesia,
-    #[strum(serialize = "GES")]
-    GrandEst,
-    #[strum(serialize = "GP")]
-    Guadeloupe,
-    #[strum(serialize = "HDF")]
-    HautsDeFrance,
-    #[strum(serialize = "K")]
-    LanguedocRoussillon,
-    #[strum(serialize = "L")]
-    Limousin,
-    #[strum(serialize = "M")]
-    Lorraine,
-    #[strum(serialize = "P")]
-    LowerNormandy,
-    #[strum(serialize = "MQ")]
-    Martinique,
-    #[strum(serialize = "YT")]
-    Mayotte,
-    #[strum(serialize = "O")]
-    NordPasDeCalais,
-    #[strum(serialize = "NOR")]
-    Normandy,
-    #[strum(serialize = "NAQ")]
-    NouvelleAquitaine,
-    #[strum(serialize = "OCC")]
-    Occitania,
-    #[strum(serialize = "75")]
-    Paris,
-    #[strum(serialize = "PDL")]
-    PaysDeLaLoire,
-    #[strum(serialize = "S")]
-    Picardy,
-    #[strum(serialize = "T")]
-    PoitouCharentes,
-    #[strum(serialize = "PAC")]
-    ProvenceAlpesCoteDAzur,
-    #[strum(serialize = "V")]
-    RhoneAlpes,
-    #[strum(serialize = "RE")]
-    Reunion,
-=======
     #[strum(serialize = "01")]
     Ain,
     #[strum(serialize = "02")]
@@ -3221,25 +3151,10 @@
     Rhone,
     #[strum(serialize = "PM")]
     SaintPierreAndMiquelon,
->>>>>>> 11a6e030
     #[strum(serialize = "BL")]
     SaintBarthelemy,
     #[strum(serialize = "MF")]
     SaintMartin,
-<<<<<<< HEAD
-    #[strum(serialize = "PM")]
-    SaintPierreAndMiquelon,
-    #[strum(serialize = "WF-SG")]
-    Sigave,
-    #[strum(serialize = "Q")]
-    UpperNormandy,
-    #[strum(serialize = "WF-UV")]
-    Uvea,
-    #[strum(serialize = "WF")]
-    WallisAndFutuna,
-    #[strum(serialize = "IDF")]
-    IleDeFrance,
-=======
     #[strum(serialize = "71")]
     SaoneEtLoire,
     #[strum(serialize = "72")]
@@ -3280,47 +3195,12 @@
     Yonne,
     #[strum(serialize = "78")]
     Yvelines,
->>>>>>> 11a6e030
 }
 
 #[derive(
     Debug, Clone, PartialEq, Eq, Serialize, Deserialize, strum::Display, strum::EnumString,
 )]
 pub enum GermanyStatesAbbreviation {
-<<<<<<< HEAD
-    #[strum(serialize = "BW")]
-    BadenWurttemberg,
-    #[strum(serialize = "BY")]
-    Bavaria,
-    #[strum(serialize = "BE")]
-    Berlin,
-    #[strum(serialize = "BB")]
-    Brandenburg,
-    #[strum(serialize = "HB")]
-    Bremen,
-    #[strum(serialize = "HH")]
-    Hamburg,
-    #[strum(serialize = "HE")]
-    Hesse,
-    #[strum(serialize = "NI")]
-    LowerSaxony,
-    #[strum(serialize = "MV")]
-    MecklenburgVorpommern,
-    #[strum(serialize = "NW")]
-    NorthRhineWestphalia,
-    #[strum(serialize = "RP")]
-    RhinelandPalatinate,
-    #[strum(serialize = "SL")]
-    Saarland,
-    #[strum(serialize = "SN")]
-    Saxony,
-    #[strum(serialize = "ST")]
-    SaxonyAnhalt,
-    #[strum(serialize = "SH")]
-    SchleswigHolstein,
-    #[strum(serialize = "TH")]
-    Thuringia,
-=======
     BW,
     BY,
     BE,
@@ -3337,7 +3217,6 @@
     ST,
     SH,
     TH,
->>>>>>> 11a6e030
 }
 
 #[derive(
@@ -4075,11 +3954,7 @@
     #[strum(serialize = "04")]
     Birkirkara,
     #[strum(serialize = "05")]
-<<<<<<< HEAD
-    Birzebbuga,
-=======
     Birżebbuġa,
->>>>>>> 11a6e030
     #[strum(serialize = "06")]
     Cospicua,
     #[strum(serialize = "07")]
@@ -4093,21 +3968,6 @@
     #[strum(serialize = "11")]
     Gudja,
     #[strum(serialize = "12")]
-<<<<<<< HEAD
-    Gzira,
-    #[strum(serialize = "13")]
-    Ghajnsielem,
-    #[strum(serialize = "14")]
-    Gharb,
-    #[strum(serialize = "15")]
-    Gharghur,
-    #[strum(serialize = "16")]
-    Ghasri,
-    #[strum(serialize = "17")]
-    Ghaxaq,
-    #[strum(serialize = "18")]
-    Hamrun,
-=======
     Gżira,
     #[strum(serialize = "13")]
     Għajnsielem,
@@ -4121,7 +3981,6 @@
     Għaxaq,
     #[strum(serialize = "18")]
     Ħamrun,
->>>>>>> 11a6e030
     #[strum(serialize = "19")]
     Iklin,
     #[strum(serialize = "20")]
@@ -4129,11 +3988,7 @@
     #[strum(serialize = "21")]
     Kalkara,
     #[strum(serialize = "22")]
-<<<<<<< HEAD
-    Kercem,
-=======
     Kerċem,
->>>>>>> 11a6e030
     #[strum(serialize = "23")]
     Kirkop,
     #[strum(serialize = "24")]
@@ -4149,15 +4004,9 @@
     #[strum(serialize = "29")]
     Mdina,
     #[strum(serialize = "30")]
-<<<<<<< HEAD
-    Mellieha,
-    #[strum(serialize = "31")]
-    Mgarr,
-=======
     Mellieħa,
     #[strum(serialize = "31")]
     Mġarr,
->>>>>>> 11a6e030
     #[strum(serialize = "32")]
     Mosta,
     #[strum(serialize = "33")]
@@ -4177,11 +4026,7 @@
     #[strum(serialize = "40")]
     Pembroke,
     #[strum(serialize = "41")]
-<<<<<<< HEAD
-    Pieta,
-=======
     Pietà,
->>>>>>> 11a6e030
     #[strum(serialize = "42")]
     Qala,
     #[strum(serialize = "43")]
@@ -4195,11 +4040,7 @@
     #[strum(serialize = "48")]
     StJulians,
     #[strum(serialize = "49")]
-<<<<<<< HEAD
-    SanGwann,
-=======
     SanĠwann,
->>>>>>> 11a6e030
     #[strum(serialize = "50")]
     SaintLawrence,
     #[strum(serialize = "51")]
@@ -4207,19 +4048,11 @@
     #[strum(serialize = "52")]
     Sannat,
     #[strum(serialize = "53")]
-<<<<<<< HEAD
-    SantaLucija,
-    #[strum(serialize = "54")]
-    SantaVenera,
-    #[strum(serialize = "55")]
-    Siggiewi,
-=======
     SantaLuċija,
     #[strum(serialize = "54")]
     SantaVenera,
     #[strum(serialize = "55")]
     Siġġiewi,
->>>>>>> 11a6e030
     #[strum(serialize = "56")]
     Sliema,
     #[strum(serialize = "57")]
@@ -4231,23 +4064,6 @@
     #[strum(serialize = "60")]
     Valletta,
     #[strum(serialize = "61")]
-<<<<<<< HEAD
-    Xaghra,
-    #[strum(serialize = "62")]
-    Xewkija,
-    #[strum(serialize = "63")]
-    Xghajra,
-    #[strum(serialize = "64")]
-    Zabbar,
-    #[strum(serialize = "65")]
-    ZebbugGozo,
-    #[strum(serialize = "66")]
-    ZebbugMalta,
-    #[strum(serialize = "67")]
-    Zejtun,
-    #[strum(serialize = "68")]
-    Zurrieq,
-=======
     Xagħra,
     #[strum(serialize = "62")]
     Xewkija,
@@ -4263,7 +4079,6 @@
     Żejtun,
     #[strum(serialize = "68")]
     Żurrieq,
->>>>>>> 11a6e030
 }
 
 #[derive(
@@ -4279,45 +4094,12 @@
     #[strum(serialize = "BR")]
     BriceniDistrict,
     #[strum(serialize = "BA")]
-<<<<<<< HEAD
-    BaltiMunicipality,
-=======
     BălțiMunicipality,
->>>>>>> 11a6e030
     #[strum(serialize = "CA")]
     CahulDistrict,
     #[strum(serialize = "CT")]
     CantemirDistrict,
     #[strum(serialize = "CU")]
-<<<<<<< HEAD
-    ChisinauMunicipality,
-    #[strum(serialize = "CM")]
-    CimisliaDistrict,
-    #[strum(serialize = "CR")]
-    CriuleniDistrict,
-    #[strum(serialize = "CL")]
-    CalarasiDistrict,
-    #[strum(serialize = "CS")]
-    CauseniDistrict,
-    #[strum(serialize = "DO")]
-    DonduseniDistrict,
-    #[strum(serialize = "DR")]
-    DrochiaDistrict,
-    #[strum(serialize = "DU")]
-    DubasariDistrict,
-    #[strum(serialize = "ED")]
-    EdinetDistrict,
-    #[strum(serialize = "FL")]
-    FlorestiDistrict,
-    #[strum(serialize = "FA")]
-    FalestiDistrict,
-    #[strum(serialize = "GA")]
-    Gagauzia,
-    #[strum(serialize = "GL")]
-    GlodeniDistrict,
-    #[strum(serialize = "HI")]
-    HincestiDistrict,
-=======
     ChișinăuMunicipality,
     #[strum(serialize = "CM")]
     CimișliaDistrict,
@@ -4345,35 +4127,17 @@
     GlodeniDistrict,
     #[strum(serialize = "HI")]
     HînceștiDistrict,
->>>>>>> 11a6e030
     #[strum(serialize = "IA")]
     IaloveniDistrict,
     #[strum(serialize = "NI")]
     NisporeniDistrict,
     #[strum(serialize = "OC")]
-<<<<<<< HEAD
-    OcnitaDistrict,
-=======
     OcnițaDistrict,
->>>>>>> 11a6e030
     #[strum(serialize = "OR")]
     OrheiDistrict,
     #[strum(serialize = "RE")]
     RezinaDistrict,
     #[strum(serialize = "RI")]
-<<<<<<< HEAD
-    RiscaniDistrict,
-    #[strum(serialize = "SO")]
-    SorocaDistrict,
-    #[strum(serialize = "ST")]
-    StraseniDistrict,
-    #[strum(serialize = "SI")]
-    SingereiDistrict,
-    #[strum(serialize = "TA")]
-    TaracliaDistrict,
-    #[strum(serialize = "TE")]
-    TelenestiDistrict,
-=======
     RîșcaniDistrict,
     #[strum(serialize = "SO")]
     SorocaDistrict,
@@ -4385,21 +4149,14 @@
     TaracliaDistrict,
     #[strum(serialize = "TE")]
     TeleneștiDistrict,
->>>>>>> 11a6e030
     #[strum(serialize = "SN")]
     TransnistriaAutonomousTerritorialUnit,
     #[strum(serialize = "UN")]
     UngheniDistrict,
     #[strum(serialize = "SD")]
-<<<<<<< HEAD
-    SoldanestiDistrict,
-    #[strum(serialize = "SV")]
-    StefanVodaDistrict,
-=======
     ȘoldăneștiDistrict,
     #[strum(serialize = "SV")]
     ȘtefanVodăDistrict,
->>>>>>> 11a6e030
 }
 
 #[derive(
@@ -4444,19 +4201,11 @@
     #[strum(serialize = "14")]
     PljevljaMunicipality,
     #[strum(serialize = "15")]
-<<<<<<< HEAD
-    PluzineMunicipality,
-    #[strum(serialize = "16")]
-    PodgoricaMunicipality,
-    #[strum(serialize = "17")]
-    RozajeMunicipality,
-=======
     PlužineMunicipality,
     #[strum(serialize = "16")]
     PodgoricaMunicipality,
     #[strum(serialize = "17")]
     RožajeMunicipality,
->>>>>>> 11a6e030
     #[strum(serialize = "19")]
     TivatMunicipality,
     #[strum(serialize = "20")]
@@ -4464,11 +4213,7 @@
     #[strum(serialize = "18")]
     SavnikMunicipality,
     #[strum(serialize = "21")]
-<<<<<<< HEAD
-    ZabljakMunicipality,
-=======
     ŽabljakMunicipality,
->>>>>>> 11a6e030
 }
 
 #[derive(
@@ -4618,11 +4363,7 @@
     #[strum(serialize = "62")]
     PrilepMunicipality,
     #[strum(serialize = "63")]
-<<<<<<< HEAD
-    ProbistipMunicipality,
-=======
     ProbishtipMunicipality,
->>>>>>> 11a6e030
     #[strum(serialize = "64")]
     RadovisMunicipality,
     #[strum(serialize = "65")]
@@ -4680,11 +4421,7 @@
     #[strum(serialize = "83")]
     StipMunicipality,
     #[strum(serialize = "84")]
-<<<<<<< HEAD
-    SutoOrizariMunicipality,
-=======
     ShutoOrizariMunicipality,
->>>>>>> 11a6e030
     #[strum(serialize = "30")]
     ZelinoMunicipality,
 }
@@ -4741,42 +4478,6 @@
     Debug, Clone, PartialEq, Eq, Serialize, Deserialize, strum::Display, strum::EnumString,
 )]
 pub enum PolandStatesAbbreviation {
-<<<<<<< HEAD
-    #[strum(serialize = "WP")]
-    GreaterPolandVoivodeship,
-    #[strum(serialize = "KI")]
-    Kielce,
-    #[strum(serialize = "KP")]
-    KuyavianPomeranianVoivodeship,
-    #[strum(serialize = "MA")]
-    LesserPolandVoivodeship,
-    #[strum(serialize = "DS")]
-    LowerSilesianVoivodeship,
-    #[strum(serialize = "LU")]
-    LublinVoivodeship,
-    #[strum(serialize = "LB")]
-    LubuszVoivodeship,
-    #[strum(serialize = "MZ")]
-    MasovianVoivodeship,
-    #[strum(serialize = "OP")]
-    OpoleVoivodeship,
-    #[strum(serialize = "PK")]
-    PodkarpackieVoivodeship,
-    #[strum(serialize = "PD")]
-    PodlaskieVoivodeship,
-    #[strum(serialize = "PM")]
-    PomeranianVoivodeship,
-    #[strum(serialize = "SL")]
-    SilesianVoivodeship,
-    #[strum(serialize = "WN")]
-    WarmianMasurianVoivodeship,
-    #[strum(serialize = "ZP")]
-    WestPomeranianVoivodeship,
-    #[strum(serialize = "LD")]
-    LodzVoivodeship,
-    #[strum(serialize = "SK")]
-    SwietokrzyskieVoivodeship,
-=======
     #[strum(serialize = "30")]
     GreaterPoland,
     #[strum(serialize = "26")]
@@ -4809,7 +4510,6 @@
     WarmiaMasuria,
     #[strum(serialize = "32")]
     WestPomerania,
->>>>>>> 11a6e030
 }
 
 #[derive(
@@ -5053,38 +4753,21 @@
 )]
 pub enum UnitedKingdomStatesAbbreviation {
     #[strum(serialize = "ABE")]
-<<<<<<< HEAD
-    AberdeenCity,
-=======
     Aberdeen,
->>>>>>> 11a6e030
     #[strum(serialize = "ABD")]
     Aberdeenshire,
     #[strum(serialize = "ANS")]
     Angus,
-<<<<<<< HEAD
-    #[strum(serialize = "ANN")]
-    AntrimAndNewtownabbey,
-=======
     #[strum(serialize = "ANT")]
     Antrim,
     #[strum(serialize = "ANN")]
     AntrimAndNewtownabbey,
     #[strum(serialize = "ARD")]
     Ards,
->>>>>>> 11a6e030
     #[strum(serialize = "AND")]
     ArdsAndNorthDown,
     #[strum(serialize = "AGB")]
     ArgyllAndBute,
-<<<<<<< HEAD
-    #[strum(serialize = "ABC")]
-    ArmaghCityBanbridgeAndCraigavon,
-    #[strum(serialize = "BDG")]
-    BarkingAndDagenham,
-    #[strum(serialize = "BNE")]
-    Barnet,
-=======
     #[strum(serialize = "ARM")]
     ArmaghCityAndDistrictCouncil,
     #[strum(serialize = "ABC")]
@@ -5097,7 +4780,6 @@
     Ballymoney,
     #[strum(serialize = "BNB")]
     Banbridge,
->>>>>>> 11a6e030
     #[strum(serialize = "BNS")]
     Barnsley,
     #[strum(serialize = "BAS")]
@@ -5105,13 +4787,7 @@
     #[strum(serialize = "BDF")]
     Bedford,
     #[strum(serialize = "BFS")]
-<<<<<<< HEAD
-    BelfastCity,
-    #[strum(serialize = "BEX")]
-    Bexley,
-=======
     BelfastDistrict,
->>>>>>> 11a6e030
     #[strum(serialize = "BIR")]
     Birmingham,
     #[strum(serialize = "BBD")]
@@ -5119,69 +4795,35 @@
     #[strum(serialize = "BPL")]
     Blackpool,
     #[strum(serialize = "BGW")]
-<<<<<<< HEAD
-    BlaenauGwent,
-    #[strum(serialize = "BOL")]
-    Bolton,
-    #[strum(serialize = "BCP")]
-    BournemouthChristchurchAndPoole,
-=======
     BlaenauGwentCountyBorough,
     #[strum(serialize = "BOL")]
     Bolton,
     #[strum(serialize = "BMH")]
     Bournemouth,
->>>>>>> 11a6e030
     #[strum(serialize = "BRC")]
     BracknellForest,
     #[strum(serialize = "BRD")]
     Bradford,
-<<<<<<< HEAD
-    #[strum(serialize = "BEN")]
-    Brent,
-    #[strum(serialize = "BGE")]
-    Bridgend,
-    #[strum(serialize = "BNH")]
-    BrightonAndHove,
-    #[strum(serialize = "BST")]
-    BristolCityOf,
-    #[strum(serialize = "BRY")]
-    Bromley,
-=======
     #[strum(serialize = "BGE")]
     BridgendCountyBorough,
     #[strum(serialize = "BNH")]
     BrightonAndHove,
->>>>>>> 11a6e030
     #[strum(serialize = "BKM")]
     Buckinghamshire,
     #[strum(serialize = "BUR")]
     Bury,
     #[strum(serialize = "CAY")]
-<<<<<<< HEAD
-    Caerphilly,
-=======
     CaerphillyCountyBorough,
->>>>>>> 11a6e030
     #[strum(serialize = "CLD")]
     Calderdale,
     #[strum(serialize = "CAM")]
     Cambridgeshire,
-<<<<<<< HEAD
-    #[strum(serialize = "CMD")]
-    Camden,
-    #[strum(serialize = "CRF")]
-    Cardiff,
-    #[strum(serialize = "CMN")]
-    Carmarthenshire,
-=======
     #[strum(serialize = "CMN")]
     Carmarthenshire,
     #[strum(serialize = "CKF")]
     CarrickfergusBoroughCouncil,
     #[strum(serialize = "CSR")]
     Castlereagh,
->>>>>>> 11a6e030
     #[strum(serialize = "CCG")]
     CausewayCoastAndGlens,
     #[strum(serialize = "CBF")]
@@ -5192,18 +4834,6 @@
     CheshireEast,
     #[strum(serialize = "CHW")]
     CheshireWestAndChester,
-<<<<<<< HEAD
-    #[strum(serialize = "CLK")]
-    Clackmannanshire,
-    #[strum(serialize = "CWY")]
-    Conwy,
-    #[strum(serialize = "CON")]
-    Cornwall,
-    #[strum(serialize = "COV")]
-    Coventry,
-    #[strum(serialize = "CRY")]
-    Croydon,
-=======
     #[strum(serialize = "CRF")]
     CityAndCountyOfCardiff,
     #[strum(serialize = "SWA")]
@@ -5254,55 +4884,34 @@
     Coventry,
     #[strum(serialize = "CGV")]
     CraigavonBoroughCouncil,
->>>>>>> 11a6e030
     #[strum(serialize = "CMA")]
     Cumbria,
     #[strum(serialize = "DAL")]
     Darlington,
     #[strum(serialize = "DEN")]
     Denbighshire,
-<<<<<<< HEAD
-    #[strum(serialize = "DER")]
-    Derby,
-    #[strum(serialize = "DBY")]
-    Derbyshire,
-    #[strum(serialize = "DRS")]
-    DerryAndStrabane,
-=======
     #[strum(serialize = "DBY")]
     Derbyshire,
     #[strum(serialize = "DRS")]
     DerryCityAndStrabane,
     #[strum(serialize = "DRY")]
     DerryCityCouncil,
->>>>>>> 11a6e030
     #[strum(serialize = "DEV")]
     Devon,
     #[strum(serialize = "DNC")]
     Doncaster,
     #[strum(serialize = "DOR")]
     Dorset,
-<<<<<<< HEAD
-=======
     #[strum(serialize = "DOW")]
     DownDistrictCouncil,
->>>>>>> 11a6e030
     #[strum(serialize = "DUD")]
     Dudley,
     #[strum(serialize = "DGY")]
     DumfriesAndGalloway,
     #[strum(serialize = "DND")]
-<<<<<<< HEAD
-    DundeeCity,
-    #[strum(serialize = "DUR")]
-    DurhamCounty,
-    #[strum(serialize = "EAL")]
-    Ealing,
-=======
     Dundee,
     #[strum(serialize = "DGN")]
     DungannonAndSouthTyroneBoroughCouncil,
->>>>>>> 11a6e030
     #[strum(serialize = "EAY")]
     EastAyrshire,
     #[strum(serialize = "EDU")]
@@ -5316,28 +4925,17 @@
     #[strum(serialize = "ESX")]
     EastSussex,
     #[strum(serialize = "EDH")]
-<<<<<<< HEAD
-    EdinburghCityOf,
-    #[strum(serialize = "ELS")]
-    EileanSiar,
-    #[strum(serialize = "ENF")]
-    Enfield,
-=======
     Edinburgh,
     #[strum(serialize = "ENG")]
     England,
->>>>>>> 11a6e030
     #[strum(serialize = "ESS")]
     Essex,
     #[strum(serialize = "FAL")]
     Falkirk,
     #[strum(serialize = "FMO")]
     FermanaghAndOmagh,
-<<<<<<< HEAD
-=======
     #[strum(serialize = "FER")]
     FermanaghDistrictCouncil,
->>>>>>> 11a6e030
     #[strum(serialize = "FIF")]
     Fife,
     #[strum(serialize = "FLN")]
@@ -5345,31 +4943,6 @@
     #[strum(serialize = "GAT")]
     Gateshead,
     #[strum(serialize = "GLG")]
-<<<<<<< HEAD
-    GlasgowCity,
-    #[strum(serialize = "GLS")]
-    Gloucestershire,
-    #[strum(serialize = "GRE")]
-    Greenwich,
-    #[strum(serialize = "GWN")]
-    Gwynedd,
-    #[strum(serialize = "HCK")]
-    Hackney,
-    #[strum(serialize = "HAL")]
-    Halton,
-    #[strum(serialize = "HMF")]
-    HammersmithAndFulham,
-    #[strum(serialize = "HAM")]
-    Hampshire,
-    #[strum(serialize = "HRY")]
-    Haringey,
-    #[strum(serialize = "HRW")]
-    Harrow,
-    #[strum(serialize = "HPL")]
-    Hartlepool,
-    #[strum(serialize = "HAV")]
-    Havering,
-=======
     Glasgow,
     #[strum(serialize = "GLS")]
     Gloucestershire,
@@ -5381,63 +4954,24 @@
     Hampshire,
     #[strum(serialize = "HPL")]
     Hartlepool,
->>>>>>> 11a6e030
     #[strum(serialize = "HEF")]
     Herefordshire,
     #[strum(serialize = "HRT")]
     Hertfordshire,
     #[strum(serialize = "HLD")]
     Highland,
-<<<<<<< HEAD
-    #[strum(serialize = "HIL")]
-    Hillingdon,
-    #[strum(serialize = "HNS")]
-    Hounslow,
     #[strum(serialize = "IVC")]
     Inverclyde,
-    #[strum(serialize = "AGY")]
-    IsleOfAnglesey,
-=======
-    #[strum(serialize = "IVC")]
-    Inverclyde,
->>>>>>> 11a6e030
     #[strum(serialize = "IOW")]
     IsleOfWight,
     #[strum(serialize = "IOS")]
     IslesOfScilly,
-<<<<<<< HEAD
-    #[strum(serialize = "ISL")]
-    Islington,
-    #[strum(serialize = "KEC")]
-    KensingtonAndChelsea,
     #[strum(serialize = "KEN")]
     Kent,
-    #[strum(serialize = "KHL")]
-    KingstonUponHull,
-    #[strum(serialize = "KTT")]
-    KingstonUponThames,
-=======
-    #[strum(serialize = "KEN")]
-    Kent,
->>>>>>> 11a6e030
     #[strum(serialize = "KIR")]
     Kirklees,
     #[strum(serialize = "KWL")]
     Knowsley,
-<<<<<<< HEAD
-    #[strum(serialize = "LBH")]
-    Lambeth,
-    #[strum(serialize = "LAN")]
-    Lancashire,
-    #[strum(serialize = "LDS")]
-    Leeds,
-    #[strum(serialize = "LCE")]
-    Leicester,
-    #[strum(serialize = "LEC")]
-    Leicestershire,
-    #[strum(serialize = "LEW")]
-    Lewisham,
-=======
     #[strum(serialize = "LAN")]
     Lancashire,
     #[strum(serialize = "LRN")]
@@ -5448,19 +4982,10 @@
     Leicestershire,
     #[strum(serialize = "LMV")]
     LimavadyBoroughCouncil,
->>>>>>> 11a6e030
     #[strum(serialize = "LIN")]
     Lincolnshire,
     #[strum(serialize = "LBC")]
     LisburnAndCastlereagh,
-<<<<<<< HEAD
-    #[strum(serialize = "LIV")]
-    Liverpool,
-    #[strum(serialize = "LND")]
-    LondonCityOf,
-    #[strum(serialize = "LUT")]
-    Luton,
-=======
     #[strum(serialize = "LSB")]
     LisburnCityCouncil,
     #[strum(serialize = "LIV")]
@@ -5523,21 +5048,14 @@
     LondonBoroughOfWandsworth,
     #[strum(serialize = "MFT")]
     MagherafeltDistrictCouncil,
->>>>>>> 11a6e030
     #[strum(serialize = "MAN")]
     Manchester,
     #[strum(serialize = "MDW")]
     Medway,
     #[strum(serialize = "MTY")]
-<<<<<<< HEAD
-    MerthyrTydfil,
-    #[strum(serialize = "MRT")]
-    Merton,
-=======
     MerthyrTydfilCountyBorough,
     #[strum(serialize = "WGN")]
     MetropolitanBoroughOfWigan,
->>>>>>> 11a6e030
     #[strum(serialize = "MEA")]
     MidAndEastAntrim,
     #[strum(serialize = "MUL")]
@@ -5552,18 +5070,6 @@
     Monmouthshire,
     #[strum(serialize = "MRY")]
     Moray,
-<<<<<<< HEAD
-    #[strum(serialize = "NTL")]
-    NeathPortTalbot,
-    #[strum(serialize = "NET")]
-    NewcastleUponTyne,
-    #[strum(serialize = "NWM")]
-    Newham,
-    #[strum(serialize = "NWP")]
-    Newport,
-    #[strum(serialize = "NMD")]
-    NewryMourneAndDown,
-=======
     #[strum(serialize = "MYL")]
     MoyleDistrictCouncil,
     #[strum(serialize = "NTL")]
@@ -5578,16 +5084,12 @@
     NewryMourneAndDown,
     #[strum(serialize = "NTA")]
     NewtownabbeyBoroughCouncil,
->>>>>>> 11a6e030
     #[strum(serialize = "NFK")]
     Norfolk,
     #[strum(serialize = "NAY")]
     NorthAyrshire,
-<<<<<<< HEAD
-=======
     #[strum(serialize = "NDN")]
     NorthDownBoroughCouncil,
->>>>>>> 11a6e030
     #[strum(serialize = "NEL")]
     NorthEastLincolnshire,
     #[strum(serialize = "NLK")]
@@ -5602,78 +5104,42 @@
     NorthYorkshire,
     #[strum(serialize = "NTH")]
     Northamptonshire,
-<<<<<<< HEAD
-    #[strum(serialize = "NBL")]
-    Northumberland,
-    #[strum(serialize = "NGM")]
-    Nottingham,
-=======
     #[strum(serialize = "NIR")]
     NorthernIreland,
     #[strum(serialize = "NBL")]
     Northumberland,
->>>>>>> 11a6e030
     #[strum(serialize = "NTT")]
     Nottinghamshire,
     #[strum(serialize = "OLD")]
     Oldham,
-<<<<<<< HEAD
-    #[strum(serialize = "ORK")]
-    OrkneyIslands,
-=======
     #[strum(serialize = "OMH")]
     OmaghDistrictCouncil,
     #[strum(serialize = "ORK")]
     OrkneyIslands,
     #[strum(serialize = "ELS")]
     OuterHebrides,
->>>>>>> 11a6e030
     #[strum(serialize = "OXF")]
     Oxfordshire,
     #[strum(serialize = "PEM")]
     Pembrokeshire,
     #[strum(serialize = "PKN")]
     PerthAndKinross,
-<<<<<<< HEAD
-    #[strum(serialize = "PTE")]
-    Peterborough,
-    #[strum(serialize = "PLY")]
-    Plymouth,
-    #[strum(serialize = "POR")]
-    Portsmouth,
-=======
     #[strum(serialize = "POL")]
     Poole,
->>>>>>> 11a6e030
     #[strum(serialize = "POW")]
     Powys,
     #[strum(serialize = "RDG")]
     Reading,
-<<<<<<< HEAD
-    #[strum(serialize = "RDB")]
-    Redbridge,
-=======
->>>>>>> 11a6e030
     #[strum(serialize = "RCC")]
     RedcarAndCleveland,
     #[strum(serialize = "RFW")]
     Renfrewshire,
     #[strum(serialize = "RCT")]
-<<<<<<< HEAD
-    RhonddaCynonTaff,
-    #[strum(serialize = "RIC")]
-    RichmondUponThames,
-=======
     RhonddaCynonTaf,
->>>>>>> 11a6e030
     #[strum(serialize = "RCH")]
     Rochdale,
     #[strum(serialize = "ROT")]
     Rotherham,
-<<<<<<< HEAD
-    #[strum(serialize = "RUT")]
-    Rutland,
-=======
     #[strum(serialize = "GRE")]
     RoyalBoroughOfGreenwich,
     #[strum(serialize = "KEC")]
@@ -5684,16 +5150,12 @@
     Rutland,
     #[strum(serialize = "SH-HL")]
     SaintHelena,
->>>>>>> 11a6e030
     #[strum(serialize = "SLF")]
     Salford,
     #[strum(serialize = "SAW")]
     Sandwell,
-<<<<<<< HEAD
-=======
     #[strum(serialize = "SCT")]
     Scotland,
->>>>>>> 11a6e030
     #[strum(serialize = "SCB")]
     ScottishBorders,
     #[strum(serialize = "SFT")]
@@ -5718,17 +5180,8 @@
     SouthLanarkshire,
     #[strum(serialize = "STY")]
     SouthTyneside,
-<<<<<<< HEAD
-    #[strum(serialize = "STH")]
-    Southampton,
     #[strum(serialize = "SOS")]
     SouthendOnSea,
-    #[strum(serialize = "SWK")]
-    Southwark,
-=======
-    #[strum(serialize = "SOS")]
-    SouthendOnSea,
->>>>>>> 11a6e030
     #[strum(serialize = "SHN")]
     StHelens,
     #[strum(serialize = "STS")]
@@ -5739,27 +5192,12 @@
     Stockport,
     #[strum(serialize = "STT")]
     StocktonOnTees,
-<<<<<<< HEAD
-    #[strum(serialize = "STE")]
-    StokeOnTrent,
-    #[strum(serialize = "SFK")]
-    Suffolk,
-    #[strum(serialize = "SND")]
-    Sunderland,
-    #[strum(serialize = "SRY")]
-    Surrey,
-    #[strum(serialize = "STN")]
-    Sutton,
-    #[strum(serialize = "SWA")]
-    Swansea,
-=======
     #[strum(serialize = "STB")]
     StrabaneDistrictCouncil,
     #[strum(serialize = "SFK")]
     Suffolk,
     #[strum(serialize = "SRY")]
     Surrey,
->>>>>>> 11a6e030
     #[strum(serialize = "SWD")]
     Swindon,
     #[strum(serialize = "TAM")]
@@ -5772,34 +5210,18 @@
     Torbay,
     #[strum(serialize = "TOF")]
     Torfaen,
-<<<<<<< HEAD
-    #[strum(serialize = "TWH")]
-    TowerHamlets,
-    #[strum(serialize = "TRF")]
-    Trafford,
-=======
     #[strum(serialize = "TRF")]
     Trafford,
     #[strum(serialize = "UKM")]
     UnitedKingdom,
->>>>>>> 11a6e030
     #[strum(serialize = "VGL")]
     ValeOfGlamorgan,
     #[strum(serialize = "WKF")]
     Wakefield,
-<<<<<<< HEAD
-    #[strum(serialize = "WLL")]
-    Walsall,
-    #[strum(serialize = "WFT")]
-    WalthamForest,
-    #[strum(serialize = "WND")]
-    Wandsworth,
-=======
     #[strum(serialize = "WLS")]
     Wales,
     #[strum(serialize = "WLL")]
     Walsall,
->>>>>>> 11a6e030
     #[strum(serialize = "WRT")]
     Warrington,
     #[strum(serialize = "WAR")]
@@ -5812,13 +5234,6 @@
     WestLothian,
     #[strum(serialize = "WSX")]
     WestSussex,
-<<<<<<< HEAD
-    #[strum(serialize = "WSM")]
-    Westminster,
-    #[strum(serialize = "WGN")]
-    Wigan,
-=======
->>>>>>> 11a6e030
     #[strum(serialize = "WIL")]
     Wiltshire,
     #[strum(serialize = "WNM")]
@@ -5827,21 +5242,10 @@
     Wirral,
     #[strum(serialize = "WOK")]
     Wokingham,
-<<<<<<< HEAD
-    #[strum(serialize = "WLV")]
-    Wolverhampton,
-    #[strum(serialize = "WOR")]
-    Worcestershire,
-    #[strum(serialize = "WRX")]
-    Wrexham,
-    #[strum(serialize = "YOR")]
-    York,
-=======
     #[strum(serialize = "WOR")]
     Worcestershire,
     #[strum(serialize = "WRX")]
     WrexhamCountyBorough,
->>>>>>> 11a6e030
 }
 
 #[derive(
@@ -6325,8 +5729,6 @@
     Jesenice,
     #[strum(serialize = "163")]
     Jezersko,
-<<<<<<< HEAD
-=======
     #[strum(serialize = "042")]
     Jursinci,
     #[strum(serialize = "043")]
@@ -6641,7 +6043,6 @@
     Žirovnica,
     #[strum(serialize = "193")]
     Žužemberk,
->>>>>>> 11a6e030
 }
 
 #[derive(

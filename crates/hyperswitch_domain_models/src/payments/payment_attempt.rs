#[cfg(all(feature = "v1", feature = "olap"))]
use api_models::enums::Connector;
use common_enums as storage_enums;
use common_types::primitive_wrappers::{
    ExtendedAuthorizationAppliedBool, RequestExtendedAuthorizationBool,
};
#[cfg(feature = "v2")]
use common_utils::{
    crypto::Encryptable, encryption::Encryption, ext_traits::ValueExt,
    types::keymanager::ToEncryptable,
};
use common_utils::{
    errors::{CustomResult, ValidationError},
    ext_traits::OptionExt,
    id_type, pii,
    types::{
        keymanager::{self, KeyManagerState},
        ConnectorTransactionId, ConnectorTransactionIdTrait, CreatedBy, MinorUnit,
    },
};
use diesel_models::{
    ConnectorMandateReferenceId, PaymentAttempt as DieselPaymentAttempt,
    PaymentAttemptNew as DieselPaymentAttemptNew,
    PaymentAttemptUpdate as DieselPaymentAttemptUpdate,
};
#[cfg(feature = "v2")]
use diesel_models::{
    PaymentAttemptFeatureMetadata as DieselPaymentAttemptFeatureMetadata,
    PaymentAttemptRecoveryData as DieselPassiveChurnRecoveryData,
};
use error_stack::ResultExt;
#[cfg(feature = "v2")]
use masking::PeekInterface;
use masking::Secret;
#[cfg(feature = "v2")]
use rustc_hash::FxHashMap;
use serde::{Deserialize, Serialize};
#[cfg(feature = "v2")]
use serde_json::Value;
use time::PrimitiveDateTime;

#[cfg(all(feature = "v1", feature = "olap"))]
use super::PaymentIntent;
#[cfg(feature = "v2")]
use crate::{
    address::Address,
    consts,
    merchant_key_store::MerchantKeyStore,
    router_response_types,
    type_encryption::{crypto_operation, CryptoOperation},
};
use crate::{
    behaviour, errors,
    mandates::{MandateDataType, MandateDetails},
    router_request_types, ForeignIDRef,
};

#[async_trait::async_trait]
pub trait PaymentAttemptInterface {
    type Error;
    #[cfg(feature = "v1")]
    async fn insert_payment_attempt(
        &self,
        payment_attempt: PaymentAttemptNew,
        storage_scheme: storage_enums::MerchantStorageScheme,
    ) -> error_stack::Result<PaymentAttempt, Self::Error>;

    #[cfg(feature = "v2")]
    async fn insert_payment_attempt(
        &self,
        key_manager_state: &KeyManagerState,
        merchant_key_store: &MerchantKeyStore,
        payment_attempt: PaymentAttempt,
        storage_scheme: storage_enums::MerchantStorageScheme,
    ) -> error_stack::Result<PaymentAttempt, Self::Error>;

    #[cfg(feature = "v1")]
    async fn update_payment_attempt_with_attempt_id(
        &self,
        this: PaymentAttempt,
        payment_attempt: PaymentAttemptUpdate,
        storage_scheme: storage_enums::MerchantStorageScheme,
    ) -> error_stack::Result<PaymentAttempt, Self::Error>;

    #[cfg(feature = "v2")]
    async fn update_payment_attempt(
        &self,
        key_manager_state: &KeyManagerState,
        merchant_key_store: &MerchantKeyStore,
        this: PaymentAttempt,
        payment_attempt: PaymentAttemptUpdate,
        storage_scheme: storage_enums::MerchantStorageScheme,
    ) -> error_stack::Result<PaymentAttempt, Self::Error>;

    #[cfg(feature = "v1")]
    async fn find_payment_attempt_by_connector_transaction_id_payment_id_merchant_id(
        &self,
        connector_transaction_id: &ConnectorTransactionId,
        payment_id: &id_type::PaymentId,
        merchant_id: &id_type::MerchantId,
        storage_scheme: storage_enums::MerchantStorageScheme,
    ) -> error_stack::Result<PaymentAttempt, Self::Error>;

    #[cfg(feature = "v1")]
    async fn find_payment_attempt_last_successful_attempt_by_payment_id_merchant_id(
        &self,
        payment_id: &id_type::PaymentId,
        merchant_id: &id_type::MerchantId,
        storage_scheme: storage_enums::MerchantStorageScheme,
    ) -> error_stack::Result<PaymentAttempt, Self::Error>;

    #[cfg(feature = "v1")]
    async fn find_payment_attempt_last_successful_or_partially_captured_attempt_by_payment_id_merchant_id(
        &self,
        payment_id: &id_type::PaymentId,
        merchant_id: &id_type::MerchantId,
        storage_scheme: storage_enums::MerchantStorageScheme,
    ) -> error_stack::Result<PaymentAttempt, Self::Error>;

    #[cfg(feature = "v2")]
    async fn find_payment_attempt_last_successful_or_partially_captured_attempt_by_payment_id(
        &self,
        key_manager_state: &KeyManagerState,
        merchant_key_store: &MerchantKeyStore,
        payment_id: &id_type::GlobalPaymentId,
        storage_scheme: storage_enums::MerchantStorageScheme,
    ) -> error_stack::Result<PaymentAttempt, Self::Error>;

    #[cfg(feature = "v1")]
    async fn find_payment_attempt_by_merchant_id_connector_txn_id(
        &self,
        merchant_id: &id_type::MerchantId,
        connector_txn_id: &str,
        storage_scheme: storage_enums::MerchantStorageScheme,
    ) -> error_stack::Result<PaymentAttempt, Self::Error>;

    #[cfg(feature = "v2")]
    async fn find_payment_attempt_by_profile_id_connector_transaction_id(
        &self,
        key_manager_state: &KeyManagerState,
        merchant_key_store: &MerchantKeyStore,
        profile_id: &id_type::ProfileId,
        connector_transaction_id: &str,
        _storage_scheme: storage_enums::MerchantStorageScheme,
    ) -> CustomResult<PaymentAttempt, Self::Error>;

    #[cfg(feature = "v1")]
    async fn find_payment_attempt_by_payment_id_merchant_id_attempt_id(
        &self,
        payment_id: &id_type::PaymentId,
        merchant_id: &id_type::MerchantId,
        attempt_id: &str,
        storage_scheme: storage_enums::MerchantStorageScheme,
    ) -> error_stack::Result<PaymentAttempt, Self::Error>;

    #[cfg(feature = "v1")]
    async fn find_payment_attempt_by_attempt_id_merchant_id(
        &self,
        attempt_id: &str,
        merchant_id: &id_type::MerchantId,
        storage_scheme: storage_enums::MerchantStorageScheme,
    ) -> error_stack::Result<PaymentAttempt, Self::Error>;

    #[cfg(feature = "v2")]
    async fn find_payment_attempt_by_id(
        &self,
        key_manager_state: &KeyManagerState,
        merchant_key_store: &MerchantKeyStore,
        attempt_id: &id_type::GlobalAttemptId,
        storage_scheme: storage_enums::MerchantStorageScheme,
    ) -> error_stack::Result<PaymentAttempt, Self::Error>;

    #[cfg(feature = "v2")]
    async fn find_payment_attempts_by_payment_intent_id(
        &self,
        state: &KeyManagerState,
        payment_id: &id_type::GlobalPaymentId,
        merchant_key_store: &MerchantKeyStore,
        storage_scheme: common_enums::MerchantStorageScheme,
    ) -> error_stack::Result<Vec<PaymentAttempt>, Self::Error>;

    #[cfg(feature = "v1")]
    async fn find_payment_attempt_by_preprocessing_id_merchant_id(
        &self,
        preprocessing_id: &str,
        merchant_id: &id_type::MerchantId,
        storage_scheme: storage_enums::MerchantStorageScheme,
    ) -> error_stack::Result<PaymentAttempt, Self::Error>;

    #[cfg(feature = "v1")]
    async fn find_attempts_by_merchant_id_payment_id(
        &self,
        merchant_id: &id_type::MerchantId,
        payment_id: &id_type::PaymentId,
        storage_scheme: storage_enums::MerchantStorageScheme,
    ) -> error_stack::Result<Vec<PaymentAttempt>, Self::Error>;

    #[cfg(all(feature = "v1", feature = "olap"))]
    async fn get_filters_for_payments(
        &self,
        pi: &[PaymentIntent],
        merchant_id: &id_type::MerchantId,
        storage_scheme: storage_enums::MerchantStorageScheme,
    ) -> error_stack::Result<PaymentListFilters, Self::Error>;

    #[cfg(all(feature = "v1", feature = "olap"))]
    #[allow(clippy::too_many_arguments)]
    async fn get_total_count_of_filtered_payment_attempts(
        &self,
        merchant_id: &id_type::MerchantId,
        active_attempt_ids: &[String],
        connector: Option<Vec<Connector>>,
        payment_method: Option<Vec<storage_enums::PaymentMethod>>,
        payment_method_type: Option<Vec<storage_enums::PaymentMethodType>>,
        authentication_type: Option<Vec<storage_enums::AuthenticationType>>,
        merchant_connector_id: Option<Vec<id_type::MerchantConnectorAccountId>>,
        card_network: Option<Vec<storage_enums::CardNetwork>>,
        card_discovery: Option<Vec<storage_enums::CardDiscovery>>,
        storage_scheme: storage_enums::MerchantStorageScheme,
    ) -> error_stack::Result<i64, Self::Error>;

    #[cfg(all(feature = "v2", feature = "olap"))]
    #[allow(clippy::too_many_arguments)]
    async fn get_total_count_of_filtered_payment_attempts(
        &self,
        merchant_id: &id_type::MerchantId,
        active_attempt_ids: &[String],
        connector: Option<api_models::enums::Connector>,
        payment_method_type: Option<storage_enums::PaymentMethod>,
        payment_method_subtype: Option<storage_enums::PaymentMethodType>,
        authentication_type: Option<storage_enums::AuthenticationType>,
        merchant_connector_id: Option<id_type::MerchantConnectorAccountId>,
        card_network: Option<storage_enums::CardNetwork>,
        storage_scheme: storage_enums::MerchantStorageScheme,
    ) -> error_stack::Result<i64, Self::Error>;
}

#[derive(Clone, Debug, Eq, PartialEq, serde::Serialize)]
pub struct AttemptAmountDetails {
    /// The total amount for this payment attempt. This includes all the surcharge and tax amounts.
    net_amount: MinorUnit,
    /// The amount that has to be captured,
    amount_to_capture: Option<MinorUnit>,
    /// Surcharge amount for the payment attempt.
    /// This is either derived by surcharge rules, or sent by the merchant
    surcharge_amount: Option<MinorUnit>,
    /// Tax amount for the payment attempt
    /// This is either derived by surcharge rules, or sent by the merchant
    tax_on_surcharge: Option<MinorUnit>,
    /// The total amount that can be captured for this payment attempt.
    amount_capturable: MinorUnit,
    /// Shipping cost for the payment attempt.
    shipping_cost: Option<MinorUnit>,
    /// Tax amount for the order.
    /// This is either derived by calling an external tax processor, or sent by the merchant
    order_tax_amount: Option<MinorUnit>,
}

#[derive(Clone, Debug, Eq, PartialEq, serde::Serialize)]
pub struct AttemptAmountDetailsSetter {
    /// The total amount for this payment attempt. This includes all the surcharge and tax amounts.
    pub net_amount: MinorUnit,
    /// The amount that has to be captured,
    pub amount_to_capture: Option<MinorUnit>,
    /// Surcharge amount for the payment attempt.
    /// This is either derived by surcharge rules, or sent by the merchant
    pub surcharge_amount: Option<MinorUnit>,
    /// Tax amount for the payment attempt
    /// This is either derived by surcharge rules, or sent by the merchant
    pub tax_on_surcharge: Option<MinorUnit>,
    /// The total amount that can be captured for this payment attempt.
    pub amount_capturable: MinorUnit,
    /// Shipping cost for the payment attempt.
    pub shipping_cost: Option<MinorUnit>,
    /// Tax amount for the order.
    /// This is either derived by calling an external tax processor, or sent by the merchant
    pub order_tax_amount: Option<MinorUnit>,
}

/// Set the fields of amount details, since the fields are not public
impl From<AttemptAmountDetailsSetter> for AttemptAmountDetails {
    fn from(setter: AttemptAmountDetailsSetter) -> Self {
        Self {
            net_amount: setter.net_amount,
            amount_to_capture: setter.amount_to_capture,
            surcharge_amount: setter.surcharge_amount,
            tax_on_surcharge: setter.tax_on_surcharge,
            amount_capturable: setter.amount_capturable,
            shipping_cost: setter.shipping_cost,
            order_tax_amount: setter.order_tax_amount,
        }
    }
}

impl AttemptAmountDetails {
    pub fn get_net_amount(&self) -> MinorUnit {
        self.net_amount
    }

    pub fn get_amount_to_capture(&self) -> Option<MinorUnit> {
        self.amount_to_capture
    }

    pub fn get_surcharge_amount(&self) -> Option<MinorUnit> {
        self.surcharge_amount
    }

    pub fn get_tax_on_surcharge(&self) -> Option<MinorUnit> {
        self.tax_on_surcharge
    }

    pub fn get_amount_capturable(&self) -> MinorUnit {
        self.amount_capturable
    }

    pub fn get_shipping_cost(&self) -> Option<MinorUnit> {
        self.shipping_cost
    }

    pub fn get_order_tax_amount(&self) -> Option<MinorUnit> {
        self.order_tax_amount
    }

    pub fn set_amount_to_capture(&mut self, amount_to_capture: MinorUnit) {
        self.amount_to_capture = Some(amount_to_capture);
    }

    /// Validate the amount to capture that is sent in the request
    pub fn validate_amount_to_capture(
        &self,
        request_amount_to_capture: MinorUnit,
    ) -> Result<(), ValidationError> {
        common_utils::fp_utils::when(request_amount_to_capture > self.get_net_amount(), || {
            Err(ValidationError::IncorrectValueProvided {
                field_name: "amount_to_capture",
            })
        })
    }
}

#[derive(Clone, Debug, Eq, PartialEq, serde::Serialize)]
pub struct ErrorDetails {
    /// The error code that was returned by the connector.
    /// This is a mandatory field. This is used to lookup the global status map record for unified code and retries
    pub code: String,
    /// The error message that was returned by the connector.
    /// This is a mandatory field. This is used to lookup the global status map record for unified message and retries
    pub message: String,
    /// The detailed error reason that was returned by the connector.
    pub reason: Option<String>,
    /// The unified code that is generated by the application based on the global status map record.
    /// This can be relied upon for common error code across all connectors
    pub unified_code: Option<String>,
    /// The unified message that is generated by the application based on the global status map record.
    /// This can be relied upon for common error code across all connectors
    /// If there is translation available, message will be translated to the requested language
    pub unified_message: Option<String>,
    /// This field can be returned for both approved and refused Mastercard payments.
    /// This code provides additional information about the type of transaction or the reason why the payment failed.
    /// If the payment failed, the network advice code gives guidance on if and when you can retry the payment.
    pub network_advice_code: Option<String>,
    /// For card errors resulting from a card issuer decline, a brand specific 2, 3, or 4 digit code which indicates the reason the authorization failed.
    pub network_decline_code: Option<String>,
    /// A string indicating how to proceed with an network error if payment gateway provide one. This is used to understand the network error code better.
    pub network_error_message: Option<String>,
}

/// Domain model for the payment attempt.
/// Few fields which are related are grouped together for better readability and understandability.
/// These fields will be flattened and stored in the database in individual columns
#[cfg(feature = "v2")]
#[derive(Clone, Debug, PartialEq, serde::Serialize, router_derive::ToEncryption)]
pub struct PaymentAttempt {
    /// Payment id for the payment attempt
    pub payment_id: id_type::GlobalPaymentId,
    /// Merchant id for the payment attempt
    pub merchant_id: id_type::MerchantId,
    /// Amount details for the payment attempt
    pub amount_details: AttemptAmountDetails,
    /// Status of the payment attempt. This is the status that is updated by the connector.
    /// The intent status is updated by the AttemptStatus.
    pub status: storage_enums::AttemptStatus,
    /// Name of the connector that was used for the payment attempt. The connector is either decided by
    /// either running the routing algorithm or by straight through processing request.
    /// This will be updated before calling the connector
    // TODO: use connector enum, this should be done in v1 as well as a part of moving to domain types wherever possible
    pub connector: Option<String>,
    /// Error details in case the payment attempt failed
    pub error: Option<ErrorDetails>,
    /// The authentication type that was requested for the payment attempt.
    /// This authentication type maybe decided by step up 3ds or by running the decision engine.
    pub authentication_type: storage_enums::AuthenticationType,
    /// The time at which the payment attempt was created
    pub created_at: PrimitiveDateTime,
    /// The time at which the payment attempt was last modified
    pub modified_at: PrimitiveDateTime,
    pub last_synced: Option<PrimitiveDateTime>,
    /// The reason for the cancellation of the payment attempt. Some connectors will have strict rules regarding the values this can have
    /// Cancellation reason will be validated at the connector level when building the request
    pub cancellation_reason: Option<String>,
    /// Browser information required for 3DS authentication
    pub browser_info: Option<common_utils::types::BrowserInformation>,
    /// Payment token is the token used for temporary use in case the payment method is stored in vault
    pub payment_token: Option<String>,
    /// Metadata that is returned by the connector.
    pub connector_metadata: Option<pii::SecretSerdeValue>,
    pub payment_experience: Option<storage_enums::PaymentExperience>,
    /// The insensitive data of the payment method data is stored here
    pub payment_method_data: Option<pii::SecretSerdeValue>,
    /// The result of the routing algorithm.
    /// This will store the list of connectors and other related information that was used to route the payment.
    // TODO: change this to type instead of serde_json::Value
    pub routing_result: Option<Value>,
    pub preprocessing_step_id: Option<String>,
    /// Number of captures that have happened for the payment attempt
    pub multiple_capture_count: Option<i16>,
    /// A reference to the payment at connector side. This is returned by the connector
    pub connector_response_reference_id: Option<String>,
    /// Whether the payment was updated by postgres or redis
    pub updated_by: String,
    /// The authentication data which is used for external authentication
    pub redirection_data: Option<router_response_types::RedirectForm>,
    pub encoded_data: Option<Secret<String>>,
    pub merchant_connector_id: Option<id_type::MerchantConnectorAccountId>,
    /// Whether external 3DS authentication was attempted for this payment.
    /// This is based on the configuration of the merchant in the business profile
    pub external_three_ds_authentication_attempted: Option<bool>,
    /// The connector that was used for external authentication
    pub authentication_connector: Option<String>,
    /// The foreign key reference to the authentication details
    pub authentication_id: Option<String>,
    pub fingerprint_id: Option<String>,
    pub client_source: Option<String>,
    pub client_version: Option<String>,
    // TODO: use a type here instead of value
    pub customer_acceptance: Option<pii::SecretSerdeValue>,
    /// The profile id for the payment attempt. This will be derived from payment intent.
    pub profile_id: id_type::ProfileId,
    /// The organization id for the payment attempt. This will be derived from payment intent.
    pub organization_id: id_type::OrganizationId,
    /// Payment method type for the payment attempt
    pub payment_method_type: storage_enums::PaymentMethod,
    /// Foreig key reference of Payment method id in case the payment instrument was stored
    pub payment_method_id: Option<id_type::GlobalPaymentMethodId>,
    /// The reference to the payment at the connector side
    pub connector_payment_id: Option<String>,
    /// The payment method subtype for the payment attempt.
    pub payment_method_subtype: storage_enums::PaymentMethodType,
    /// The authentication type that was applied for the payment attempt.
    pub authentication_applied: Option<common_enums::AuthenticationType>,
    /// A reference to the payment at connector side. This is returned by the connector
    pub external_reference_id: Option<String>,
    /// The billing address for the payment method
    #[encrypt(ty = Value)]
    pub payment_method_billing_address: Option<Encryptable<Address>>,
    /// The global identifier for the payment attempt
    pub id: id_type::GlobalAttemptId,
    /// Connector token information that can be used to make payments directly by the merchant.
    pub connector_token_details: Option<diesel_models::ConnectorTokenDetails>,
    /// Indicates the method by which a card is discovered during a payment
    pub card_discovery: Option<common_enums::CardDiscovery>,
    /// Split payment data
    pub charges: Option<common_types::payments::ConnectorChargeResponseData>,
    /// Additional data that might be required by hyperswitch, to enable some specific features.
    pub feature_metadata: Option<PaymentAttemptFeatureMetadata>,
<<<<<<< HEAD
    /// Whether overcapture was applied
    pub overcapture_status: Option<storage_enums::OverCaptureStatus>,
=======
    /// merchant who owns the credentials of the processor, i.e. processor owner
    pub processor_merchant_id: id_type::MerchantId,
    /// merchantwho invoked the resource based api (identifier) and through what source (Api, Jwt(Dashboard))
    pub created_by: Option<CreatedBy>,
>>>>>>> 6281ae06
}

impl PaymentAttempt {
    #[cfg(feature = "v1")]
    pub fn get_payment_method(&self) -> Option<storage_enums::PaymentMethod> {
        self.payment_method
    }

    #[cfg(feature = "v2")]
    pub fn get_payment_method(&self) -> Option<storage_enums::PaymentMethod> {
        // TODO: check if we can fix this
        Some(self.payment_method_type)
    }

    #[cfg(feature = "v1")]
    pub fn get_payment_method_type(&self) -> Option<storage_enums::PaymentMethodType> {
        self.payment_method_type
    }

    #[cfg(feature = "v2")]
    pub fn get_payment_method_type(&self) -> Option<storage_enums::PaymentMethodType> {
        // TODO: check if we can fix this
        Some(self.payment_method_subtype)
    }

    #[cfg(feature = "v1")]
    pub fn get_id(&self) -> &str {
        &self.attempt_id
    }

    #[cfg(feature = "v2")]
    pub fn get_id(&self) -> &id_type::GlobalAttemptId {
        &self.id
    }

    #[cfg(feature = "v1")]
    pub fn get_connector_payment_id(&self) -> Option<&str> {
        self.connector_transaction_id.as_deref()
    }

    #[cfg(feature = "v2")]
    pub fn get_connector_payment_id(&self) -> Option<&str> {
        self.connector_payment_id.as_deref()
    }

    /// Construct the domain model from the ConfirmIntentRequest and PaymentIntent
    #[cfg(feature = "v2")]
    pub async fn create_domain_model(
        payment_intent: &super::PaymentIntent,
        cell_id: id_type::CellId,
        storage_scheme: storage_enums::MerchantStorageScheme,
        request: &api_models::payments::PaymentsConfirmIntentRequest,
        encrypted_data: DecryptedPaymentAttempt,
    ) -> CustomResult<Self, errors::api_error_response::ApiErrorResponse> {
        let id = id_type::GlobalAttemptId::generate(&cell_id);
        let intent_amount_details = payment_intent.amount_details.clone();

        let attempt_amount_details = intent_amount_details.create_attempt_amount_details(request);

        let now = common_utils::date_time::now();

        let payment_method_billing_address = encrypted_data
            .payment_method_billing_address
            .as_ref()
            .map(|data| {
                data.clone()
                    .deserialize_inner_value(|value| value.parse_value("Address"))
            })
            .transpose()
            .change_context(errors::api_error_response::ApiErrorResponse::InternalServerError)
            .attach_printable("Unable to decode billing address")?;

        let connector_token = Some(diesel_models::ConnectorTokenDetails {
            connector_mandate_id: None,
            connector_token_request_reference_id: Some(common_utils::generate_id_with_len(
                consts::CONNECTOR_MANDATE_REQUEST_REFERENCE_ID_LENGTH,
            )),
        });

        let authentication_type = payment_intent.authentication_type.unwrap_or_default();

        Ok(Self {
            payment_id: payment_intent.id.clone(),
            merchant_id: payment_intent.merchant_id.clone(),
            amount_details: attempt_amount_details,
            status: common_enums::AttemptStatus::Started,
            // This will be decided by the routing algorithm and updated in update trackers
            // right before calling the connector
            connector: None,
            authentication_type,
            created_at: now,
            modified_at: now,
            last_synced: None,
            cancellation_reason: None,
            browser_info: request.browser_info.clone(),
            payment_token: None,
            connector_metadata: None,
            payment_experience: None,
            payment_method_data: None,
            routing_result: None,
            preprocessing_step_id: None,
            multiple_capture_count: None,
            connector_response_reference_id: None,
            updated_by: storage_scheme.to_string(),
            redirection_data: None,
            encoded_data: None,
            merchant_connector_id: None,
            external_three_ds_authentication_attempted: None,
            authentication_connector: None,
            authentication_id: None,
            fingerprint_id: None,
            charges: None,
            client_source: None,
            client_version: None,
            customer_acceptance: None,
            profile_id: payment_intent.profile_id.clone(),
            organization_id: payment_intent.organization_id.clone(),
            payment_method_type: request.payment_method_type,
            payment_method_id: request.payment_method_id.clone(),
            connector_payment_id: None,
            payment_method_subtype: request.payment_method_subtype,
            authentication_applied: None,
            external_reference_id: None,
            payment_method_billing_address,
            error: None,
            connector_token_details: connector_token,
            id,
            card_discovery: None,
            feature_metadata: None,
<<<<<<< HEAD
            overcapture_status: None,
=======
            processor_merchant_id: payment_intent.merchant_id.clone(),
            created_by: None,
>>>>>>> 6281ae06
        })
    }

    #[cfg(feature = "v2")]
    pub async fn proxy_create_domain_model(
        payment_intent: &super::PaymentIntent,
        cell_id: id_type::CellId,
        storage_scheme: storage_enums::MerchantStorageScheme,
        request: &api_models::payments::ProxyPaymentsRequest,
        encrypted_data: DecryptedPaymentAttempt,
    ) -> CustomResult<Self, errors::api_error_response::ApiErrorResponse> {
        let id = id_type::GlobalAttemptId::generate(&cell_id);
        let intent_amount_details = payment_intent.amount_details.clone();

        let attempt_amount_details =
            intent_amount_details.proxy_create_attempt_amount_details(request);

        let now = common_utils::date_time::now();
        let payment_method_billing_address = encrypted_data
            .payment_method_billing_address
            .as_ref()
            .map(|data| {
                data.clone()
                    .deserialize_inner_value(|value| value.parse_value("Address"))
            })
            .transpose()
            .change_context(errors::api_error_response::ApiErrorResponse::InternalServerError)
            .attach_printable("Unable to decode billing address")?;
        let connector_token = Some(diesel_models::ConnectorTokenDetails {
            connector_mandate_id: None,
            connector_token_request_reference_id: Some(common_utils::generate_id_with_len(
                consts::CONNECTOR_MANDATE_REQUEST_REFERENCE_ID_LENGTH,
            )),
        });
        let payment_method_type_data = payment_intent.get_payment_method_type();

        let payment_method_subtype_data = payment_intent.get_payment_method_sub_type();

        let authentication_type = payment_intent.authentication_type.unwrap_or_default();
        Ok(Self {
            payment_id: payment_intent.id.clone(),
            merchant_id: payment_intent.merchant_id.clone(),
            amount_details: attempt_amount_details,
            status: common_enums::AttemptStatus::Started,
            connector: Some(request.connector.clone()),
            authentication_type,
            created_at: now,
            modified_at: now,
            last_synced: None,
            cancellation_reason: None,
            browser_info: request.browser_info.clone(),
            payment_token: None,
            connector_metadata: None,
            payment_experience: None,
            payment_method_data: None,
            routing_result: None,
            preprocessing_step_id: None,
            multiple_capture_count: None,
            connector_response_reference_id: None,
            updated_by: storage_scheme.to_string(),
            redirection_data: None,
            encoded_data: None,
            merchant_connector_id: Some(request.merchant_connector_id.clone()),
            external_three_ds_authentication_attempted: None,
            authentication_connector: None,
            authentication_id: None,
            fingerprint_id: None,
            charges: None,
            client_source: None,
            client_version: None,
            customer_acceptance: None,
            profile_id: payment_intent.profile_id.clone(),
            organization_id: payment_intent.organization_id.clone(),
            payment_method_type: payment_method_type_data
                .unwrap_or(common_enums::PaymentMethod::Card),
            payment_method_id: None,
            connector_payment_id: None,
            payment_method_subtype: payment_method_subtype_data
                .unwrap_or(common_enums::PaymentMethodType::Credit),
            authentication_applied: None,
            external_reference_id: None,
            payment_method_billing_address,
            error: None,
            connector_token_details: connector_token,
            feature_metadata: None,
            id,
            card_discovery: None,
<<<<<<< HEAD
            overcapture_status: None,
=======
            processor_merchant_id: payment_intent.merchant_id.clone(),
            created_by: None,
>>>>>>> 6281ae06
        })
    }

    /// Construct the domain model from the ConfirmIntentRequest and PaymentIntent
    #[cfg(feature = "v2")]
    pub async fn create_domain_model_using_record_request(
        payment_intent: &super::PaymentIntent,
        cell_id: id_type::CellId,
        storage_scheme: storage_enums::MerchantStorageScheme,
        request: &api_models::payments::PaymentsAttemptRecordRequest,
        encrypted_data: DecryptedPaymentAttempt,
    ) -> CustomResult<Self, errors::api_error_response::ApiErrorResponse> {
        let id = id_type::GlobalAttemptId::generate(&cell_id);

        let amount_details = AttemptAmountDetailsSetter::from(&request.amount_details);

        let now = common_utils::date_time::now();
        // we consume transaction_created_at from webhook request, if it is not present we take store current time as transaction_created_at.
        let transaction_created_at = request
            .transaction_created_at
            .unwrap_or(common_utils::date_time::now());

        // This function is called in the record attempt flow, which tells us that this is a payment attempt created by an external system.
        let feature_metadata = PaymentAttemptFeatureMetadata {
            revenue_recovery: Some({
                PaymentAttemptRevenueRecoveryData {
                    attempt_triggered_by: common_enums::TriggeredBy::External,
                }
            }),
        };

        let payment_method_billing_address = encrypted_data
            .payment_method_billing_address
            .as_ref()
            .map(|data| {
                data.clone()
                    .deserialize_inner_value(|value| value.parse_value("Address"))
            })
            .transpose()
            .change_context(errors::api_error_response::ApiErrorResponse::InternalServerError)
            .attach_printable("Unable to decode billing address")?;
        let error = request.error.as_ref().map(ErrorDetails::from);
        let connector_payment_id = request
            .connector_transaction_id
            .as_ref()
            .map(|txn_id| txn_id.get_id().clone());
        let connector = request.connector.map(|connector| connector.to_string());

        Ok(Self {
            payment_id: payment_intent.id.clone(),
            merchant_id: payment_intent.merchant_id.clone(),
            amount_details: AttemptAmountDetails::from(amount_details),
            status: request.status,
            connector,
            authentication_type: storage_enums::AuthenticationType::NoThreeDs,
            created_at: transaction_created_at,
            modified_at: now,
            last_synced: None,
            cancellation_reason: None,
            browser_info: None,
            payment_token: None,
            connector_metadata: None,
            payment_experience: None,
            payment_method_data: None,
            routing_result: None,
            preprocessing_step_id: None,
            multiple_capture_count: None,
            connector_response_reference_id: None,
            updated_by: storage_scheme.to_string(),
            redirection_data: None,
            encoded_data: None,
            merchant_connector_id: request.payment_merchant_connector_id.clone(),
            external_three_ds_authentication_attempted: None,
            authentication_connector: None,
            authentication_id: None,
            fingerprint_id: None,
            client_source: None,
            client_version: None,
            customer_acceptance: None,
            profile_id: payment_intent.profile_id.clone(),
            organization_id: payment_intent.organization_id.clone(),
            payment_method_type: request.payment_method_type,
            payment_method_id: None,
            connector_payment_id,
            payment_method_subtype: request.payment_method_subtype,
            authentication_applied: None,
            external_reference_id: None,
            payment_method_billing_address,
            error,
            feature_metadata: Some(feature_metadata),
            id,
            connector_token_details: Some(diesel_models::ConnectorTokenDetails {
                connector_mandate_id: Some(request.processor_payment_method_token.clone()),
                connector_token_request_reference_id: None,
            }),
            card_discovery: None,
            charges: None,
<<<<<<< HEAD
            overcapture_status: None,
=======
            processor_merchant_id: payment_intent.merchant_id.clone(),
            created_by: None,
>>>>>>> 6281ae06
        })
    }

    pub fn get_attempt_merchant_connector_account_id(
        &self,
    ) -> CustomResult<
        id_type::MerchantConnectorAccountId,
        errors::api_error_response::ApiErrorResponse,
    > {
        let merchant_connector_id = self
            .merchant_connector_id
            .clone()
            .get_required_value("merchant_connector_id")
            .change_context(errors::api_error_response::ApiErrorResponse::InternalServerError)
            .attach_printable("Merchant connector id is None")?;
        Ok(merchant_connector_id)
    }
}

#[cfg(feature = "v1")]
#[derive(Clone, Debug, Eq, PartialEq, Serialize, Deserialize)]
pub struct PaymentAttempt {
    pub payment_id: id_type::PaymentId,
    pub merchant_id: id_type::MerchantId,
    pub attempt_id: String,
    pub status: storage_enums::AttemptStatus,
    pub net_amount: NetAmount,
    pub currency: Option<storage_enums::Currency>,
    pub save_to_locker: Option<bool>,
    pub connector: Option<String>,
    pub error_message: Option<String>,
    pub offer_amount: Option<MinorUnit>,
    pub payment_method_id: Option<String>,
    pub payment_method: Option<storage_enums::PaymentMethod>,
    pub connector_transaction_id: Option<String>,
    pub capture_method: Option<storage_enums::CaptureMethod>,
    #[serde(default, with = "common_utils::custom_serde::iso8601::option")]
    pub capture_on: Option<PrimitiveDateTime>,
    pub confirm: bool,
    pub authentication_type: Option<storage_enums::AuthenticationType>,
    #[serde(with = "common_utils::custom_serde::iso8601")]
    pub created_at: PrimitiveDateTime,
    #[serde(with = "common_utils::custom_serde::iso8601")]
    pub modified_at: PrimitiveDateTime,
    #[serde(default, with = "common_utils::custom_serde::iso8601::option")]
    pub last_synced: Option<PrimitiveDateTime>,
    pub cancellation_reason: Option<String>,
    pub amount_to_capture: Option<MinorUnit>,
    pub mandate_id: Option<String>,
    pub browser_info: Option<serde_json::Value>,
    pub error_code: Option<String>,
    pub payment_token: Option<String>,
    pub connector_metadata: Option<serde_json::Value>,
    pub payment_experience: Option<storage_enums::PaymentExperience>,
    pub payment_method_type: Option<storage_enums::PaymentMethodType>,
    pub payment_method_data: Option<serde_json::Value>,
    pub business_sub_label: Option<String>,
    pub straight_through_algorithm: Option<serde_json::Value>,
    pub preprocessing_step_id: Option<String>,
    // providing a location to store mandate details intermediately for transaction
    pub mandate_details: Option<MandateDataType>,
    pub error_reason: Option<String>,
    pub multiple_capture_count: Option<i16>,
    // reference to the payment at connector side
    pub connector_response_reference_id: Option<String>,
    pub amount_capturable: MinorUnit,
    pub updated_by: String,
    pub authentication_data: Option<serde_json::Value>,
    pub encoded_data: Option<String>,
    pub merchant_connector_id: Option<id_type::MerchantConnectorAccountId>,
    pub unified_code: Option<String>,
    pub unified_message: Option<String>,
    pub external_three_ds_authentication_attempted: Option<bool>,
    pub authentication_connector: Option<String>,
    pub authentication_id: Option<String>,
    pub mandate_data: Option<MandateDetails>,
    pub payment_method_billing_address_id: Option<String>,
    pub fingerprint_id: Option<String>,
    pub charge_id: Option<String>,
    pub client_source: Option<String>,
    pub client_version: Option<String>,
    pub customer_acceptance: Option<pii::SecretSerdeValue>,
    pub profile_id: id_type::ProfileId,
    pub organization_id: id_type::OrganizationId,
    pub connector_mandate_detail: Option<ConnectorMandateReferenceId>,
    pub request_extended_authorization: Option<RequestExtendedAuthorizationBool>,
    pub extended_authorization_applied: Option<ExtendedAuthorizationAppliedBool>,
    pub capture_before: Option<PrimitiveDateTime>,
    pub card_discovery: Option<common_enums::CardDiscovery>,
    pub charges: Option<common_types::payments::ConnectorChargeResponseData>,
    pub issuer_error_code: Option<String>,
    pub issuer_error_message: Option<String>,
    /// merchant who owns the credentials of the processor, i.e. processor owner
    pub processor_merchant_id: id_type::MerchantId,
    /// merchantwho invoked the resource based api (identifier) and through what source (Api, Jwt(Dashboard))
    pub created_by: Option<CreatedBy>,
    pub setup_future_usage_applied: Option<storage_enums::FutureUsage>,
    pub overcapture_status: Option<storage_enums::OverCaptureStatus>,
}

#[cfg(feature = "v1")]
#[derive(Clone, Debug, Eq, PartialEq, Serialize, Deserialize, Default)]
pub struct NetAmount {
    /// The payment amount
    order_amount: MinorUnit,
    /// The shipping cost of the order
    shipping_cost: Option<MinorUnit>,
    /// Tax amount related to the order
    order_tax_amount: Option<MinorUnit>,
    /// The surcharge amount to be added to the order
    surcharge_amount: Option<MinorUnit>,
    /// tax on surcharge amount
    tax_on_surcharge: Option<MinorUnit>,
}

#[cfg(feature = "v1")]
impl NetAmount {
    pub fn new(
        order_amount: MinorUnit,
        shipping_cost: Option<MinorUnit>,
        order_tax_amount: Option<MinorUnit>,
        surcharge_amount: Option<MinorUnit>,
        tax_on_surcharge: Option<MinorUnit>,
    ) -> Self {
        Self {
            order_amount,
            shipping_cost,
            order_tax_amount,
            surcharge_amount,
            tax_on_surcharge,
        }
    }

    pub fn get_order_amount(&self) -> MinorUnit {
        self.order_amount
    }

    pub fn get_shipping_cost(&self) -> Option<MinorUnit> {
        self.shipping_cost
    }

    pub fn get_order_tax_amount(&self) -> Option<MinorUnit> {
        self.order_tax_amount
    }

    pub fn get_surcharge_amount(&self) -> Option<MinorUnit> {
        self.surcharge_amount
    }

    pub fn get_tax_on_surcharge(&self) -> Option<MinorUnit> {
        self.tax_on_surcharge
    }

    pub fn get_total_surcharge_amount(&self) -> Option<MinorUnit> {
        self.surcharge_amount
            .map(|surcharge_amount| surcharge_amount + self.tax_on_surcharge.unwrap_or_default())
    }

    pub fn get_total_amount(&self) -> MinorUnit {
        self.order_amount
            + self.shipping_cost.unwrap_or_default()
            + self.order_tax_amount.unwrap_or_default()
            + self.surcharge_amount.unwrap_or_default()
            + self.tax_on_surcharge.unwrap_or_default()
    }

    pub fn set_order_amount(&mut self, order_amount: MinorUnit) {
        self.order_amount = order_amount;
    }

    pub fn set_order_tax_amount(&mut self, order_tax_amount: Option<MinorUnit>) {
        self.order_tax_amount = order_tax_amount;
    }

    pub fn set_surcharge_details(
        &mut self,
        surcharge_details: Option<router_request_types::SurchargeDetails>,
    ) {
        self.surcharge_amount = surcharge_details
            .clone()
            .map(|details| details.surcharge_amount);
        self.tax_on_surcharge = surcharge_details.map(|details| details.tax_on_surcharge_amount);
    }

    pub fn from_payments_request(
        payments_request: &api_models::payments::PaymentsRequest,
        order_amount: MinorUnit,
    ) -> Self {
        let surcharge_amount = payments_request
            .surcharge_details
            .map(|surcharge_details| surcharge_details.surcharge_amount);
        let tax_on_surcharge = payments_request
            .surcharge_details
            .and_then(|surcharge_details| surcharge_details.tax_amount);
        Self {
            order_amount,
            shipping_cost: payments_request.shipping_cost,
            order_tax_amount: None,
            surcharge_amount,
            tax_on_surcharge,
        }
    }

    #[cfg(feature = "v1")]
    pub fn from_payments_request_and_payment_attempt(
        payments_request: &api_models::payments::PaymentsRequest,
        payment_attempt: Option<&PaymentAttempt>,
    ) -> Option<Self> {
        let option_order_amount = payments_request
            .amount
            .map(MinorUnit::from)
            .or(payment_attempt
                .map(|payment_attempt| payment_attempt.net_amount.get_order_amount()));
        option_order_amount.map(|order_amount| {
            let shipping_cost = payments_request.shipping_cost.or(payment_attempt
                .and_then(|payment_attempt| payment_attempt.net_amount.get_shipping_cost()));
            let order_tax_amount = payment_attempt
                .and_then(|payment_attempt| payment_attempt.net_amount.get_order_tax_amount());
            let surcharge_amount = payments_request
                .surcharge_details
                .map(|surcharge_details| surcharge_details.get_surcharge_amount())
                .or_else(|| {
                    payment_attempt.and_then(|payment_attempt| {
                        payment_attempt.net_amount.get_surcharge_amount()
                    })
                });
            let tax_on_surcharge = payments_request
                .surcharge_details
                .and_then(|surcharge_details| surcharge_details.get_tax_amount())
                .or_else(|| {
                    payment_attempt.and_then(|payment_attempt| {
                        payment_attempt.net_amount.get_tax_on_surcharge()
                    })
                });
            Self {
                order_amount,
                shipping_cost,
                order_tax_amount,
                surcharge_amount,
                tax_on_surcharge,
            }
        })
    }
}

#[cfg(feature = "v2")]
impl PaymentAttempt {
    #[track_caller]
    pub fn get_total_amount(&self) -> MinorUnit {
        self.amount_details.get_net_amount()
    }

    pub fn get_total_surcharge_amount(&self) -> Option<MinorUnit> {
        self.amount_details.surcharge_amount
    }
}

#[cfg(feature = "v1")]
impl PaymentAttempt {
    pub fn get_total_amount(&self) -> MinorUnit {
        self.net_amount.get_total_amount()
    }

    pub fn get_total_surcharge_amount(&self) -> Option<MinorUnit> {
        self.net_amount.get_total_surcharge_amount()
    }
}

#[derive(Clone, Debug, Eq, PartialEq)]
pub struct PaymentListFilters {
    pub connector: Vec<String>,
    pub currency: Vec<storage_enums::Currency>,
    pub status: Vec<storage_enums::IntentStatus>,
    pub payment_method: Vec<storage_enums::PaymentMethod>,
    pub payment_method_type: Vec<storage_enums::PaymentMethodType>,
    pub authentication_type: Vec<storage_enums::AuthenticationType>,
}

#[cfg(feature = "v1")]
#[derive(Clone, Debug, Serialize, Deserialize)]
pub struct PaymentAttemptNew {
    pub payment_id: id_type::PaymentId,
    pub merchant_id: id_type::MerchantId,
    pub attempt_id: String,
    pub status: storage_enums::AttemptStatus,
    /// amount + surcharge_amount + tax_amount
    /// This field will always be derived before updating in the Database
    pub net_amount: NetAmount,
    pub currency: Option<storage_enums::Currency>,
    // pub auto_capture: Option<bool>,
    pub save_to_locker: Option<bool>,
    pub connector: Option<String>,
    pub error_message: Option<String>,
    pub offer_amount: Option<MinorUnit>,
    pub payment_method_id: Option<String>,
    pub payment_method: Option<storage_enums::PaymentMethod>,
    pub capture_method: Option<storage_enums::CaptureMethod>,
    #[serde(default, with = "common_utils::custom_serde::iso8601::option")]
    pub capture_on: Option<PrimitiveDateTime>,
    pub confirm: bool,
    pub authentication_type: Option<storage_enums::AuthenticationType>,
    #[serde(default, with = "common_utils::custom_serde::iso8601::option")]
    pub created_at: Option<PrimitiveDateTime>,
    #[serde(default, with = "common_utils::custom_serde::iso8601::option")]
    pub modified_at: Option<PrimitiveDateTime>,
    #[serde(default, with = "common_utils::custom_serde::iso8601::option")]
    pub last_synced: Option<PrimitiveDateTime>,
    pub cancellation_reason: Option<String>,
    pub amount_to_capture: Option<MinorUnit>,
    pub mandate_id: Option<String>,
    pub browser_info: Option<serde_json::Value>,
    pub payment_token: Option<String>,
    pub error_code: Option<String>,
    pub connector_metadata: Option<serde_json::Value>,
    pub payment_experience: Option<storage_enums::PaymentExperience>,
    pub payment_method_type: Option<storage_enums::PaymentMethodType>,
    pub payment_method_data: Option<serde_json::Value>,
    pub business_sub_label: Option<String>,
    pub straight_through_algorithm: Option<serde_json::Value>,
    pub preprocessing_step_id: Option<String>,
    pub mandate_details: Option<MandateDataType>,
    pub error_reason: Option<String>,
    pub connector_response_reference_id: Option<String>,
    pub multiple_capture_count: Option<i16>,
    pub amount_capturable: MinorUnit,
    pub updated_by: String,
    pub authentication_data: Option<serde_json::Value>,
    pub encoded_data: Option<String>,
    pub merchant_connector_id: Option<id_type::MerchantConnectorAccountId>,
    pub unified_code: Option<String>,
    pub unified_message: Option<String>,
    pub external_three_ds_authentication_attempted: Option<bool>,
    pub authentication_connector: Option<String>,
    pub authentication_id: Option<String>,
    pub mandate_data: Option<MandateDetails>,
    pub payment_method_billing_address_id: Option<String>,
    pub fingerprint_id: Option<String>,
    pub client_source: Option<String>,
    pub client_version: Option<String>,
    pub customer_acceptance: Option<pii::SecretSerdeValue>,
    pub profile_id: id_type::ProfileId,
    pub organization_id: id_type::OrganizationId,
    pub connector_mandate_detail: Option<ConnectorMandateReferenceId>,
    pub request_extended_authorization: Option<RequestExtendedAuthorizationBool>,
    pub extended_authorization_applied: Option<ExtendedAuthorizationAppliedBool>,
    pub capture_before: Option<PrimitiveDateTime>,
    pub card_discovery: Option<common_enums::CardDiscovery>,
    /// merchant who owns the credentials of the processor, i.e. processor owner
    pub processor_merchant_id: id_type::MerchantId,
    /// merchantwho invoked the resource based api (identifier) and through what source (Api, Jwt(Dashboard))
    pub created_by: Option<CreatedBy>,
    pub setup_future_usage_applied: Option<storage_enums::FutureUsage>,
    pub overcapture_status: Option<storage_enums::OverCaptureStatus>,
}

#[cfg(feature = "v1")]
#[derive(Debug, Clone, Serialize, Deserialize)]
pub enum PaymentAttemptUpdate {
    Update {
        net_amount: NetAmount,
        currency: storage_enums::Currency,
        status: storage_enums::AttemptStatus,
        authentication_type: Option<storage_enums::AuthenticationType>,
        payment_method: Option<storage_enums::PaymentMethod>,
        payment_token: Option<String>,
        payment_method_data: Option<serde_json::Value>,
        payment_method_type: Option<storage_enums::PaymentMethodType>,
        payment_experience: Option<storage_enums::PaymentExperience>,
        business_sub_label: Option<String>,
        amount_to_capture: Option<MinorUnit>,
        capture_method: Option<storage_enums::CaptureMethod>,
        fingerprint_id: Option<String>,
        payment_method_billing_address_id: Option<String>,
        updated_by: String,
        overcapture_status: Option<storage_enums::OverCaptureStatus>,
    },
    UpdateTrackers {
        payment_token: Option<String>,
        connector: Option<String>,
        straight_through_algorithm: Option<serde_json::Value>,
        amount_capturable: Option<MinorUnit>,
        surcharge_amount: Option<MinorUnit>,
        tax_amount: Option<MinorUnit>,
        updated_by: String,
        merchant_connector_id: Option<id_type::MerchantConnectorAccountId>,
    },
    AuthenticationTypeUpdate {
        authentication_type: storage_enums::AuthenticationType,
        updated_by: String,
    },
    ConfirmUpdate {
        net_amount: NetAmount,
        currency: storage_enums::Currency,
        status: storage_enums::AttemptStatus,
        authentication_type: Option<storage_enums::AuthenticationType>,
        capture_method: Option<storage_enums::CaptureMethod>,
        payment_method: Option<storage_enums::PaymentMethod>,
        browser_info: Option<serde_json::Value>,
        connector: Option<String>,
        payment_token: Option<String>,
        payment_method_data: Option<serde_json::Value>,
        payment_method_type: Option<storage_enums::PaymentMethodType>,
        payment_experience: Option<storage_enums::PaymentExperience>,
        business_sub_label: Option<String>,
        straight_through_algorithm: Option<serde_json::Value>,
        error_code: Option<Option<String>>,
        error_message: Option<Option<String>>,
        amount_capturable: Option<MinorUnit>,
        updated_by: String,
        merchant_connector_id: Option<id_type::MerchantConnectorAccountId>,
        external_three_ds_authentication_attempted: Option<bool>,
        authentication_connector: Option<String>,
        authentication_id: Option<String>,
        payment_method_billing_address_id: Option<String>,
        fingerprint_id: Option<String>,
        payment_method_id: Option<String>,
        client_source: Option<String>,
        client_version: Option<String>,
        customer_acceptance: Option<pii::SecretSerdeValue>,
        connector_mandate_detail: Option<ConnectorMandateReferenceId>,
        card_discovery: Option<common_enums::CardDiscovery>,
        overcapture_status: Option<storage_enums::OverCaptureStatus>,
    },
    RejectUpdate {
        status: storage_enums::AttemptStatus,
        error_code: Option<Option<String>>,
        error_message: Option<Option<String>>,
        updated_by: String,
    },
    BlocklistUpdate {
        status: storage_enums::AttemptStatus,
        error_code: Option<Option<String>>,
        error_message: Option<Option<String>>,
        updated_by: String,
    },
    PaymentMethodDetailsUpdate {
        payment_method_id: Option<String>,
        updated_by: String,
    },
    ConnectorMandateDetailUpdate {
        connector_mandate_detail: Option<ConnectorMandateReferenceId>,
        updated_by: String,
    },
    VoidUpdate {
        status: storage_enums::AttemptStatus,
        cancellation_reason: Option<String>,
        updated_by: String,
    },
    ResponseUpdate {
        status: storage_enums::AttemptStatus,
        connector: Option<String>,
        connector_transaction_id: Option<String>,
        authentication_type: Option<storage_enums::AuthenticationType>,
        payment_method_id: Option<String>,
        mandate_id: Option<String>,
        connector_metadata: Option<serde_json::Value>,
        payment_token: Option<String>,
        error_code: Option<Option<String>>,
        error_message: Option<Option<String>>,
        error_reason: Option<Option<String>>,
        connector_response_reference_id: Option<String>,
        amount_capturable: Option<MinorUnit>,
        updated_by: String,
        authentication_data: Option<serde_json::Value>,
        encoded_data: Option<String>,
        unified_code: Option<Option<String>>,
        unified_message: Option<Option<String>>,
        capture_before: Option<PrimitiveDateTime>,
        extended_authorization_applied: Option<ExtendedAuthorizationAppliedBool>,
        payment_method_data: Option<serde_json::Value>,
        connector_mandate_detail: Option<ConnectorMandateReferenceId>,
        charges: Option<common_types::payments::ConnectorChargeResponseData>,
        setup_future_usage_applied: Option<storage_enums::FutureUsage>,
        overcapture_status: Option<storage_enums::OverCaptureStatus>,
    },
    UnresolvedResponseUpdate {
        status: storage_enums::AttemptStatus,
        connector: Option<String>,
        connector_transaction_id: Option<String>,
        payment_method_id: Option<String>,
        error_code: Option<Option<String>>,
        error_message: Option<Option<String>>,
        error_reason: Option<Option<String>>,
        connector_response_reference_id: Option<String>,
        updated_by: String,
    },
    StatusUpdate {
        status: storage_enums::AttemptStatus,
        updated_by: String,
    },
    ErrorUpdate {
        connector: Option<String>,
        status: storage_enums::AttemptStatus,
        error_code: Option<Option<String>>,
        error_message: Option<Option<String>>,
        error_reason: Option<Option<String>>,
        amount_capturable: Option<MinorUnit>,
        updated_by: String,
        unified_code: Option<Option<String>>,
        unified_message: Option<Option<String>>,
        connector_transaction_id: Option<String>,
        payment_method_data: Option<serde_json::Value>,
        authentication_type: Option<storage_enums::AuthenticationType>,
        issuer_error_code: Option<String>,
        issuer_error_message: Option<String>,
    },
    CaptureUpdate {
        amount_to_capture: Option<MinorUnit>,
        multiple_capture_count: Option<i16>,
        updated_by: String,
    },
    AmountToCaptureUpdate {
        status: storage_enums::AttemptStatus,
        amount_capturable: MinorUnit,
        updated_by: String,
    },
    PreprocessingUpdate {
        status: storage_enums::AttemptStatus,
        payment_method_id: Option<String>,
        connector_metadata: Option<serde_json::Value>,
        preprocessing_step_id: Option<String>,
        connector_transaction_id: Option<String>,
        connector_response_reference_id: Option<String>,
        updated_by: String,
    },
    ConnectorResponse {
        authentication_data: Option<serde_json::Value>,
        encoded_data: Option<String>,
        connector_transaction_id: Option<String>,
        connector: Option<String>,
        charges: Option<common_types::payments::ConnectorChargeResponseData>,
        updated_by: String,
    },
    IncrementalAuthorizationAmountUpdate {
        net_amount: NetAmount,
        amount_capturable: MinorUnit,
    },
    AuthenticationUpdate {
        status: storage_enums::AttemptStatus,
        external_three_ds_authentication_attempted: Option<bool>,
        authentication_connector: Option<String>,
        authentication_id: Option<String>,
        updated_by: String,
    },
    ManualUpdate {
        status: Option<storage_enums::AttemptStatus>,
        error_code: Option<String>,
        error_message: Option<String>,
        error_reason: Option<String>,
        updated_by: String,
        unified_code: Option<String>,
        unified_message: Option<String>,
        connector_transaction_id: Option<String>,
    },
    PostSessionTokensUpdate {
        updated_by: String,
        connector_metadata: Option<serde_json::Value>,
    },
}

#[cfg(feature = "v1")]
impl PaymentAttemptUpdate {
    pub fn to_storage_model(self) -> diesel_models::PaymentAttemptUpdate {
        match self {
            Self::Update {
                net_amount,
                currency,
                status,
                authentication_type,
                payment_method,
                payment_token,
                payment_method_data,
                payment_method_type,
                payment_experience,
                business_sub_label,
                amount_to_capture,
                capture_method,
                fingerprint_id,
                payment_method_billing_address_id,
                updated_by,
                overcapture_status,
            } => DieselPaymentAttemptUpdate::Update {
                amount: net_amount.get_order_amount(),
                currency,
                status,
                authentication_type,
                payment_method,
                payment_token,
                payment_method_data,
                payment_method_type,
                payment_experience,
                business_sub_label,
                amount_to_capture,
                capture_method,
                surcharge_amount: net_amount.get_surcharge_amount(),
                tax_amount: net_amount.get_tax_on_surcharge(),
                fingerprint_id,
                payment_method_billing_address_id,
                updated_by,
                overcapture_status,
            },
            Self::UpdateTrackers {
                payment_token,
                connector,
                straight_through_algorithm,
                amount_capturable,
                updated_by,
                surcharge_amount,
                tax_amount,
                merchant_connector_id,
            } => DieselPaymentAttemptUpdate::UpdateTrackers {
                payment_token,
                connector,
                straight_through_algorithm,
                amount_capturable,
                surcharge_amount,
                tax_amount,
                updated_by,
                merchant_connector_id,
            },
            Self::AuthenticationTypeUpdate {
                authentication_type,
                updated_by,
            } => DieselPaymentAttemptUpdate::AuthenticationTypeUpdate {
                authentication_type,
                updated_by,
            },
            Self::BlocklistUpdate {
                status,
                error_code,
                error_message,
                updated_by,
            } => DieselPaymentAttemptUpdate::BlocklistUpdate {
                status,
                error_code,
                error_message,
                updated_by,
            },
            Self::ConnectorMandateDetailUpdate {
                connector_mandate_detail,
                updated_by,
            } => DieselPaymentAttemptUpdate::ConnectorMandateDetailUpdate {
                connector_mandate_detail,
                updated_by,
            },
            Self::PaymentMethodDetailsUpdate {
                payment_method_id,
                updated_by,
            } => DieselPaymentAttemptUpdate::PaymentMethodDetailsUpdate {
                payment_method_id,
                updated_by,
            },
            Self::ConfirmUpdate {
                net_amount,
                currency,
                status,
                authentication_type,
                capture_method,
                payment_method,
                browser_info,
                connector,
                payment_token,
                payment_method_data,
                payment_method_type,
                payment_experience,
                business_sub_label,
                straight_through_algorithm,
                error_code,
                error_message,
                amount_capturable,
                fingerprint_id,
                updated_by,
                merchant_connector_id: connector_id,
                payment_method_id,
                external_three_ds_authentication_attempted,
                authentication_connector,
                authentication_id,
                payment_method_billing_address_id,
                client_source,
                client_version,
                customer_acceptance,
                connector_mandate_detail,
                card_discovery,
                overcapture_status,
            } => DieselPaymentAttemptUpdate::ConfirmUpdate {
                amount: net_amount.get_order_amount(),
                currency,
                status,
                authentication_type,
                capture_method,
                payment_method,
                browser_info,
                connector,
                payment_token,
                payment_method_data,
                payment_method_type,
                payment_experience,
                business_sub_label,
                straight_through_algorithm,
                error_code,
                error_message,
                amount_capturable,
                surcharge_amount: net_amount.get_surcharge_amount(),
                tax_amount: net_amount.get_tax_on_surcharge(),
                fingerprint_id,
                updated_by,
                merchant_connector_id: connector_id,
                payment_method_id,
                external_three_ds_authentication_attempted,
                authentication_connector,
                authentication_id,
                payment_method_billing_address_id,
                client_source,
                client_version,
                customer_acceptance,
                shipping_cost: net_amount.get_shipping_cost(),
                order_tax_amount: net_amount.get_order_tax_amount(),
                connector_mandate_detail,
                card_discovery,
                overcapture_status,
            },
            Self::VoidUpdate {
                status,
                cancellation_reason,
                updated_by,
            } => DieselPaymentAttemptUpdate::VoidUpdate {
                status,
                cancellation_reason,
                updated_by,
            },
            Self::ResponseUpdate {
                status,
                connector,
                connector_transaction_id,
                authentication_type,
                payment_method_id,
                mandate_id,
                connector_metadata,
                payment_token,
                error_code,
                error_message,
                error_reason,
                connector_response_reference_id,
                amount_capturable,
                updated_by,
                authentication_data,
                encoded_data,
                unified_code,
                unified_message,
                capture_before,
                extended_authorization_applied,
                payment_method_data,
                connector_mandate_detail,
                charges,
                setup_future_usage_applied,
                overcapture_status,
            } => DieselPaymentAttemptUpdate::ResponseUpdate {
                status,
                connector,
                connector_transaction_id,
                authentication_type,
                payment_method_id,
                mandate_id,
                connector_metadata,
                payment_token,
                error_code,
                error_message,
                error_reason,
                connector_response_reference_id,
                amount_capturable,
                updated_by,
                authentication_data,
                encoded_data,
                unified_code,
                unified_message,
                capture_before,
                extended_authorization_applied,
                payment_method_data,
                connector_mandate_detail,
                charges,
                setup_future_usage_applied,
                overcapture_status,
            },
            Self::UnresolvedResponseUpdate {
                status,
                connector,
                connector_transaction_id,
                payment_method_id,
                error_code,
                error_message,
                error_reason,
                connector_response_reference_id,
                updated_by,
            } => DieselPaymentAttemptUpdate::UnresolvedResponseUpdate {
                status,
                connector,
                connector_transaction_id,
                payment_method_id,
                error_code,
                error_message,
                error_reason,
                connector_response_reference_id,
                updated_by,
            },
            Self::StatusUpdate { status, updated_by } => {
                DieselPaymentAttemptUpdate::StatusUpdate { status, updated_by }
            }
            Self::ErrorUpdate {
                connector,
                status,
                error_code,
                error_message,
                error_reason,
                amount_capturable,
                updated_by,
                unified_code,
                unified_message,
                connector_transaction_id,
                payment_method_data,
                authentication_type,
                issuer_error_code,
                issuer_error_message,
            } => DieselPaymentAttemptUpdate::ErrorUpdate {
                connector,
                status,
                error_code,
                error_message,
                error_reason,
                amount_capturable,
                updated_by,
                unified_code,
                unified_message,
                connector_transaction_id,
                payment_method_data,
                authentication_type,
                issuer_error_code,
                issuer_error_message,
            },
            Self::CaptureUpdate {
                multiple_capture_count,
                updated_by,
                amount_to_capture,
            } => DieselPaymentAttemptUpdate::CaptureUpdate {
                multiple_capture_count,
                updated_by,
                amount_to_capture,
            },
            Self::PreprocessingUpdate {
                status,
                payment_method_id,
                connector_metadata,
                preprocessing_step_id,
                connector_transaction_id,
                connector_response_reference_id,
                updated_by,
            } => DieselPaymentAttemptUpdate::PreprocessingUpdate {
                status,
                payment_method_id,
                connector_metadata,
                preprocessing_step_id,
                connector_transaction_id,
                connector_response_reference_id,
                updated_by,
            },
            Self::RejectUpdate {
                status,
                error_code,
                error_message,
                updated_by,
            } => DieselPaymentAttemptUpdate::RejectUpdate {
                status,
                error_code,
                error_message,
                updated_by,
            },
            Self::AmountToCaptureUpdate {
                status,
                amount_capturable,
                updated_by,
            } => DieselPaymentAttemptUpdate::AmountToCaptureUpdate {
                status,
                amount_capturable,
                updated_by,
            },
            Self::ConnectorResponse {
                authentication_data,
                encoded_data,
                connector_transaction_id,
                connector,
                charges,
                updated_by,
            } => DieselPaymentAttemptUpdate::ConnectorResponse {
                authentication_data,
                encoded_data,
                connector_transaction_id,
                charges,
                connector,
                updated_by,
            },
            Self::IncrementalAuthorizationAmountUpdate {
                net_amount,
                amount_capturable,
            } => DieselPaymentAttemptUpdate::IncrementalAuthorizationAmountUpdate {
                amount: net_amount.get_order_amount(),
                amount_capturable,
            },
            Self::AuthenticationUpdate {
                status,
                external_three_ds_authentication_attempted,
                authentication_connector,
                authentication_id,
                updated_by,
            } => DieselPaymentAttemptUpdate::AuthenticationUpdate {
                status,
                external_three_ds_authentication_attempted,
                authentication_connector,
                authentication_id,
                updated_by,
            },
            Self::ManualUpdate {
                status,
                error_code,
                error_message,
                error_reason,
                updated_by,
                unified_code,
                unified_message,
                connector_transaction_id,
            } => DieselPaymentAttemptUpdate::ManualUpdate {
                status,
                error_code,
                error_message,
                error_reason,
                updated_by,
                unified_code,
                unified_message,
                connector_transaction_id,
            },
            Self::PostSessionTokensUpdate {
                updated_by,
                connector_metadata,
            } => DieselPaymentAttemptUpdate::PostSessionTokensUpdate {
                updated_by,
                connector_metadata,
            },
        }
    }
}

#[cfg(feature = "v2")]
#[derive(Debug, Clone, Serialize)]
pub struct ConfirmIntentResponseUpdate {
    pub status: storage_enums::AttemptStatus,
    pub connector_payment_id: Option<String>,
    pub updated_by: String,
    pub redirection_data: Option<router_response_types::RedirectForm>,
    pub connector_metadata: Option<pii::SecretSerdeValue>,
    pub amount_capturable: Option<MinorUnit>,
    pub connector_token_details: Option<diesel_models::ConnectorTokenDetails>,
}

#[cfg(feature = "v2")]
#[derive(Debug, Clone, Serialize)]
pub enum PaymentAttemptUpdate {
    /// Update the payment attempt on confirming the intent, before calling the connector
    ConfirmIntent {
        status: storage_enums::AttemptStatus,
        updated_by: String,
        connector: String,
        merchant_connector_id: id_type::MerchantConnectorAccountId,
        authentication_type: storage_enums::AuthenticationType,
    },
    /// Update the payment attempt on confirming the intent, after calling the connector on success response
    ConfirmIntentResponse(Box<ConfirmIntentResponseUpdate>),
    /// Update the payment attempt after force syncing with the connector
    SyncUpdate {
        status: storage_enums::AttemptStatus,
        amount_capturable: Option<MinorUnit>,
        updated_by: String,
    },
    PreCaptureUpdate {
        amount_to_capture: Option<MinorUnit>,
        updated_by: String,
    },
    /// Update the payment after attempting capture with the connector
    CaptureUpdate {
        status: storage_enums::AttemptStatus,
        amount_capturable: Option<MinorUnit>,
        updated_by: String,
    },
    /// Update the payment attempt on confirming the intent, after calling the connector on error response
    ErrorUpdate {
        status: storage_enums::AttemptStatus,
        amount_capturable: Option<MinorUnit>,
        error: ErrorDetails,
        updated_by: String,
        connector_payment_id: Option<String>,
    },
}

#[cfg(feature = "v2")]
impl ForeignIDRef for PaymentAttempt {
    fn foreign_id(&self) -> String {
        todo!()
    }
}

#[cfg(feature = "v1")]
impl ForeignIDRef for PaymentAttempt {
    fn foreign_id(&self) -> String {
        self.attempt_id.clone()
    }
}

#[cfg(feature = "v1")]
#[async_trait::async_trait]
impl behaviour::Conversion for PaymentAttempt {
    type DstType = DieselPaymentAttempt;
    type NewDstType = DieselPaymentAttemptNew;

    async fn convert(self) -> CustomResult<Self::DstType, ValidationError> {
        let card_network = self
            .payment_method_data
            .as_ref()
            .and_then(|data| data.as_object())
            .and_then(|card| card.get("card"))
            .and_then(|data| data.as_object())
            .and_then(|card| card.get("card_network"))
            .and_then(|network| network.as_str())
            .map(|network| network.to_string());
        let (connector_transaction_id, processor_transaction_data) = self
            .connector_transaction_id
            .map(ConnectorTransactionId::form_id_and_data)
            .map(|(txn_id, txn_data)| (Some(txn_id), txn_data))
            .unwrap_or((None, None));
        Ok(DieselPaymentAttempt {
            payment_id: self.payment_id,
            merchant_id: self.merchant_id,
            attempt_id: self.attempt_id,
            status: self.status,
            amount: self.net_amount.get_order_amount(),
            currency: self.currency,
            save_to_locker: self.save_to_locker,
            connector: self.connector,
            error_message: self.error_message,
            offer_amount: self.offer_amount,
            surcharge_amount: self.net_amount.get_surcharge_amount(),
            tax_amount: self.net_amount.get_tax_on_surcharge(),
            payment_method_id: self.payment_method_id,
            payment_method: self.payment_method,
            connector_transaction_id,
            capture_method: self.capture_method,
            capture_on: self.capture_on,
            confirm: self.confirm,
            authentication_type: self.authentication_type,
            created_at: self.created_at,
            modified_at: self.modified_at,
            last_synced: self.last_synced,
            cancellation_reason: self.cancellation_reason,
            amount_to_capture: self.amount_to_capture,
            mandate_id: self.mandate_id,
            browser_info: self.browser_info,
            error_code: self.error_code,
            payment_token: self.payment_token,
            connector_metadata: self.connector_metadata,
            payment_experience: self.payment_experience,
            payment_method_type: self.payment_method_type,
            payment_method_data: self.payment_method_data,
            business_sub_label: self.business_sub_label,
            straight_through_algorithm: self.straight_through_algorithm,
            preprocessing_step_id: self.preprocessing_step_id,
            mandate_details: self.mandate_details.map(Into::into),
            error_reason: self.error_reason,
            multiple_capture_count: self.multiple_capture_count,
            connector_response_reference_id: self.connector_response_reference_id,
            amount_capturable: self.amount_capturable,
            updated_by: self.updated_by,
            merchant_connector_id: self.merchant_connector_id,
            authentication_data: self.authentication_data,
            encoded_data: self.encoded_data,
            unified_code: self.unified_code,
            unified_message: self.unified_message,
            net_amount: Some(self.net_amount.get_total_amount()),
            external_three_ds_authentication_attempted: self
                .external_three_ds_authentication_attempted,
            authentication_connector: self.authentication_connector,
            authentication_id: self.authentication_id,
            mandate_data: self.mandate_data.map(Into::into),
            fingerprint_id: self.fingerprint_id,
            payment_method_billing_address_id: self.payment_method_billing_address_id,
            charge_id: self.charge_id,
            client_source: self.client_source,
            client_version: self.client_version,
            customer_acceptance: self.customer_acceptance,
            profile_id: self.profile_id,
            organization_id: self.organization_id,
            card_network,
            order_tax_amount: self.net_amount.get_order_tax_amount(),
            shipping_cost: self.net_amount.get_shipping_cost(),
            connector_mandate_detail: self.connector_mandate_detail,
            request_extended_authorization: self.request_extended_authorization,
            extended_authorization_applied: self.extended_authorization_applied,
            capture_before: self.capture_before,
            processor_transaction_data,
            card_discovery: self.card_discovery,
            charges: self.charges,
            issuer_error_code: self.issuer_error_code,
            issuer_error_message: self.issuer_error_message,
            setup_future_usage_applied: self.setup_future_usage_applied,
            // Below fields are deprecated. Please add any new fields above this line.
            connector_transaction_data: None,
<<<<<<< HEAD
            overcapture_status: self.overcapture_status,
=======
            processor_merchant_id: Some(self.processor_merchant_id),
            created_by: self.created_by.map(|cb| cb.to_string()),
>>>>>>> 6281ae06
        })
    }

    async fn convert_back(
        _state: &KeyManagerState,
        storage_model: Self::DstType,
        _key: &Secret<Vec<u8>>,
        _key_manager_identifier: keymanager::Identifier,
    ) -> CustomResult<Self, ValidationError>
    where
        Self: Sized,
    {
        async {
            let connector_transaction_id = storage_model
                .get_optional_connector_transaction_id()
                .cloned();
            Ok::<Self, error_stack::Report<common_utils::errors::CryptoError>>(Self {
                payment_id: storage_model.payment_id,
                merchant_id: storage_model.merchant_id.clone(),
                attempt_id: storage_model.attempt_id,
                status: storage_model.status,
                net_amount: NetAmount::new(
                    storage_model.amount,
                    storage_model.shipping_cost,
                    storage_model.order_tax_amount,
                    storage_model.surcharge_amount,
                    storage_model.tax_amount,
                ),
                currency: storage_model.currency,
                save_to_locker: storage_model.save_to_locker,
                connector: storage_model.connector,
                error_message: storage_model.error_message,
                offer_amount: storage_model.offer_amount,
                payment_method_id: storage_model.payment_method_id,
                payment_method: storage_model.payment_method,
                connector_transaction_id,
                capture_method: storage_model.capture_method,
                capture_on: storage_model.capture_on,
                confirm: storage_model.confirm,
                authentication_type: storage_model.authentication_type,
                created_at: storage_model.created_at,
                modified_at: storage_model.modified_at,
                last_synced: storage_model.last_synced,
                cancellation_reason: storage_model.cancellation_reason,
                amount_to_capture: storage_model.amount_to_capture,
                mandate_id: storage_model.mandate_id,
                browser_info: storage_model.browser_info,
                error_code: storage_model.error_code,
                payment_token: storage_model.payment_token,
                connector_metadata: storage_model.connector_metadata,
                payment_experience: storage_model.payment_experience,
                payment_method_type: storage_model.payment_method_type,
                payment_method_data: storage_model.payment_method_data,
                business_sub_label: storage_model.business_sub_label,
                straight_through_algorithm: storage_model.straight_through_algorithm,
                preprocessing_step_id: storage_model.preprocessing_step_id,
                mandate_details: storage_model.mandate_details.map(Into::into),
                error_reason: storage_model.error_reason,
                multiple_capture_count: storage_model.multiple_capture_count,
                connector_response_reference_id: storage_model.connector_response_reference_id,
                amount_capturable: storage_model.amount_capturable,
                updated_by: storage_model.updated_by,
                authentication_data: storage_model.authentication_data,
                encoded_data: storage_model.encoded_data,
                merchant_connector_id: storage_model.merchant_connector_id,
                unified_code: storage_model.unified_code,
                unified_message: storage_model.unified_message,
                external_three_ds_authentication_attempted: storage_model
                    .external_three_ds_authentication_attempted,
                authentication_connector: storage_model.authentication_connector,
                authentication_id: storage_model.authentication_id,
                mandate_data: storage_model.mandate_data.map(Into::into),
                payment_method_billing_address_id: storage_model.payment_method_billing_address_id,
                fingerprint_id: storage_model.fingerprint_id,
                charge_id: storage_model.charge_id,
                client_source: storage_model.client_source,
                client_version: storage_model.client_version,
                customer_acceptance: storage_model.customer_acceptance,
                profile_id: storage_model.profile_id,
                organization_id: storage_model.organization_id,
                connector_mandate_detail: storage_model.connector_mandate_detail,
                request_extended_authorization: storage_model.request_extended_authorization,
                extended_authorization_applied: storage_model.extended_authorization_applied,
                capture_before: storage_model.capture_before,
                card_discovery: storage_model.card_discovery,
                charges: storage_model.charges,
                issuer_error_code: storage_model.issuer_error_code,
                issuer_error_message: storage_model.issuer_error_message,
                processor_merchant_id: storage_model
                    .processor_merchant_id
                    .unwrap_or(storage_model.merchant_id),
                created_by: storage_model
                    .created_by
                    .and_then(|created_by| created_by.parse::<CreatedBy>().ok()),
                setup_future_usage_applied: storage_model.setup_future_usage_applied,
                overcapture_status: storage_model.overcapture_status,
            })
        }
        .await
        .change_context(ValidationError::InvalidValue {
            message: "Failed while decrypting payment attempt".to_string(),
        })
    }

    async fn construct_new(self) -> CustomResult<Self::NewDstType, ValidationError> {
        let card_network = self
            .payment_method_data
            .as_ref()
            .and_then(|data| data.as_object())
            .and_then(|card| card.get("card"))
            .and_then(|data| data.as_object())
            .and_then(|card| card.get("card_network"))
            .and_then(|network| network.as_str())
            .map(|network| network.to_string());
        Ok(DieselPaymentAttemptNew {
            payment_id: self.payment_id,
            merchant_id: self.merchant_id,
            attempt_id: self.attempt_id,
            status: self.status,
            amount: self.net_amount.get_order_amount(),
            currency: self.currency,
            save_to_locker: self.save_to_locker,
            connector: self.connector,
            error_message: self.error_message,
            offer_amount: self.offer_amount,
            surcharge_amount: self.net_amount.get_surcharge_amount(),
            tax_amount: self.net_amount.get_tax_on_surcharge(),
            payment_method_id: self.payment_method_id,
            payment_method: self.payment_method,
            capture_method: self.capture_method,
            capture_on: self.capture_on,
            confirm: self.confirm,
            authentication_type: self.authentication_type,
            created_at: self.created_at,
            modified_at: self.modified_at,
            last_synced: self.last_synced,
            cancellation_reason: self.cancellation_reason,
            amount_to_capture: self.amount_to_capture,
            mandate_id: self.mandate_id,
            browser_info: self.browser_info,
            payment_token: self.payment_token,
            error_code: self.error_code,
            connector_metadata: self.connector_metadata,
            payment_experience: self.payment_experience,
            payment_method_type: self.payment_method_type,
            payment_method_data: self.payment_method_data,
            business_sub_label: self.business_sub_label,
            straight_through_algorithm: self.straight_through_algorithm,
            preprocessing_step_id: self.preprocessing_step_id,
            mandate_details: self.mandate_details.map(Into::into),
            error_reason: self.error_reason,
            connector_response_reference_id: self.connector_response_reference_id,
            multiple_capture_count: self.multiple_capture_count,
            amount_capturable: self.amount_capturable,
            updated_by: self.updated_by,
            merchant_connector_id: self.merchant_connector_id,
            authentication_data: self.authentication_data,
            encoded_data: self.encoded_data,
            unified_code: self.unified_code,
            unified_message: self.unified_message,
            net_amount: Some(self.net_amount.get_total_amount()),
            external_three_ds_authentication_attempted: self
                .external_three_ds_authentication_attempted,
            authentication_connector: self.authentication_connector,
            authentication_id: self.authentication_id,
            mandate_data: self.mandate_data.map(Into::into),
            fingerprint_id: self.fingerprint_id,
            payment_method_billing_address_id: self.payment_method_billing_address_id,
            client_source: self.client_source,
            client_version: self.client_version,
            customer_acceptance: self.customer_acceptance,
            profile_id: self.profile_id,
            organization_id: self.organization_id,
            card_network,
            order_tax_amount: self.net_amount.get_order_tax_amount(),
            shipping_cost: self.net_amount.get_shipping_cost(),
            connector_mandate_detail: self.connector_mandate_detail,
            request_extended_authorization: self.request_extended_authorization,
            extended_authorization_applied: self.extended_authorization_applied,
            capture_before: self.capture_before,
            card_discovery: self.card_discovery,
            processor_merchant_id: Some(self.processor_merchant_id),
            created_by: self.created_by.map(|cb| cb.to_string()),
            setup_future_usage_applied: self.setup_future_usage_applied,
            overcapture_status: self.overcapture_status,
        })
    }
}

#[cfg(feature = "v2")]
#[async_trait::async_trait]
impl behaviour::Conversion for PaymentAttempt {
    type DstType = DieselPaymentAttempt;
    type NewDstType = DieselPaymentAttemptNew;

    async fn convert(self) -> CustomResult<Self::DstType, ValidationError> {
        use common_utils::encryption::Encryption;

        let card_network = self
            .payment_method_data
            .as_ref()
            .and_then(|data| data.peek().as_object())
            .and_then(|card| card.get("card"))
            .and_then(|data| data.as_object())
            .and_then(|card| card.get("card_network"))
            .and_then(|network| network.as_str())
            .map(|network| network.to_string());

        let Self {
            payment_id,
            merchant_id,
            status,
            error,
            amount_details,
            authentication_type,
            created_at,
            modified_at,
            last_synced,
            cancellation_reason,
            browser_info,
            payment_token,
            connector_metadata,
            payment_experience,
            payment_method_data,
            routing_result,
            preprocessing_step_id,
            multiple_capture_count,
            connector_response_reference_id,
            updated_by,
            redirection_data,
            encoded_data,
            merchant_connector_id,
            external_three_ds_authentication_attempted,
            authentication_connector,
            authentication_id,
            fingerprint_id,
            client_source,
            client_version,
            customer_acceptance,
            profile_id,
            organization_id,
            payment_method_type,
            connector_payment_id,
            payment_method_subtype,
            authentication_applied,
            external_reference_id,
            id,
            payment_method_id,
            payment_method_billing_address,
            connector,
            connector_token_details,
            card_discovery,
            charges,
            feature_metadata,
<<<<<<< HEAD
            overcapture_status,
=======
            processor_merchant_id,
            created_by,
>>>>>>> 6281ae06
        } = self;
        let AttemptAmountDetails {
            net_amount,
            tax_on_surcharge,
            surcharge_amount,
            order_tax_amount,
            shipping_cost,
            amount_capturable,
            amount_to_capture,
        } = amount_details;

        let (connector_payment_id, connector_payment_data) = connector_payment_id
            .map(ConnectorTransactionId::form_id_and_data)
            .map(|(txn_id, txn_data)| (Some(txn_id), txn_data))
            .unwrap_or((None, None));
        let feature_metadata = feature_metadata.as_ref().map(From::from);

        Ok(DieselPaymentAttempt {
            payment_id,
            merchant_id,
            id,
            status,
            error_message: error.as_ref().map(|details| details.message.clone()),
            payment_method_id,
            payment_method_type_v2: payment_method_type,
            connector_payment_id,
            authentication_type,
            created_at,
            modified_at,
            last_synced,
            cancellation_reason,
            amount_to_capture,
            browser_info,
            error_code: error.as_ref().map(|details| details.code.clone()),
            payment_token,
            connector_metadata,
            payment_experience,
            payment_method_subtype,
            payment_method_data,
            preprocessing_step_id,
            error_reason: error.as_ref().and_then(|details| details.reason.clone()),
            multiple_capture_count,
            connector_response_reference_id,
            amount_capturable,
            updated_by,
            merchant_connector_id,
            redirection_data: redirection_data.map(From::from),
            encoded_data,
            unified_code: error
                .as_ref()
                .and_then(|details| details.unified_code.clone()),
            unified_message: error
                .as_ref()
                .and_then(|details| details.unified_message.clone()),
            net_amount,
            external_three_ds_authentication_attempted,
            authentication_connector,
            authentication_id,
            fingerprint_id,
            client_source,
            client_version,
            customer_acceptance,
            profile_id,
            organization_id,
            card_network,
            order_tax_amount,
            shipping_cost,
            routing_result,
            authentication_applied,
            external_reference_id,
            connector,
            surcharge_amount,
            tax_on_surcharge,
            payment_method_billing_address: payment_method_billing_address.map(Encryption::from),
            connector_payment_data,
            connector_token_details,
            card_discovery,
            request_extended_authorization: None,
            extended_authorization_applied: None,
            capture_before: None,
            charges,
            feature_metadata,
            network_advice_code: error
                .as_ref()
                .and_then(|details| details.network_advice_code.clone()),
            network_decline_code: error
                .as_ref()
                .and_then(|details| details.network_decline_code.clone()),
            network_error_message: error
                .as_ref()
                .and_then(|details| details.network_error_message.clone()),
<<<<<<< HEAD
            overcapture_status,
=======
            processor_merchant_id: Some(processor_merchant_id),
            created_by: created_by.map(|cb| cb.to_string()),
>>>>>>> 6281ae06
        })
    }

    async fn convert_back(
        state: &KeyManagerState,
        storage_model: Self::DstType,
        key: &Secret<Vec<u8>>,
        key_manager_identifier: keymanager::Identifier,
    ) -> CustomResult<Self, ValidationError>
    where
        Self: Sized,
    {
        async {
            let connector_payment_id = storage_model
                .get_optional_connector_transaction_id()
                .cloned();

            let decrypted_data = crypto_operation(
                state,
                common_utils::type_name!(Self::DstType),
                CryptoOperation::BatchDecrypt(EncryptedPaymentAttempt::to_encryptable(
                    EncryptedPaymentAttempt {
                        payment_method_billing_address: storage_model
                            .payment_method_billing_address,
                    },
                )),
                key_manager_identifier,
                key.peek(),
            )
            .await
            .and_then(|val| val.try_into_batchoperation())?;

            let decrypted_data = EncryptedPaymentAttempt::from_encryptable(decrypted_data)
                .change_context(common_utils::errors::CryptoError::DecodingFailed)
                .attach_printable("Invalid batch operation data")?;

            let payment_method_billing_address = decrypted_data
                .payment_method_billing_address
                .map(|billing| {
                    billing.deserialize_inner_value(|value| value.parse_value("Address"))
                })
                .transpose()
                .change_context(common_utils::errors::CryptoError::DecodingFailed)
                .attach_printable("Error while deserializing Address")?;

            let amount_details = AttemptAmountDetails {
                net_amount: storage_model.net_amount,
                tax_on_surcharge: storage_model.tax_on_surcharge,
                surcharge_amount: storage_model.surcharge_amount,
                order_tax_amount: storage_model.order_tax_amount,
                shipping_cost: storage_model.shipping_cost,
                amount_capturable: storage_model.amount_capturable,
                amount_to_capture: storage_model.amount_to_capture,
            };

            let error = storage_model
                .error_code
                .zip(storage_model.error_message)
                .map(|(error_code, error_message)| ErrorDetails {
                    code: error_code,
                    message: error_message,
                    reason: storage_model.error_reason,
                    unified_code: storage_model.unified_code,
                    unified_message: storage_model.unified_message,
                    network_advice_code: storage_model.network_advice_code,
                    network_decline_code: storage_model.network_decline_code,
                    network_error_message: storage_model.network_error_message,
                });

            Ok::<Self, error_stack::Report<common_utils::errors::CryptoError>>(Self {
                payment_id: storage_model.payment_id,
                merchant_id: storage_model.merchant_id.clone(),
                id: storage_model.id,
                status: storage_model.status,
                amount_details,
                error,
                payment_method_id: storage_model.payment_method_id,
                payment_method_type: storage_model.payment_method_type_v2,
                connector_payment_id,
                authentication_type: storage_model.authentication_type,
                created_at: storage_model.created_at,
                modified_at: storage_model.modified_at,
                last_synced: storage_model.last_synced,
                cancellation_reason: storage_model.cancellation_reason,
                browser_info: storage_model.browser_info,
                payment_token: storage_model.payment_token,
                connector_metadata: storage_model.connector_metadata,
                payment_experience: storage_model.payment_experience,
                payment_method_data: storage_model.payment_method_data,
                routing_result: storage_model.routing_result,
                preprocessing_step_id: storage_model.preprocessing_step_id,
                multiple_capture_count: storage_model.multiple_capture_count,
                connector_response_reference_id: storage_model.connector_response_reference_id,
                updated_by: storage_model.updated_by,
                redirection_data: storage_model.redirection_data.map(From::from),
                encoded_data: storage_model.encoded_data,
                merchant_connector_id: storage_model.merchant_connector_id,
                external_three_ds_authentication_attempted: storage_model
                    .external_three_ds_authentication_attempted,
                authentication_connector: storage_model.authentication_connector,
                authentication_id: storage_model.authentication_id,
                fingerprint_id: storage_model.fingerprint_id,
                charges: storage_model.charges,
                client_source: storage_model.client_source,
                client_version: storage_model.client_version,
                customer_acceptance: storage_model.customer_acceptance,
                profile_id: storage_model.profile_id,
                organization_id: storage_model.organization_id,
                payment_method_subtype: storage_model.payment_method_subtype,
                authentication_applied: storage_model.authentication_applied,
                external_reference_id: storage_model.external_reference_id,
                connector: storage_model.connector,
                payment_method_billing_address,
                connector_token_details: storage_model.connector_token_details,
                card_discovery: storage_model.card_discovery,
                feature_metadata: storage_model.feature_metadata.map(From::from),
<<<<<<< HEAD
                overcapture_status: storage_model.overcapture_status,
=======
                processor_merchant_id: storage_model
                    .processor_merchant_id
                    .unwrap_or(storage_model.merchant_id),
                created_by: storage_model
                    .created_by
                    .and_then(|created_by| created_by.parse::<CreatedBy>().ok()),
>>>>>>> 6281ae06
            })
        }
        .await
        .change_context(ValidationError::InvalidValue {
            message: "Failed while decrypting payment attempt".to_string(),
        })
    }

    async fn construct_new(self) -> CustomResult<Self::NewDstType, ValidationError> {
        use common_utils::encryption::Encryption;
        let Self {
            payment_id,
            merchant_id,
            status,
            error,
            amount_details,
            authentication_type,
            created_at,
            modified_at,
            last_synced,
            cancellation_reason,
            browser_info,
            payment_token,
            connector_metadata,
            payment_experience,
            payment_method_data,
            routing_result,
            preprocessing_step_id,
            multiple_capture_count,
            connector_response_reference_id,
            updated_by,
            redirection_data,
            encoded_data,
            merchant_connector_id,
            external_three_ds_authentication_attempted,
            authentication_connector,
            authentication_id,
            fingerprint_id,
            client_source,
            client_version,
            customer_acceptance,
            profile_id,
            organization_id,
            payment_method_type,
            connector_payment_id,
            payment_method_subtype,
            authentication_applied,
            external_reference_id,
            id,
            payment_method_id,
            payment_method_billing_address,
            connector,
            connector_token_details,
            card_discovery,
            charges,
            feature_metadata,
<<<<<<< HEAD
            overcapture_status,
=======
            processor_merchant_id,
            created_by,
>>>>>>> 6281ae06
        } = self;

        let card_network = payment_method_data
            .as_ref()
            .and_then(|data| data.peek().as_object())
            .and_then(|card| card.get("card"))
            .and_then(|data| data.as_object())
            .and_then(|card| card.get("card_network"))
            .and_then(|network| network.as_str())
            .map(|network| network.to_string());

        let error_details = error;

        Ok(DieselPaymentAttemptNew {
            payment_id,
            merchant_id,
            status,
            error_message: error_details
                .as_ref()
                .map(|details| details.message.clone()),
            surcharge_amount: amount_details.surcharge_amount,
            tax_on_surcharge: amount_details.tax_on_surcharge,
            payment_method_id,
            authentication_type,
            created_at,
            modified_at,
            last_synced,
            cancellation_reason,
            browser_info,
            payment_token,
            error_code: error_details.as_ref().map(|details| details.code.clone()),
            connector_metadata,
            payment_experience,
            payment_method_data,
            preprocessing_step_id,
            error_reason: error_details
                .as_ref()
                .and_then(|details| details.reason.clone()),
            connector_response_reference_id,
            multiple_capture_count,
            amount_capturable: amount_details.amount_capturable,
            updated_by,
            merchant_connector_id,
            redirection_data: redirection_data.map(From::from),
            encoded_data,
            unified_code: error_details
                .as_ref()
                .and_then(|details| details.unified_code.clone()),
            unified_message: error_details
                .as_ref()
                .and_then(|details| details.unified_message.clone()),
            net_amount: amount_details.net_amount,
            external_three_ds_authentication_attempted,
            authentication_connector,
            authentication_id,
            fingerprint_id,
            client_source,
            client_version,
            customer_acceptance,
            profile_id,
            organization_id,
            card_network,
            order_tax_amount: amount_details.order_tax_amount,
            shipping_cost: amount_details.shipping_cost,
            amount_to_capture: amount_details.amount_to_capture,
            payment_method_billing_address: payment_method_billing_address.map(Encryption::from),
            payment_method_subtype,
            connector_payment_id: connector_payment_id
                .as_ref()
                .map(|txn_id| ConnectorTransactionId::TxnId(txn_id.clone())),
            payment_method_type_v2: payment_method_type,
            id,
            charges,
            connector_token_details,
            card_discovery,
            extended_authorization_applied: None,
            request_extended_authorization: None,
            capture_before: None,
            feature_metadata: feature_metadata.as_ref().map(From::from),
            connector,
            network_advice_code: error_details
                .as_ref()
                .and_then(|details| details.network_advice_code.clone()),
            network_decline_code: error_details
                .as_ref()
                .and_then(|details| details.network_decline_code.clone()),
            network_error_message: error_details
                .as_ref()
                .and_then(|details| details.network_error_message.clone()),
            processor_merchant_id: Some(processor_merchant_id),
            created_by: created_by.map(|cb| cb.to_string()),
        })
    }
}

#[cfg(feature = "v2")]
impl From<PaymentAttemptUpdate> for diesel_models::PaymentAttemptUpdateInternal {
    fn from(update: PaymentAttemptUpdate) -> Self {
        match update {
            PaymentAttemptUpdate::ConfirmIntent {
                status,
                updated_by,
                connector,
                merchant_connector_id,
                authentication_type,
            } => Self {
                status: Some(status),
                error_message: None,
                modified_at: common_utils::date_time::now(),
                browser_info: None,
                error_code: None,
                error_reason: None,
                updated_by,
                merchant_connector_id: Some(merchant_connector_id),
                unified_code: None,
                unified_message: None,
                connector_payment_id: None,
                connector: Some(connector),
                redirection_data: None,
                connector_metadata: None,
                amount_capturable: None,
                amount_to_capture: None,
                connector_token_details: None,
                authentication_type: Some(authentication_type),
                feature_metadata: None,
                network_advice_code: None,
                network_decline_code: None,
                network_error_message: None,
            },
            PaymentAttemptUpdate::ErrorUpdate {
                status,
                error,
                connector_payment_id,
                amount_capturable,
                updated_by,
            } => Self {
                status: Some(status),
                error_message: Some(error.message),
                error_code: Some(error.code),
                modified_at: common_utils::date_time::now(),
                browser_info: None,
                error_reason: error.reason,
                updated_by,
                merchant_connector_id: None,
                unified_code: None,
                unified_message: None,
                connector_payment_id,
                connector: None,
                redirection_data: None,
                connector_metadata: None,
                amount_capturable,
                amount_to_capture: None,
                connector_token_details: None,
                authentication_type: None,
                feature_metadata: None,
                network_advice_code: error.network_advice_code,
                network_decline_code: error.network_decline_code,
                network_error_message: error.network_error_message,
            },
            PaymentAttemptUpdate::ConfirmIntentResponse(confirm_intent_response_update) => {
                let ConfirmIntentResponseUpdate {
                    status,
                    connector_payment_id,
                    updated_by,
                    redirection_data,
                    connector_metadata,
                    amount_capturable,
                    connector_token_details,
                } = *confirm_intent_response_update;
                Self {
                    status: Some(status),
                    amount_capturable,
                    error_message: None,
                    error_code: None,
                    modified_at: common_utils::date_time::now(),
                    browser_info: None,
                    error_reason: None,
                    updated_by,
                    merchant_connector_id: None,
                    unified_code: None,
                    unified_message: None,
                    connector_payment_id,
                    connector: None,
                    redirection_data: redirection_data
                        .map(diesel_models::payment_attempt::RedirectForm::from),
                    connector_metadata,
                    amount_to_capture: None,
                    connector_token_details,
                    authentication_type: None,
                    feature_metadata: None,
                    network_advice_code: None,
                    network_decline_code: None,
                    network_error_message: None,
                }
            }
            PaymentAttemptUpdate::SyncUpdate {
                status,
                amount_capturable,
                updated_by,
            } => Self {
                status: Some(status),
                amount_capturable,
                error_message: None,
                error_code: None,
                modified_at: common_utils::date_time::now(),
                browser_info: None,
                error_reason: None,
                updated_by,
                merchant_connector_id: None,
                unified_code: None,
                unified_message: None,
                connector_payment_id: None,
                connector: None,
                redirection_data: None,
                connector_metadata: None,
                amount_to_capture: None,
                connector_token_details: None,
                authentication_type: None,
                feature_metadata: None,
                network_advice_code: None,
                network_decline_code: None,
                network_error_message: None,
            },
            PaymentAttemptUpdate::CaptureUpdate {
                status,
                amount_capturable,
                updated_by,
            } => Self {
                status: Some(status),
                amount_capturable,
                amount_to_capture: None,
                error_message: None,
                error_code: None,
                modified_at: common_utils::date_time::now(),
                browser_info: None,
                error_reason: None,
                updated_by,
                merchant_connector_id: None,
                unified_code: None,
                unified_message: None,
                connector_payment_id: None,
                connector: None,
                redirection_data: None,
                connector_metadata: None,
                connector_token_details: None,
                authentication_type: None,
                feature_metadata: None,
                network_advice_code: None,
                network_decline_code: None,
                network_error_message: None,
            },
            PaymentAttemptUpdate::PreCaptureUpdate {
                amount_to_capture,
                updated_by,
            } => Self {
                amount_to_capture,
                error_message: None,
                modified_at: common_utils::date_time::now(),
                browser_info: None,
                error_code: None,
                error_reason: None,
                updated_by,
                merchant_connector_id: None,
                unified_code: None,
                unified_message: None,
                connector_payment_id: None,
                connector: None,
                redirection_data: None,
                status: None,
                connector_metadata: None,
                amount_capturable: None,
                connector_token_details: None,
                authentication_type: None,
                feature_metadata: None,
                network_advice_code: None,
                network_decline_code: None,
                network_error_message: None,
            },
        }
    }
}
#[cfg(feature = "v2")]
#[derive(Debug, Clone, serde::Serialize, PartialEq)]
pub struct PaymentAttemptFeatureMetadata {
    pub revenue_recovery: Option<PaymentAttemptRevenueRecoveryData>,
}

#[cfg(feature = "v2")]
#[derive(Debug, Clone, serde::Serialize, PartialEq)]
pub struct PaymentAttemptRevenueRecoveryData {
    pub attempt_triggered_by: common_enums::TriggeredBy,
}

#[cfg(feature = "v2")]
impl From<&PaymentAttemptFeatureMetadata> for DieselPaymentAttemptFeatureMetadata {
    fn from(item: &PaymentAttemptFeatureMetadata) -> Self {
        let revenue_recovery =
            item.revenue_recovery
                .as_ref()
                .map(|recovery_data| DieselPassiveChurnRecoveryData {
                    attempt_triggered_by: recovery_data.attempt_triggered_by,
                });
        Self { revenue_recovery }
    }
}

#[cfg(feature = "v2")]
impl From<DieselPaymentAttemptFeatureMetadata> for PaymentAttemptFeatureMetadata {
    fn from(item: DieselPaymentAttemptFeatureMetadata) -> Self {
        let revenue_recovery =
            item.revenue_recovery
                .map(|recovery_data| PaymentAttemptRevenueRecoveryData {
                    attempt_triggered_by: recovery_data.attempt_triggered_by,
                });
        Self { revenue_recovery }
    }
}<|MERGE_RESOLUTION|>--- conflicted
+++ resolved
@@ -463,15 +463,12 @@
     pub charges: Option<common_types::payments::ConnectorChargeResponseData>,
     /// Additional data that might be required by hyperswitch, to enable some specific features.
     pub feature_metadata: Option<PaymentAttemptFeatureMetadata>,
-<<<<<<< HEAD
-    /// Whether overcapture was applied
-    pub overcapture_status: Option<storage_enums::OverCaptureStatus>,
-=======
     /// merchant who owns the credentials of the processor, i.e. processor owner
     pub processor_merchant_id: id_type::MerchantId,
     /// merchantwho invoked the resource based api (identifier) and through what source (Api, Jwt(Dashboard))
     pub created_by: Option<CreatedBy>,
->>>>>>> 6281ae06
+    /// Whether overcapture was applied
+    pub overcapture_status: Option<storage_enums::OverCaptureStatus>,
 }
 
 impl PaymentAttempt {
@@ -601,12 +598,9 @@
             id,
             card_discovery: None,
             feature_metadata: None,
-<<<<<<< HEAD
-            overcapture_status: None,
-=======
             processor_merchant_id: payment_intent.merchant_id.clone(),
             created_by: None,
->>>>>>> 6281ae06
+            overcapture_status: None,
         })
     }
 
@@ -694,12 +688,9 @@
             feature_metadata: None,
             id,
             card_discovery: None,
-<<<<<<< HEAD
-            overcapture_status: None,
-=======
             processor_merchant_id: payment_intent.merchant_id.clone(),
             created_by: None,
->>>>>>> 6281ae06
+            overcapture_status: None,
         })
     }
 
@@ -797,12 +788,9 @@
             }),
             card_discovery: None,
             charges: None,
-<<<<<<< HEAD
-            overcapture_status: None,
-=======
             processor_merchant_id: payment_intent.merchant_id.clone(),
             created_by: None,
->>>>>>> 6281ae06
+            overcapture_status: None,
         })
     }
 
@@ -1914,12 +1902,9 @@
             setup_future_usage_applied: self.setup_future_usage_applied,
             // Below fields are deprecated. Please add any new fields above this line.
             connector_transaction_data: None,
-<<<<<<< HEAD
-            overcapture_status: self.overcapture_status,
-=======
             processor_merchant_id: Some(self.processor_merchant_id),
             created_by: self.created_by.map(|cb| cb.to_string()),
->>>>>>> 6281ae06
+            overcapture_status: self.overcapture_status,
         })
     }
 
@@ -2174,12 +2159,9 @@
             card_discovery,
             charges,
             feature_metadata,
-<<<<<<< HEAD
-            overcapture_status,
-=======
             processor_merchant_id,
             created_by,
->>>>>>> 6281ae06
+            overcapture_status,
         } = self;
         let AttemptAmountDetails {
             net_amount,
@@ -2271,12 +2253,9 @@
             network_error_message: error
                 .as_ref()
                 .and_then(|details| details.network_error_message.clone()),
-<<<<<<< HEAD
-            overcapture_status,
-=======
             processor_merchant_id: Some(processor_merchant_id),
             created_by: created_by.map(|cb| cb.to_string()),
->>>>>>> 6281ae06
+            overcapture_status,
         })
     }
 
@@ -2393,16 +2372,13 @@
                 connector_token_details: storage_model.connector_token_details,
                 card_discovery: storage_model.card_discovery,
                 feature_metadata: storage_model.feature_metadata.map(From::from),
-<<<<<<< HEAD
-                overcapture_status: storage_model.overcapture_status,
-=======
                 processor_merchant_id: storage_model
                     .processor_merchant_id
                     .unwrap_or(storage_model.merchant_id),
                 created_by: storage_model
                     .created_by
                     .and_then(|created_by| created_by.parse::<CreatedBy>().ok()),
->>>>>>> 6281ae06
+                overcapture_status: storage_model.overcapture_status,
             })
         }
         .await
@@ -2459,12 +2435,9 @@
             card_discovery,
             charges,
             feature_metadata,
-<<<<<<< HEAD
-            overcapture_status,
-=======
             processor_merchant_id,
             created_by,
->>>>>>> 6281ae06
+            overcapture_status,
         } = self;
 
         let card_network = payment_method_data

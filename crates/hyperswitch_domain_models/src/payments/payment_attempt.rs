--- conflicted
+++ resolved
@@ -542,21 +542,15 @@
     }
 
     async fn convert_back(
-<<<<<<< HEAD
         state: &KeyManagerState,
         storage_model: Self::DstType,
         key: &masking::Secret<Vec<u8>>,
         key_store_ref_id: String,
-=======
-        storage_model: Self::DstType,
-        key: &masking::Secret<Vec<u8>>,
->>>>>>> 06f1406c
     ) -> CustomResult<Self, ValidationError>
     where
         Self: Sized,
     {
         async {
-<<<<<<< HEAD
             let inner_decrypt = |inner| {
                 decrypt(
                     state,
@@ -565,9 +559,6 @@
                     key.peek(),
                 )
             };
-=======
-            let inner_decrypt = |inner| decrypt(inner, key.peek());
->>>>>>> 06f1406c
             Ok::<Self, error_stack::Report<common_utils::errors::CryptoError>>(Self {
                 payment_id: storage_model.payment_id,
                 merchant_id: storage_model.merchant_id,

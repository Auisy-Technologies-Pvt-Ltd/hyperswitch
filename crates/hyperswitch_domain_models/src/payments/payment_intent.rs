--- conflicted
+++ resolved
@@ -1611,12 +1611,9 @@
             split_payments,
             force_3ds_challenge,
             force_3ds_challenge_trigger,
-<<<<<<< HEAD
-            request_overcapture,
-=======
             processor_merchant_id,
             created_by,
->>>>>>> 6281ae06
+            request_overcapture,
         } = self;
         Ok(DieselPaymentIntent {
             skip_external_tax_calculation: Some(amount_details.get_external_tax_action_as_bool()),
@@ -1699,12 +1696,9 @@
             split_payments,
             force_3ds_challenge,
             force_3ds_challenge_trigger,
-<<<<<<< HEAD
-            request_overcapture,
-=======
             processor_merchant_id: Some(processor_merchant_id),
             created_by: created_by.map(|cb| cb.to_string()),
->>>>>>> 6281ae06
+            request_overcapture,
         })
     }
     async fn convert_back(
@@ -1839,16 +1833,13 @@
                 split_payments: storage_model.split_payments,
                 force_3ds_challenge: storage_model.force_3ds_challenge,
                 force_3ds_challenge_trigger: storage_model.force_3ds_challenge_trigger,
-<<<<<<< HEAD
-                request_overcapture: storage_model.request_overcapture,
-=======
                 processor_merchant_id: storage_model
                     .processor_merchant_id
                     .unwrap_or(storage_model.merchant_id),
                 created_by: storage_model
                     .created_by
                     .and_then(|created_by| created_by.parse::<CreatedBy>().ok()),
->>>>>>> 6281ae06
+                request_overcapture: storage_model.request_overcapture,
             })
         }
         .await
@@ -1932,12 +1923,9 @@
             platform_merchant_id: None,
             force_3ds_challenge: self.force_3ds_challenge,
             force_3ds_challenge_trigger: self.force_3ds_challenge_trigger,
-<<<<<<< HEAD
-            request_overcapture: self.request_overcapture,
-=======
             processor_merchant_id: Some(self.processor_merchant_id),
             created_by: self.created_by.map(|cb| cb.to_string()),
->>>>>>> 6281ae06
+            request_overcapture: self.request_overcapture,
         })
     }
 }

pub mod address;
pub mod api;
pub mod behaviour;
pub mod bulk_tokenization;
pub mod business_profile;
pub mod callback_mapper;
pub mod card_testing_guard_data;
<<<<<<< HEAD
pub mod cards_info;
=======
pub mod configs;
>>>>>>> 5ea5df58
pub mod consts;
pub mod customer;
pub mod disputes;
pub mod errors;
pub mod ext_traits;
pub mod mandates;
pub mod merchant_account;
pub mod merchant_connector_account;
pub mod merchant_key_store;
pub mod network_tokenization;
pub mod payment_address;
pub mod payment_method_data;
pub mod payment_methods;
pub mod payments;
#[cfg(feature = "payouts")]
pub mod payouts;
pub mod refunds;
pub mod relay;
#[cfg(all(feature = "v2", feature = "revenue_recovery"))]
pub mod revenue_recovery;
pub mod router_data;
pub mod router_data_v2;
pub mod router_flow_types;
pub mod router_request_types;
pub mod router_response_types;
pub mod routing;
pub mod type_encryption;
pub mod types;
#[cfg(all(feature = "v2", feature = "payment_methods_v2"))]
pub mod vault;

#[cfg(not(feature = "payouts"))]
pub trait PayoutAttemptInterface {}

#[cfg(not(feature = "payouts"))]
pub trait PayoutsInterface {}

use api_models::payments::{
    ApplePayRecurringDetails as ApiApplePayRecurringDetails,
    ApplePayRegularBillingDetails as ApiApplePayRegularBillingDetails,
    FeatureMetadata as ApiFeatureMetadata, OrderDetailsWithAmount as ApiOrderDetailsWithAmount,
    RecurringPaymentIntervalUnit as ApiRecurringPaymentIntervalUnit,
    RedirectResponse as ApiRedirectResponse,
};
#[cfg(feature = "v2")]
use api_models::payments::{
    BillingConnectorPaymentDetails as ApiBillingConnectorPaymentDetails,
    PaymentRevenueRecoveryMetadata as ApiRevenueRecoveryMetadata,
};
use diesel_models::types::{
    ApplePayRecurringDetails, ApplePayRegularBillingDetails, FeatureMetadata,
    OrderDetailsWithAmount, RecurringPaymentIntervalUnit, RedirectResponse,
};
#[cfg(feature = "v2")]
use diesel_models::types::{BillingConnectorPaymentDetails, PaymentRevenueRecoveryMetadata};

#[derive(Clone, Debug, Eq, PartialEq, serde::Serialize)]
pub enum RemoteStorageObject<T: ForeignIDRef> {
    ForeignID(String),
    Object(T),
}

impl<T: ForeignIDRef> From<T> for RemoteStorageObject<T> {
    fn from(value: T) -> Self {
        Self::Object(value)
    }
}

pub trait ForeignIDRef {
    fn foreign_id(&self) -> String;
}

impl<T: ForeignIDRef> RemoteStorageObject<T> {
    pub fn get_id(&self) -> String {
        match self {
            Self::ForeignID(id) => id.clone(),
            Self::Object(i) => i.foreign_id(),
        }
    }
}

use std::fmt::Debug;

pub trait ApiModelToDieselModelConvertor<F> {
    /// Convert from a foreign type to the current type
    fn convert_from(from: F) -> Self;
    fn convert_back(self) -> F;
}

#[cfg(feature = "v1")]
impl ApiModelToDieselModelConvertor<ApiFeatureMetadata> for FeatureMetadata {
    fn convert_from(from: ApiFeatureMetadata) -> Self {
        let ApiFeatureMetadata {
            redirect_response,
            search_tags,
            apple_pay_recurring_details,
        } = from;

        Self {
            redirect_response: redirect_response.map(RedirectResponse::convert_from),
            search_tags,
            apple_pay_recurring_details: apple_pay_recurring_details
                .map(ApplePayRecurringDetails::convert_from),
        }
    }

    fn convert_back(self) -> ApiFeatureMetadata {
        let Self {
            redirect_response,
            search_tags,
            apple_pay_recurring_details,
        } = self;

        ApiFeatureMetadata {
            redirect_response: redirect_response
                .map(|redirect_response| redirect_response.convert_back()),
            search_tags,
            apple_pay_recurring_details: apple_pay_recurring_details
                .map(|value| value.convert_back()),
        }
    }
}

#[cfg(feature = "v2")]
impl ApiModelToDieselModelConvertor<ApiFeatureMetadata> for FeatureMetadata {
    fn convert_from(from: ApiFeatureMetadata) -> Self {
        let ApiFeatureMetadata {
            redirect_response,
            search_tags,
            apple_pay_recurring_details,
            payment_revenue_recovery_metadata,
        } = from;

        Self {
            redirect_response: redirect_response.map(RedirectResponse::convert_from),
            search_tags,
            apple_pay_recurring_details: apple_pay_recurring_details
                .map(ApplePayRecurringDetails::convert_from),
            payment_revenue_recovery_metadata: payment_revenue_recovery_metadata
                .map(PaymentRevenueRecoveryMetadata::convert_from),
        }
    }

    fn convert_back(self) -> ApiFeatureMetadata {
        let Self {
            redirect_response,
            search_tags,
            apple_pay_recurring_details,
            payment_revenue_recovery_metadata,
        } = self;

        ApiFeatureMetadata {
            redirect_response: redirect_response
                .map(|redirect_response| redirect_response.convert_back()),
            search_tags,
            apple_pay_recurring_details: apple_pay_recurring_details
                .map(|value| value.convert_back()),
            payment_revenue_recovery_metadata: payment_revenue_recovery_metadata
                .map(|value| value.convert_back()),
        }
    }
}

impl ApiModelToDieselModelConvertor<ApiRedirectResponse> for RedirectResponse {
    fn convert_from(from: ApiRedirectResponse) -> Self {
        let ApiRedirectResponse {
            param,
            json_payload,
        } = from;
        Self {
            param,
            json_payload,
        }
    }

    fn convert_back(self) -> ApiRedirectResponse {
        let Self {
            param,
            json_payload,
        } = self;
        ApiRedirectResponse {
            param,
            json_payload,
        }
    }
}

impl ApiModelToDieselModelConvertor<ApiRecurringPaymentIntervalUnit>
    for RecurringPaymentIntervalUnit
{
    fn convert_from(from: ApiRecurringPaymentIntervalUnit) -> Self {
        match from {
            ApiRecurringPaymentIntervalUnit::Year => Self::Year,
            ApiRecurringPaymentIntervalUnit::Month => Self::Month,
            ApiRecurringPaymentIntervalUnit::Day => Self::Day,
            ApiRecurringPaymentIntervalUnit::Hour => Self::Hour,
            ApiRecurringPaymentIntervalUnit::Minute => Self::Minute,
        }
    }
    fn convert_back(self) -> ApiRecurringPaymentIntervalUnit {
        match self {
            Self::Year => ApiRecurringPaymentIntervalUnit::Year,
            Self::Month => ApiRecurringPaymentIntervalUnit::Month,
            Self::Day => ApiRecurringPaymentIntervalUnit::Day,
            Self::Hour => ApiRecurringPaymentIntervalUnit::Hour,
            Self::Minute => ApiRecurringPaymentIntervalUnit::Minute,
        }
    }
}

impl ApiModelToDieselModelConvertor<ApiApplePayRegularBillingDetails>
    for ApplePayRegularBillingDetails
{
    fn convert_from(from: ApiApplePayRegularBillingDetails) -> Self {
        Self {
            label: from.label,
            recurring_payment_start_date: from.recurring_payment_start_date,
            recurring_payment_end_date: from.recurring_payment_end_date,
            recurring_payment_interval_unit: from
                .recurring_payment_interval_unit
                .map(RecurringPaymentIntervalUnit::convert_from),
            recurring_payment_interval_count: from.recurring_payment_interval_count,
        }
    }

    fn convert_back(self) -> ApiApplePayRegularBillingDetails {
        ApiApplePayRegularBillingDetails {
            label: self.label,
            recurring_payment_start_date: self.recurring_payment_start_date,
            recurring_payment_end_date: self.recurring_payment_end_date,
            recurring_payment_interval_unit: self
                .recurring_payment_interval_unit
                .map(|value| value.convert_back()),
            recurring_payment_interval_count: self.recurring_payment_interval_count,
        }
    }
}

impl ApiModelToDieselModelConvertor<ApiApplePayRecurringDetails> for ApplePayRecurringDetails {
    fn convert_from(from: ApiApplePayRecurringDetails) -> Self {
        Self {
            payment_description: from.payment_description,
            regular_billing: ApplePayRegularBillingDetails::convert_from(from.regular_billing),
            billing_agreement: from.billing_agreement,
            management_url: from.management_url,
        }
    }

    fn convert_back(self) -> ApiApplePayRecurringDetails {
        ApiApplePayRecurringDetails {
            payment_description: self.payment_description,
            regular_billing: self.regular_billing.convert_back(),
            billing_agreement: self.billing_agreement,
            management_url: self.management_url,
        }
    }
}

#[cfg(feature = "v2")]
impl ApiModelToDieselModelConvertor<ApiRevenueRecoveryMetadata> for PaymentRevenueRecoveryMetadata {
    fn convert_from(from: ApiRevenueRecoveryMetadata) -> Self {
        Self {
            total_retry_count: from.total_retry_count,
            payment_connector_transmission: from.payment_connector_transmission.unwrap_or_default(),
            billing_connector_id: from.billing_connector_id,
            active_attempt_payment_connector_id: from.active_attempt_payment_connector_id,
            billing_connector_payment_details: BillingConnectorPaymentDetails::convert_from(
                from.billing_connector_payment_details,
            ),
            payment_method_type: from.payment_method_type,
            payment_method_subtype: from.payment_method_subtype,
            connector: from.connector,
        }
    }

    fn convert_back(self) -> ApiRevenueRecoveryMetadata {
        ApiRevenueRecoveryMetadata {
            total_retry_count: self.total_retry_count,
            payment_connector_transmission: Some(self.payment_connector_transmission),
            billing_connector_id: self.billing_connector_id,
            active_attempt_payment_connector_id: self.active_attempt_payment_connector_id,
            billing_connector_payment_details: self
                .billing_connector_payment_details
                .convert_back(),
            payment_method_type: self.payment_method_type,
            payment_method_subtype: self.payment_method_subtype,
            connector: self.connector,
        }
    }
}

#[cfg(feature = "v2")]
impl ApiModelToDieselModelConvertor<ApiBillingConnectorPaymentDetails>
    for BillingConnectorPaymentDetails
{
    fn convert_from(from: ApiBillingConnectorPaymentDetails) -> Self {
        Self {
            payment_processor_token: from.payment_processor_token,
            connector_customer_id: from.connector_customer_id,
        }
    }

    fn convert_back(self) -> ApiBillingConnectorPaymentDetails {
        ApiBillingConnectorPaymentDetails {
            payment_processor_token: self.payment_processor_token,
            connector_customer_id: self.connector_customer_id,
        }
    }
}

impl ApiModelToDieselModelConvertor<ApiOrderDetailsWithAmount> for OrderDetailsWithAmount {
    fn convert_from(from: ApiOrderDetailsWithAmount) -> Self {
        let ApiOrderDetailsWithAmount {
            product_name,
            quantity,
            amount,
            requires_shipping,
            product_img_link,
            product_id,
            category,
            sub_category,
            brand,
            product_type,
            product_tax_code,
            tax_rate,
            total_tax_amount,
        } = from;
        Self {
            product_name,
            quantity,
            amount,
            requires_shipping,
            product_img_link,
            product_id,
            category,
            sub_category,
            brand,
            product_type,
            product_tax_code,
            tax_rate,
            total_tax_amount,
        }
    }

    fn convert_back(self) -> ApiOrderDetailsWithAmount {
        let Self {
            product_name,
            quantity,
            amount,
            requires_shipping,
            product_img_link,
            product_id,
            category,
            sub_category,
            brand,
            product_type,
            product_tax_code,
            tax_rate,
            total_tax_amount,
        } = self;
        ApiOrderDetailsWithAmount {
            product_name,
            quantity,
            amount,
            requires_shipping,
            product_img_link,
            product_id,
            category,
            sub_category,
            brand,
            product_type,
            product_tax_code,
            tax_rate,
            total_tax_amount,
        }
    }
}

#[cfg(feature = "v2")]
impl ApiModelToDieselModelConvertor<api_models::admin::PaymentLinkConfigRequest>
    for diesel_models::payment_intent::PaymentLinkConfigRequestForPayments
{
    fn convert_from(item: api_models::admin::PaymentLinkConfigRequest) -> Self {
        Self {
            theme: item.theme,
            logo: item.logo,
            seller_name: item.seller_name,
            sdk_layout: item.sdk_layout,
            display_sdk_only: item.display_sdk_only,
            enabled_saved_payment_method: item.enabled_saved_payment_method,
            hide_card_nickname_field: item.hide_card_nickname_field,
            show_card_form_by_default: item.show_card_form_by_default,
            details_layout: item.details_layout,
            transaction_details: item.transaction_details.map(|transaction_details| {
                transaction_details
                    .into_iter()
                    .map(|transaction_detail| {
                        diesel_models::PaymentLinkTransactionDetails::convert_from(
                            transaction_detail,
                        )
                    })
                    .collect()
            }),
            background_image: item.background_image.map(|background_image| {
                diesel_models::business_profile::PaymentLinkBackgroundImageConfig::convert_from(
                    background_image,
                )
            }),
            payment_button_text: item.payment_button_text,
            custom_message_for_card_terms: item.custom_message_for_card_terms,
            payment_button_colour: item.payment_button_colour,
            skip_status_screen: item.skip_status_screen,
            background_colour: item.background_colour,
            payment_button_text_colour: item.payment_button_text_colour,
            sdk_ui_rules: item.sdk_ui_rules,
            payment_link_ui_rules: item.payment_link_ui_rules,
            enable_button_only_on_form_ready: item.enable_button_only_on_form_ready,
            payment_form_header_text: item.payment_form_header_text,
            payment_form_label_type: item.payment_form_label_type,
            show_card_terms: item.show_card_terms,
        }
    }
    fn convert_back(self) -> api_models::admin::PaymentLinkConfigRequest {
        let Self {
            theme,
            logo,
            seller_name,
            sdk_layout,
            display_sdk_only,
            enabled_saved_payment_method,
            hide_card_nickname_field,
            show_card_form_by_default,
            transaction_details,
            background_image,
            details_layout,
            payment_button_text,
            custom_message_for_card_terms,
            payment_button_colour,
            skip_status_screen,
            background_colour,
            payment_button_text_colour,
            sdk_ui_rules,
            payment_link_ui_rules,
            enable_button_only_on_form_ready,
            payment_form_header_text,
            payment_form_label_type,
            show_card_terms,
        } = self;
        api_models::admin::PaymentLinkConfigRequest {
            theme,
            logo,
            seller_name,
            sdk_layout,
            display_sdk_only,
            enabled_saved_payment_method,
            hide_card_nickname_field,
            show_card_form_by_default,
            details_layout,
            transaction_details: transaction_details.map(|transaction_details| {
                transaction_details
                    .into_iter()
                    .map(|transaction_detail| transaction_detail.convert_back())
                    .collect()
            }),
            background_image: background_image
                .map(|background_image| background_image.convert_back()),
            payment_button_text,
            custom_message_for_card_terms,
            payment_button_colour,
            skip_status_screen,
            background_colour,
            payment_button_text_colour,
            sdk_ui_rules,
            payment_link_ui_rules,
            enable_button_only_on_form_ready,
            payment_form_header_text,
            payment_form_label_type,
            show_card_terms,
        }
    }
}

#[cfg(feature = "v2")]
impl ApiModelToDieselModelConvertor<api_models::admin::PaymentLinkTransactionDetails>
    for diesel_models::PaymentLinkTransactionDetails
{
    fn convert_from(from: api_models::admin::PaymentLinkTransactionDetails) -> Self {
        Self {
            key: from.key,
            value: from.value,
            ui_configuration: from
                .ui_configuration
                .map(diesel_models::TransactionDetailsUiConfiguration::convert_from),
        }
    }
    fn convert_back(self) -> api_models::admin::PaymentLinkTransactionDetails {
        let Self {
            key,
            value,
            ui_configuration,
        } = self;
        api_models::admin::PaymentLinkTransactionDetails {
            key,
            value,
            ui_configuration: ui_configuration
                .map(|ui_configuration| ui_configuration.convert_back()),
        }
    }
}

#[cfg(feature = "v2")]
impl ApiModelToDieselModelConvertor<api_models::admin::PaymentLinkBackgroundImageConfig>
    for diesel_models::business_profile::PaymentLinkBackgroundImageConfig
{
    fn convert_from(from: api_models::admin::PaymentLinkBackgroundImageConfig) -> Self {
        Self {
            url: from.url,
            position: from.position,
            size: from.size,
        }
    }
    fn convert_back(self) -> api_models::admin::PaymentLinkBackgroundImageConfig {
        let Self {
            url,
            position,
            size,
        } = self;
        api_models::admin::PaymentLinkBackgroundImageConfig {
            url,
            position,
            size,
        }
    }
}

#[cfg(feature = "v2")]
impl ApiModelToDieselModelConvertor<api_models::admin::TransactionDetailsUiConfiguration>
    for diesel_models::TransactionDetailsUiConfiguration
{
    fn convert_from(from: api_models::admin::TransactionDetailsUiConfiguration) -> Self {
        Self {
            position: from.position,
            is_key_bold: from.is_key_bold,
            is_value_bold: from.is_value_bold,
        }
    }
    fn convert_back(self) -> api_models::admin::TransactionDetailsUiConfiguration {
        let Self {
            position,
            is_key_bold,
            is_value_bold,
        } = self;
        api_models::admin::TransactionDetailsUiConfiguration {
            position,
            is_key_bold,
            is_value_bold,
        }
    }
}

#[cfg(feature = "v2")]
impl From<api_models::payments::AmountDetails> for payments::AmountDetails {
    fn from(amount_details: api_models::payments::AmountDetails) -> Self {
        Self {
            order_amount: amount_details.order_amount().into(),
            currency: amount_details.currency(),
            shipping_cost: amount_details.shipping_cost(),
            tax_details: amount_details.order_tax_amount().map(|order_tax_amount| {
                diesel_models::TaxDetails {
                    default: Some(diesel_models::DefaultTax { order_tax_amount }),
                    payment_method_type: None,
                }
            }),
            skip_external_tax_calculation: amount_details.skip_external_tax_calculation(),
            skip_surcharge_calculation: amount_details.skip_surcharge_calculation(),
            surcharge_amount: amount_details.surcharge_amount(),
            tax_on_surcharge: amount_details.tax_on_surcharge(),
            // We will not receive this in the request. This will be populated after calling the connector / processor
            amount_captured: None,
        }
    }
}

#[cfg(feature = "v2")]
impl From<payments::AmountDetails> for api_models::payments::AmountDetailsSetter {
    fn from(amount_details: payments::AmountDetails) -> Self {
        Self {
            order_amount: amount_details.order_amount.into(),
            currency: amount_details.currency,
            shipping_cost: amount_details.shipping_cost,
            order_tax_amount: amount_details
                .tax_details
                .and_then(|tax_detail| tax_detail.get_default_tax_amount()),
            skip_external_tax_calculation: amount_details.skip_external_tax_calculation,
            skip_surcharge_calculation: amount_details.skip_surcharge_calculation,
            surcharge_amount: amount_details.surcharge_amount,
            tax_on_surcharge: amount_details.tax_on_surcharge,
        }
    }
}
#[cfg(feature = "v2")]
impl From<&api_models::payments::PaymentAttemptAmountDetails>
    for payments::payment_attempt::AttemptAmountDetailsSetter
{
    fn from(amount: &api_models::payments::PaymentAttemptAmountDetails) -> Self {
        Self {
            net_amount: amount.net_amount,
            amount_to_capture: amount.amount_to_capture,
            surcharge_amount: amount.surcharge_amount,
            tax_on_surcharge: amount.tax_on_surcharge,
            amount_capturable: amount.amount_capturable,
            shipping_cost: amount.shipping_cost,
            order_tax_amount: amount.order_tax_amount,
        }
    }
}
#[cfg(feature = "v2")]
impl From<&api_models::payments::RecordAttemptErrorDetails>
    for payments::payment_attempt::ErrorDetails
{
    fn from(error: &api_models::payments::RecordAttemptErrorDetails) -> Self {
        Self {
            code: error.code.clone(),
            message: error.message.clone(),
            reason: Some(error.message.clone()),
            unified_code: None,
            unified_message: None,
            network_advice_code: error.network_advice_code.clone(),
            network_decline_code: error.network_decline_code.clone(),
            network_error_message: error.network_error_message.clone(),
        }
    }
}<|MERGE_RESOLUTION|>--- conflicted
+++ resolved
@@ -5,11 +5,8 @@
 pub mod business_profile;
 pub mod callback_mapper;
 pub mod card_testing_guard_data;
-<<<<<<< HEAD
 pub mod cards_info;
-=======
 pub mod configs;
->>>>>>> 5ea5df58
 pub mod consts;
 pub mod customer;
 pub mod disputes;

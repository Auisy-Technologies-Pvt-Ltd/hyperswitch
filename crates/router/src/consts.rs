--- conflicted
+++ resolved
@@ -230,13 +230,11 @@
 /// Sender ID for Google Pay Decryption
 pub(crate) const SENDER_ID: &[u8] = b"Google";
 
-<<<<<<< HEAD
+/// Default value for the number of attempts to retry fetching forex rates
+pub const DEFAULT_ANALYTICS_FOREX_RETRY_ATTEMPTS: u64 = 3;
+
 /// Default payment intent id
 pub const IRRELEVANT_PAYMENT_INTENT_ID: &str = "irrelevant_payment_intent_id";
 
 /// Default payment attempt id
-pub const IRRELEVANT_PAYMENT_ATTEMPT_ID: &str = "irrelevant_payment_attempt_id";
-=======
-/// Default value for the number of attempts to retry fetching forex rates
-pub const DEFAULT_ANALYTICS_FOREX_RETRY_ATTEMPTS: u64 = 3;
->>>>>>> 3f18c944
+pub const IRRELEVANT_PAYMENT_ATTEMPT_ID: &str = "irrelevant_payment_attempt_id";
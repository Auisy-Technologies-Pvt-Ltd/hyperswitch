--- conflicted
+++ resolved
@@ -1361,102 +1361,8 @@
     pub recurring_mandate_payment_data: Option<RecurringMandatePaymentData>,
     pub ephemeral_key: Option<ephemeral_key::EphemeralKey>,
     pub redirect_response: Option<api_models::payments::RedirectResponse>,
-<<<<<<< HEAD
-    pub frm_message: Option<FrmMessage>,
+    pub frm_message: Option<FraudCheck>,
     pub payment_link: Option<String>,
-}
-
-#[derive(Clone)]
-pub struct MultipleCaptureData {
-    previous_captures: Vec<storage::Capture>,
-    current_capture: storage::Capture,
-}
-
-impl MultipleCaptureData {
-    fn get_previously_blocked_amount(&self) -> i64 {
-        self.previous_captures
-            .iter()
-            .fold(0, |accumulator, capture| {
-                accumulator
-                    + match capture.status {
-                        storage_enums::CaptureStatus::Charged
-                        | storage_enums::CaptureStatus::Pending => capture.amount,
-                        storage_enums::CaptureStatus::Started
-                        | storage_enums::CaptureStatus::Failed => 0,
-                    }
-            })
-    }
-    fn get_total_blocked_amount(&self) -> i64 {
-        self.get_previously_blocked_amount()
-            + match self.current_capture.status {
-                api_models::enums::CaptureStatus::Charged
-                | api_models::enums::CaptureStatus::Pending => self.current_capture.amount,
-                api_models::enums::CaptureStatus::Failed
-                | api_models::enums::CaptureStatus::Started => 0,
-            }
-    }
-    fn get_previously_charged_amount(&self) -> i64 {
-        self.previous_captures
-            .iter()
-            .fold(0, |accumulator, capture| {
-                accumulator
-                    + match capture.status {
-                        storage_enums::CaptureStatus::Charged => capture.amount,
-                        storage_enums::CaptureStatus::Pending
-                        | storage_enums::CaptureStatus::Started
-                        | storage_enums::CaptureStatus::Failed => 0,
-                    }
-            })
-    }
-    fn get_total_charged_amount(&self) -> i64 {
-        self.get_previously_charged_amount()
-            + match self.current_capture.status {
-                storage_enums::CaptureStatus::Charged => self.current_capture.amount,
-                storage_enums::CaptureStatus::Pending
-                | storage_enums::CaptureStatus::Started
-                | storage_enums::CaptureStatus::Failed => 0,
-            }
-    }
-    fn get_captures_count(&self) -> RouterResult<i16> {
-        i16::try_from(1 + self.previous_captures.len())
-            .into_report()
-            .change_context(errors::ApiErrorResponse::InternalServerError)
-            .attach_printable("Error while converting from usize to i16")
-    }
-    fn get_status_count(&self) -> HashMap<storage_enums::CaptureStatus, i16> {
-        let mut hash_map: HashMap<storage_enums::CaptureStatus, i16> = HashMap::new();
-        hash_map.insert(storage_enums::CaptureStatus::Charged, 0);
-        hash_map.insert(storage_enums::CaptureStatus::Pending, 0);
-        hash_map.insert(storage_enums::CaptureStatus::Started, 0);
-        hash_map.insert(storage_enums::CaptureStatus::Failed, 0);
-        hash_map
-            .entry(self.current_capture.status)
-            .and_modify(|count| *count += 1);
-        self.previous_captures
-            .iter()
-            .fold(hash_map, |mut accumulator, capture| {
-                let current_capture_status = capture.status;
-                accumulator
-                    .entry(current_capture_status)
-                    .and_modify(|count| *count += 1);
-                accumulator
-            })
-    }
-    fn get_attempt_status(&self, authorized_amount: i64) -> storage_enums::AttemptStatus {
-        let total_captured_amount = self.get_total_charged_amount();
-        if authorized_amount == total_captured_amount {
-            return storage_enums::AttemptStatus::Charged;
-        }
-        let status_count_map = self.get_status_count();
-        if status_count_map.get(&storage_enums::CaptureStatus::Charged) > Some(&0) {
-            storage_enums::AttemptStatus::PartialCharged
-        } else {
-            storage_enums::AttemptStatus::CaptureInitiated
-        }
-    }
-=======
-    pub frm_message: Option<FraudCheck>,
->>>>>>> 517c5c41
 }
 
 #[derive(Debug, Default, Clone)]

use std::str::FromStr;

use api_models::{
    admin::{self as admin_types},
    enums as api_enums, routing as routing_types,
};
use common_utils::{
    date_time,
    ext_traits::{AsyncExt, Encode, OptionExt, ValueExt},
    fp_utils, id_type, pii, type_name,
    types::keymanager::{self as km_types, KeyManagerState, ToEncryptable},
};
use diesel_models::configs;
#[cfg(all(any(feature = "v1", feature = "v2"), feature = "olap"))]
use diesel_models::{business_profile::CardTestingGuardConfig, organization::OrganizationBridge};
use error_stack::{report, FutureExt, ResultExt};
use hyperswitch_connectors::connectors::{chargebee, recurly};
use hyperswitch_domain_models::merchant_connector_account::{
    FromRequestEncryptableMerchantConnectorAccount, UpdateEncryptableMerchantConnectorAccount,
};
use masking::{ExposeInterface, PeekInterface, Secret};
use pm_auth::{connector::plaid::transformers::PlaidAuthType, types as pm_auth_types};
use regex::Regex;
use uuid::Uuid;

#[cfg(any(feature = "v1", feature = "v2"))]
use crate::types::transformers::ForeignFrom;
use crate::{
    consts,
    core::{
        encryption::transfer_encryption_key,
        errors::{self, RouterResponse, RouterResult, StorageErrorExt},
        payment_methods::{cards, transformers},
        payments::helpers,
        pm_auth::helpers::PaymentAuthConnectorDataExt,
        routing, utils as core_utils,
    },
    db::{AccountsStorageInterface, StorageInterface},
    routes::{metrics, SessionState},
    services::{
        self,
        api::{self as service_api, client},
        authentication, pm_auth as payment_initiation_service,
    },
    types::{
        self,
        api::{self, admin},
        domain::{
            self,
            types::{self as domain_types, AsyncLift},
        },
        storage::{self, enums::MerchantStorageScheme},
        transformers::{ForeignInto, ForeignTryFrom, ForeignTryInto},
    },
    utils,
};

const IBAN_MAX_LENGTH: usize = 34;
const BACS_SORT_CODE_LENGTH: usize = 6;
const BACS_MAX_ACCOUNT_NUMBER_LENGTH: usize = 8;

#[inline]
pub fn create_merchant_publishable_key() -> String {
    format!(
        "pk_{}_{}",
        router_env::env::prefix_for_env(),
        Uuid::new_v4().simple()
    )
}

pub async fn insert_merchant_configs(
    db: &dyn StorageInterface,
    merchant_id: &id_type::MerchantId,
) -> RouterResult<()> {
    db.insert_config(configs::ConfigNew {
        key: merchant_id.get_requires_cvv_key(),
        config: "true".to_string(),
    })
    .await
    .change_context(errors::ApiErrorResponse::InternalServerError)
    .attach_printable("Error while setting requires_cvv config")?;

    db.insert_config(configs::ConfigNew {
        key: merchant_id.get_merchant_fingerprint_secret_key(),
        config: utils::generate_id(consts::FINGERPRINT_SECRET_LENGTH, "fs"),
    })
    .await
    .change_context(errors::ApiErrorResponse::InternalServerError)
    .attach_printable("Error while inserting merchant fingerprint secret")?;

    Ok(())
}

#[cfg(feature = "olap")]
fn add_publishable_key_to_decision_service(
    state: &SessionState,
    merchant_account: &domain::MerchantAccount,
) {
    let state = state.clone();
    let publishable_key = merchant_account.publishable_key.clone();
    let merchant_id = merchant_account.get_id().clone();

    authentication::decision::spawn_tracked_job(
        async move {
            authentication::decision::add_publishable_key(
                &state,
                publishable_key.into(),
                merchant_id,
                None,
            )
            .await
        },
        authentication::decision::ADD,
    );
}

#[cfg(feature = "olap")]
pub async fn create_organization(
    state: SessionState,
    req: api::OrganizationCreateRequest,
) -> RouterResponse<api::OrganizationResponse> {
    let db_organization = ForeignFrom::foreign_from(req);
    state
        .accounts_store
        .insert_organization(db_organization)
        .await
        .to_duplicate_response(errors::ApiErrorResponse::GenericDuplicateError {
            message: "Organization with the given organization_name already exists".to_string(),
        })
        .attach_printable("Error when creating organization")
        .map(ForeignFrom::foreign_from)
        .map(service_api::ApplicationResponse::Json)
}

#[cfg(feature = "olap")]
pub async fn update_organization(
    state: SessionState,
    org_id: api::OrganizationId,
    req: api::OrganizationUpdateRequest,
) -> RouterResponse<api::OrganizationResponse> {
    let organization_update = diesel_models::organization::OrganizationUpdate::Update {
        organization_name: req.organization_name,
        organization_details: req.organization_details,
        metadata: req.metadata,
    };
    state
        .accounts_store
        .update_organization_by_org_id(&org_id.organization_id, organization_update)
        .await
        .to_not_found_response(errors::ApiErrorResponse::GenericNotFoundError {
            message: "organization with the given id does not exist".to_string(),
        })
        .attach_printable(format!(
            "Failed to update organization with organization_id: {:?}",
            org_id.organization_id
        ))
        .map(ForeignFrom::foreign_from)
        .map(service_api::ApplicationResponse::Json)
}

#[cfg(feature = "olap")]
pub async fn get_organization(
    state: SessionState,
    org_id: api::OrganizationId,
) -> RouterResponse<api::OrganizationResponse> {
    #[cfg(all(feature = "v1", feature = "olap"))]
    {
        CreateOrValidateOrganization::new(Some(org_id.organization_id))
            .create_or_validate(state.accounts_store.as_ref())
            .await
            .map(ForeignFrom::foreign_from)
            .map(service_api::ApplicationResponse::Json)
    }
    #[cfg(all(feature = "v2", feature = "olap"))]
    {
        CreateOrValidateOrganization::new(org_id.organization_id)
            .create_or_validate(state.accounts_store.as_ref())
            .await
            .map(ForeignFrom::foreign_from)
            .map(service_api::ApplicationResponse::Json)
    }
}

#[cfg(feature = "olap")]
pub async fn create_merchant_account(
    state: SessionState,
    req: api::MerchantAccountCreate,
) -> RouterResponse<api::MerchantAccountResponse> {
    #[cfg(feature = "keymanager_create")]
    use common_utils::{keymanager, types::keymanager::EncryptionTransferRequest};

    let db = state.store.as_ref();

    let key = services::generate_aes256_key()
        .change_context(errors::ApiErrorResponse::InternalServerError)
        .attach_printable("Unable to generate aes 256 key")?;

    let master_key = db.get_master_key();

    let key_manager_state: &KeyManagerState = &(&state).into();
    let merchant_id = req.get_merchant_reference_id();
    let identifier = km_types::Identifier::Merchant(merchant_id.clone());
    #[cfg(feature = "keymanager_create")]
    {
        use base64::Engine;

        use crate::consts::BASE64_ENGINE;

        if key_manager_state.enabled {
            keymanager::transfer_key_to_key_manager(
                key_manager_state,
                EncryptionTransferRequest {
                    identifier: identifier.clone(),
                    key: BASE64_ENGINE.encode(key),
                },
            )
            .await
            .change_context(errors::ApiErrorResponse::DuplicateMerchantAccount)
            .attach_printable("Failed to insert key to KeyManager")?;
        }
    }

    let key_store = domain::MerchantKeyStore {
        merchant_id: merchant_id.clone(),
        key: domain_types::crypto_operation(
            key_manager_state,
            type_name!(domain::MerchantKeyStore),
            domain_types::CryptoOperation::Encrypt(key.to_vec().into()),
            identifier.clone(),
            master_key,
        )
        .await
        .and_then(|val| val.try_into_operation())
        .change_context(errors::ApiErrorResponse::InternalServerError)
        .attach_printable("Failed to decrypt data from key store")?,
        created_at: date_time::now(),
    };

    let domain_merchant_account = req
        .create_domain_model_from_request(&state, key_store.clone(), &merchant_id)
        .await?;
    let key_manager_state = &(&state).into();
    db.insert_merchant_key_store(
        key_manager_state,
        key_store.clone(),
        &master_key.to_vec().into(),
    )
    .await
    .to_duplicate_response(errors::ApiErrorResponse::DuplicateMerchantAccount)?;

    let merchant_account = db
        .insert_merchant(key_manager_state, domain_merchant_account, &key_store)
        .await
        .to_duplicate_response(errors::ApiErrorResponse::DuplicateMerchantAccount)?;

    add_publishable_key_to_decision_service(&state, &merchant_account);

    insert_merchant_configs(db, &merchant_id).await?;

    Ok(service_api::ApplicationResponse::Json(
        api::MerchantAccountResponse::foreign_try_from(merchant_account)
            .change_context(errors::ApiErrorResponse::InternalServerError)
            .attach_printable("Failed while generating response")?,
    ))
}

#[cfg(feature = "olap")]
#[async_trait::async_trait]
trait MerchantAccountCreateBridge {
    async fn create_domain_model_from_request(
        self,
        state: &SessionState,
        key: domain::MerchantKeyStore,
        identifier: &id_type::MerchantId,
    ) -> RouterResult<domain::MerchantAccount>;
}

#[cfg(all(feature = "v1", feature = "olap"))]
#[async_trait::async_trait]
impl MerchantAccountCreateBridge for api::MerchantAccountCreate {
    async fn create_domain_model_from_request(
        self,
        state: &SessionState,
        key_store: domain::MerchantKeyStore,
        identifier: &id_type::MerchantId,
    ) -> RouterResult<domain::MerchantAccount> {
        let db = &*state.accounts_store;
        let publishable_key = create_merchant_publishable_key();

        let primary_business_details = self.get_primary_details_as_value().change_context(
            errors::ApiErrorResponse::InvalidDataValue {
                field_name: "primary_business_details",
            },
        )?;

        let webhook_details = self.webhook_details.clone().map(ForeignInto::foreign_into);

        let pm_collect_link_config = self.get_pm_link_config_as_value().change_context(
            errors::ApiErrorResponse::InvalidDataValue {
                field_name: "pm_collect_link_config",
            },
        )?;

        let merchant_details = self.get_merchant_details_as_secret().change_context(
            errors::ApiErrorResponse::InvalidDataValue {
                field_name: "merchant_details",
            },
        )?;

        self.parse_routing_algorithm()
            .change_context(errors::ApiErrorResponse::InvalidDataValue {
                field_name: "routing_algorithm",
            })
            .attach_printable("Invalid routing algorithm given")?;

        let metadata = self.get_metadata_as_secret().change_context(
            errors::ApiErrorResponse::InvalidDataValue {
                field_name: "metadata",
            },
        )?;

        // Get the enable payment response hash as a boolean, where the default value is true
        let enable_payment_response_hash = self.get_enable_payment_response_hash();

        let payment_response_hash_key = self.get_payment_response_hash_key();

        let parent_merchant_id = get_parent_merchant(
            state,
            self.sub_merchants_enabled,
            self.parent_merchant_id.as_ref(),
            &key_store,
        )
        .await?;

        let organization = CreateOrValidateOrganization::new(self.organization_id)
            .create_or_validate(db)
            .await?;

        let key = key_store.key.clone().into_inner();
        let key_manager_state = state.into();

        let merchant_account = async {
            Ok::<_, error_stack::Report<common_utils::errors::CryptoError>>(
                domain::MerchantAccountSetter {
                    merchant_id: identifier.clone(),
                    merchant_name: self
                        .merchant_name
                        .async_lift(|inner| async {
                            domain_types::crypto_operation(
                                &key_manager_state,
                                type_name!(domain::MerchantAccount),
                                domain_types::CryptoOperation::EncryptOptional(inner),
                                km_types::Identifier::Merchant(key_store.merchant_id.clone()),
                                key.peek(),
                            )
                            .await
                            .and_then(|val| val.try_into_optionaloperation())
                        })
                        .await?,
                    merchant_details: merchant_details
                        .async_lift(|inner| async {
                            domain_types::crypto_operation(
                                &key_manager_state,
                                type_name!(domain::MerchantAccount),
                                domain_types::CryptoOperation::EncryptOptional(inner),
                                km_types::Identifier::Merchant(key_store.merchant_id.clone()),
                                key.peek(),
                            )
                            .await
                            .and_then(|val| val.try_into_optionaloperation())
                        })
                        .await?,
                    return_url: self.return_url.map(|a| a.to_string()),
                    webhook_details,
                    routing_algorithm: Some(serde_json::json!({
                        "algorithm_id": null,
                        "timestamp": 0
                    })),
                    sub_merchants_enabled: self.sub_merchants_enabled,
                    parent_merchant_id,
                    enable_payment_response_hash,
                    payment_response_hash_key,
                    redirect_to_merchant_with_http_post: self
                        .redirect_to_merchant_with_http_post
                        .unwrap_or_default(),
                    publishable_key,
                    locker_id: self.locker_id,
                    metadata,
                    storage_scheme: MerchantStorageScheme::PostgresOnly,
                    primary_business_details,
                    created_at: date_time::now(),
                    modified_at: date_time::now(),
                    intent_fulfillment_time: None,
                    frm_routing_algorithm: self.frm_routing_algorithm,
                    #[cfg(feature = "payouts")]
                    payout_routing_algorithm: self.payout_routing_algorithm,
                    #[cfg(not(feature = "payouts"))]
                    payout_routing_algorithm: None,
                    organization_id: organization.get_organization_id(),
                    is_recon_enabled: false,
                    default_profile: None,
                    recon_status: diesel_models::enums::ReconStatus::NotRequested,
                    payment_link_config: None,
                    pm_collect_link_config,
                    version: common_types::consts::API_VERSION,
                    is_platform_account: false,
                    product_type: self.product_type,
                },
            )
        }
        .await
        .change_context(errors::ApiErrorResponse::InternalServerError)?;

        let mut domain_merchant_account = domain::MerchantAccount::from(merchant_account);

        CreateProfile::new(self.primary_business_details.clone())
            .create_profiles(state, &mut domain_merchant_account, &key_store)
            .await?;

        Ok(domain_merchant_account)
    }
}

#[cfg(feature = "olap")]
enum CreateOrValidateOrganization {
    /// Creates a new organization
    #[cfg(feature = "v1")]
    Create,
    /// Validates if this organization exists in the records
    Validate {
        organization_id: id_type::OrganizationId,
    },
}

#[cfg(feature = "olap")]
impl CreateOrValidateOrganization {
    #[cfg(all(feature = "v1", feature = "olap"))]
    /// Create an action to either create or validate the given organization_id
    /// If organization_id is passed, then validate if this organization exists
    /// If not passed, create a new organization
    fn new(organization_id: Option<id_type::OrganizationId>) -> Self {
        if let Some(organization_id) = organization_id {
            Self::Validate { organization_id }
        } else {
            Self::Create
        }
    }

    #[cfg(all(feature = "v2", feature = "olap"))]
    /// Create an action to validate the provided organization_id
    fn new(organization_id: id_type::OrganizationId) -> Self {
        Self::Validate { organization_id }
    }

    #[cfg(feature = "olap")]
    /// Apply the action, whether to create the organization or validate the given organization_id
    async fn create_or_validate(
        &self,
        db: &dyn AccountsStorageInterface,
    ) -> RouterResult<diesel_models::organization::Organization> {
        match self {
            #[cfg(feature = "v1")]
            Self::Create => {
                let new_organization = api_models::organization::OrganizationNew::new(None);
                let db_organization = ForeignFrom::foreign_from(new_organization);
                db.insert_organization(db_organization)
                    .await
                    .to_duplicate_response(errors::ApiErrorResponse::InternalServerError)
                    .attach_printable("Error when creating organization")
            }
            Self::Validate { organization_id } => db
                .find_organization_by_org_id(organization_id)
                .await
                .to_not_found_response(errors::ApiErrorResponse::GenericNotFoundError {
                    message: "organization with the given id does not exist".to_string(),
                }),
        }
    }
}

#[cfg(all(feature = "v1", feature = "olap"))]
enum CreateProfile {
    /// Create profiles from primary business details
    /// If there is only one profile created, then set this profile as default
    CreateFromPrimaryBusinessDetails {
        primary_business_details: Vec<admin_types::PrimaryBusinessDetails>,
    },
    /// Create a default profile, set this as default profile
    CreateDefaultProfile,
}

#[cfg(all(feature = "v1", feature = "olap"))]
impl CreateProfile {
    /// Create a new profile action from the given information
    /// If primary business details exist, then create profiles from them
    /// If primary business details are empty, then create default profile
    fn new(primary_business_details: Option<Vec<admin_types::PrimaryBusinessDetails>>) -> Self {
        match primary_business_details {
            Some(primary_business_details) if !primary_business_details.is_empty() => {
                Self::CreateFromPrimaryBusinessDetails {
                    primary_business_details,
                }
            }
            _ => Self::CreateDefaultProfile,
        }
    }

    async fn create_profiles(
        &self,
        state: &SessionState,
        merchant_account: &mut domain::MerchantAccount,
        key_store: &domain::MerchantKeyStore,
    ) -> RouterResult<()> {
        match self {
            Self::CreateFromPrimaryBusinessDetails {
                primary_business_details,
            } => {
                let business_profiles = Self::create_profiles_for_each_business_details(
                    state,
                    merchant_account.clone(),
                    primary_business_details,
                    key_store,
                )
                .await?;

                // Update the default business profile in merchant account
                if business_profiles.len() == 1 {
                    merchant_account.default_profile = business_profiles
                        .first()
                        .map(|business_profile| business_profile.get_id().to_owned())
                }
            }
            Self::CreateDefaultProfile => {
                let business_profile = self
                    .create_default_business_profile(state, merchant_account.clone(), key_store)
                    .await?;

                merchant_account.default_profile = Some(business_profile.get_id().to_owned());
            }
        }

        Ok(())
    }

    /// Create default profile
    async fn create_default_business_profile(
        &self,
        state: &SessionState,
        merchant_account: domain::MerchantAccount,
        key_store: &domain::MerchantKeyStore,
    ) -> RouterResult<domain::Profile> {
        let business_profile = create_and_insert_business_profile(
            state,
            api_models::admin::ProfileCreate::default(),
            merchant_account.clone(),
            key_store,
        )
        .await?;

        Ok(business_profile)
    }

    /// Create profile for each primary_business_details,
    /// If there is no default profile in merchant account and only one primary_business_detail
    /// is available, then create a default profile.
    async fn create_profiles_for_each_business_details(
        state: &SessionState,
        merchant_account: domain::MerchantAccount,
        primary_business_details: &Vec<admin_types::PrimaryBusinessDetails>,
        key_store: &domain::MerchantKeyStore,
    ) -> RouterResult<Vec<domain::Profile>> {
        let mut business_profiles_vector = Vec::with_capacity(primary_business_details.len());

        // This must ideally be run in a transaction,
        // if there is an error in inserting some profile, because of unique constraints
        // the whole query must be rolled back
        for business_profile in primary_business_details {
            let profile_name =
                format!("{}_{}", business_profile.country, business_profile.business);

            let profile_create_request = api_models::admin::ProfileCreate {
                profile_name: Some(profile_name),
                ..Default::default()
            };

            create_and_insert_business_profile(
                state,
                profile_create_request,
                merchant_account.clone(),
                key_store,
            )
            .await
            .map_err(|profile_insert_error| {
                crate::logger::warn!("Profile already exists {profile_insert_error:?}");
            })
            .map(|business_profile| business_profiles_vector.push(business_profile))
            .ok();
        }

        Ok(business_profiles_vector)
    }
}

#[cfg(all(feature = "v2", feature = "olap"))]
#[async_trait::async_trait]
impl MerchantAccountCreateBridge for api::MerchantAccountCreate {
    async fn create_domain_model_from_request(
        self,
        state: &SessionState,
        key_store: domain::MerchantKeyStore,
        identifier: &id_type::MerchantId,
    ) -> RouterResult<domain::MerchantAccount> {
        let publishable_key = create_merchant_publishable_key();
        let db = &*state.accounts_store;

        let metadata = self.get_metadata_as_secret().change_context(
            errors::ApiErrorResponse::InvalidDataValue {
                field_name: "metadata",
            },
        )?;

        let merchant_details = self.get_merchant_details_as_secret().change_context(
            errors::ApiErrorResponse::InvalidDataValue {
                field_name: "merchant_details",
            },
        )?;

        let organization = CreateOrValidateOrganization::new(self.organization_id.clone())
            .create_or_validate(db)
            .await?;

        let key = key_store.key.into_inner();
        let id = identifier.to_owned();
        let key_manager_state = state.into();
        let identifier = km_types::Identifier::Merchant(id.clone());

        async {
            Ok::<_, error_stack::Report<common_utils::errors::CryptoError>>(
                domain::MerchantAccount::from(domain::MerchantAccountSetter {
                    id,
                    merchant_name: Some(
                        domain_types::crypto_operation(
                            &key_manager_state,
                            type_name!(domain::MerchantAccount),
                            domain_types::CryptoOperation::Encrypt(
                                self.merchant_name
                                    .map(|merchant_name| merchant_name.into_inner()),
                            ),
                            identifier.clone(),
                            key.peek(),
                        )
                        .await
                        .and_then(|val| val.try_into_operation())?,
                    ),
                    merchant_details: merchant_details
                        .async_lift(|inner| async {
                            domain_types::crypto_operation(
                                &key_manager_state,
                                type_name!(domain::MerchantAccount),
                                domain_types::CryptoOperation::EncryptOptional(inner),
                                identifier.clone(),
                                key.peek(),
                            )
                            .await
                            .and_then(|val| val.try_into_optionaloperation())
                        })
                        .await?,
                    publishable_key,
                    metadata,
                    storage_scheme: MerchantStorageScheme::PostgresOnly,
                    created_at: date_time::now(),
                    modified_at: date_time::now(),
                    organization_id: organization.get_organization_id(),
                    recon_status: diesel_models::enums::ReconStatus::NotRequested,
                    is_platform_account: false,
                    version: common_types::consts::API_VERSION,
                    product_type: self.product_type,
                }),
            )
        }
        .await
        .change_context(errors::ApiErrorResponse::InternalServerError)
        .attach_printable("failed to encrypt merchant details")
    }
}

#[cfg(all(feature = "olap", feature = "v2"))]
pub async fn list_merchant_account(
    state: SessionState,
    organization_id: api_models::organization::OrganizationId,
) -> RouterResponse<Vec<api::MerchantAccountResponse>> {
    let merchant_accounts = state
        .store
        .list_merchant_accounts_by_organization_id(
            &(&state).into(),
            &organization_id.organization_id,
        )
        .await
        .to_not_found_response(errors::ApiErrorResponse::MerchantAccountNotFound)?;

    let merchant_accounts = merchant_accounts
        .into_iter()
        .map(|merchant_account| {
            api::MerchantAccountResponse::foreign_try_from(merchant_account).change_context(
                errors::ApiErrorResponse::InvalidDataValue {
                    field_name: "merchant_account",
                },
            )
        })
        .collect::<Result<Vec<_>, _>>()?;

    Ok(services::ApplicationResponse::Json(merchant_accounts))
}

#[cfg(all(feature = "olap", feature = "v1"))]
pub async fn list_merchant_account(
    state: SessionState,
    req: api_models::admin::MerchantAccountListRequest,
) -> RouterResponse<Vec<api::MerchantAccountResponse>> {
    let merchant_accounts = state
        .store
        .list_merchant_accounts_by_organization_id(&(&state).into(), &req.organization_id)
        .await
        .to_not_found_response(errors::ApiErrorResponse::MerchantAccountNotFound)?;

    let merchant_accounts = merchant_accounts
        .into_iter()
        .map(|merchant_account| {
            api::MerchantAccountResponse::foreign_try_from(merchant_account).change_context(
                errors::ApiErrorResponse::InvalidDataValue {
                    field_name: "merchant_account",
                },
            )
        })
        .collect::<Result<Vec<_>, _>>()?;

    Ok(services::ApplicationResponse::Json(merchant_accounts))
}

pub async fn get_merchant_account(
    state: SessionState,
    req: api::MerchantId,
    _profile_id: Option<id_type::ProfileId>,
) -> RouterResponse<api::MerchantAccountResponse> {
    let db = state.store.as_ref();
    let key_manager_state = &(&state).into();
    let key_store = db
        .get_merchant_key_store_by_merchant_id(
            key_manager_state,
            &req.merchant_id,
            &db.get_master_key().to_vec().into(),
        )
        .await
        .to_not_found_response(errors::ApiErrorResponse::MerchantAccountNotFound)?;

    let merchant_account = db
        .find_merchant_account_by_merchant_id(key_manager_state, &req.merchant_id, &key_store)
        .await
        .to_not_found_response(errors::ApiErrorResponse::MerchantAccountNotFound)?;

    Ok(service_api::ApplicationResponse::Json(
        api::MerchantAccountResponse::foreign_try_from(merchant_account)
            .change_context(errors::ApiErrorResponse::InternalServerError)
            .attach_printable("Failed to construct response")?,
    ))
}

#[cfg(feature = "v1")]
/// For backwards compatibility, whenever new business labels are passed in
/// primary_business_details, create a profile
pub async fn create_profile_from_business_labels(
    state: &SessionState,
    db: &dyn StorageInterface,
    key_store: &domain::MerchantKeyStore,
    merchant_id: &id_type::MerchantId,
    new_business_details: Vec<admin_types::PrimaryBusinessDetails>,
) -> RouterResult<()> {
    let key_manager_state = &state.into();
    let merchant_account = db
        .find_merchant_account_by_merchant_id(key_manager_state, merchant_id, key_store)
        .await
        .to_not_found_response(errors::ApiErrorResponse::MerchantAccountNotFound)?;

    let old_business_details = merchant_account
        .primary_business_details
        .clone()
        .parse_value::<Vec<admin_types::PrimaryBusinessDetails>>("PrimaryBusinessDetails")
        .change_context(errors::ApiErrorResponse::InvalidDataValue {
            field_name: "routing_algorithm",
        })
        .attach_printable("Invalid routing algorithm given")?;

    // find the diff between two vectors
    let business_profiles_to_create = new_business_details
        .into_iter()
        .filter(|business_details| !old_business_details.contains(business_details))
        .collect::<Vec<_>>();

    for business_profile in business_profiles_to_create {
        let profile_name = format!("{}_{}", business_profile.country, business_profile.business);

        let profile_create_request = admin_types::ProfileCreate {
            profile_name: Some(profile_name),
            ..Default::default()
        };

        let profile_create_result = create_and_insert_business_profile(
            state,
            profile_create_request,
            merchant_account.clone(),
            key_store,
        )
        .await
        .map_err(|profile_insert_error| {
            // If there is any duplicate error, we need not take any action
            crate::logger::warn!("Profile already exists {profile_insert_error:?}");
        });

        // If a profile is created, then unset the default profile
        if profile_create_result.is_ok() && merchant_account.default_profile.is_some() {
            let unset_default_profile = domain::MerchantAccountUpdate::UnsetDefaultProfile;
            db.update_merchant(
                key_manager_state,
                merchant_account.clone(),
                unset_default_profile,
                key_store,
            )
            .await
            .to_not_found_response(errors::ApiErrorResponse::MerchantAccountNotFound)?;
        }
    }

    Ok(())
}

#[cfg(any(feature = "v1", feature = "v2", feature = "olap"))]
#[async_trait::async_trait]
trait MerchantAccountUpdateBridge {
    async fn get_update_merchant_object(
        self,
        state: &SessionState,
        merchant_id: &id_type::MerchantId,
        key_store: &domain::MerchantKeyStore,
    ) -> RouterResult<storage::MerchantAccountUpdate>;
}

#[cfg(feature = "v1")]
#[async_trait::async_trait]
impl MerchantAccountUpdateBridge for api::MerchantAccountUpdate {
    async fn get_update_merchant_object(
        self,
        state: &SessionState,
        merchant_id: &id_type::MerchantId,
        key_store: &domain::MerchantKeyStore,
    ) -> RouterResult<storage::MerchantAccountUpdate> {
        let key_manager_state = &state.into();
        let key = key_store.key.get_inner().peek();

        let db = state.store.as_ref();

        let primary_business_details = self.get_primary_details_as_value().change_context(
            errors::ApiErrorResponse::InvalidDataValue {
                field_name: "primary_business_details",
            },
        )?;

        let pm_collect_link_config = self.get_pm_link_config_as_value().change_context(
            errors::ApiErrorResponse::InvalidDataValue {
                field_name: "pm_collect_link_config",
            },
        )?;

        let merchant_details = self.get_merchant_details_as_secret().change_context(
            errors::ApiErrorResponse::InvalidDataValue {
                field_name: "merchant_details",
            },
        )?;

        self.parse_routing_algorithm().change_context(
            errors::ApiErrorResponse::InvalidDataValue {
                field_name: "routing_algorithm",
            },
        )?;

        let webhook_details = self.webhook_details.map(ForeignInto::foreign_into);

        let parent_merchant_id = get_parent_merchant(
            state,
            self.sub_merchants_enabled,
            self.parent_merchant_id.as_ref(),
            key_store,
        )
        .await?;

        // This supports changing the business profile by passing in the profile_id
        let business_profile_id_update = if let Some(ref profile_id) = self.default_profile {
            // Validate whether profile_id passed in request is valid and is linked to the merchant
            core_utils::validate_and_get_business_profile(
                state.store.as_ref(),
                key_manager_state,
                key_store,
                Some(profile_id),
                merchant_id,
            )
            .await?
            .map(|business_profile| Some(business_profile.get_id().to_owned()))
        } else {
            None
        };

        #[cfg(any(feature = "v1", feature = "v2"))]
        // In order to support backwards compatibility, if a business_labels are passed in the update
        // call, then create new profiles with the profile_name as business_label
        self.primary_business_details
            .clone()
            .async_map(|primary_business_details| async {
                let _ = create_profile_from_business_labels(
                    state,
                    db,
                    key_store,
                    merchant_id,
                    primary_business_details,
                )
                .await;
            })
            .await;

        let identifier = km_types::Identifier::Merchant(key_store.merchant_id.clone());
        Ok(storage::MerchantAccountUpdate::Update {
            merchant_name: self
                .merchant_name
                .map(Secret::new)
                .async_lift(|inner| async {
                    domain_types::crypto_operation(
                        key_manager_state,
                        type_name!(storage::MerchantAccount),
                        domain_types::CryptoOperation::EncryptOptional(inner),
                        identifier.clone(),
                        key,
                    )
                    .await
                    .and_then(|val| val.try_into_optionaloperation())
                })
                .await
                .change_context(errors::ApiErrorResponse::InternalServerError)
                .attach_printable("Unable to encrypt merchant name")?,
            merchant_details: merchant_details
                .async_lift(|inner| async {
                    domain_types::crypto_operation(
                        key_manager_state,
                        type_name!(storage::MerchantAccount),
                        domain_types::CryptoOperation::EncryptOptional(inner),
                        identifier.clone(),
                        key,
                    )
                    .await
                    .and_then(|val| val.try_into_optionaloperation())
                })
                .await
                .change_context(errors::ApiErrorResponse::InternalServerError)
                .attach_printable("Unable to encrypt merchant details")?,
            return_url: self.return_url.map(|a| a.to_string()),
            webhook_details,
            sub_merchants_enabled: self.sub_merchants_enabled,
            parent_merchant_id,
            enable_payment_response_hash: self.enable_payment_response_hash,
            payment_response_hash_key: self.payment_response_hash_key,
            redirect_to_merchant_with_http_post: self.redirect_to_merchant_with_http_post,
            locker_id: self.locker_id,
            metadata: self.metadata,
            publishable_key: None,
            primary_business_details,
            frm_routing_algorithm: self.frm_routing_algorithm,
            intent_fulfillment_time: None,
            #[cfg(feature = "payouts")]
            payout_routing_algorithm: self.payout_routing_algorithm,
            #[cfg(not(feature = "payouts"))]
            payout_routing_algorithm: None,
            default_profile: business_profile_id_update,
            payment_link_config: None,
            pm_collect_link_config,
            routing_algorithm: self.routing_algorithm,
        })
    }
}

#[cfg(feature = "v2")]
#[async_trait::async_trait]
impl MerchantAccountUpdateBridge for api::MerchantAccountUpdate {
    async fn get_update_merchant_object(
        self,
        state: &SessionState,
        _merchant_id: &id_type::MerchantId,
        key_store: &domain::MerchantKeyStore,
    ) -> RouterResult<storage::MerchantAccountUpdate> {
        let key_manager_state = &state.into();
        let key = key_store.key.get_inner().peek();

        let merchant_details = self.get_merchant_details_as_secret().change_context(
            errors::ApiErrorResponse::InvalidDataValue {
                field_name: "merchant_details",
            },
        )?;

        let metadata = self.get_metadata_as_secret().change_context(
            errors::ApiErrorResponse::InvalidDataValue {
                field_name: "metadata",
            },
        )?;

        let identifier = km_types::Identifier::Merchant(key_store.merchant_id.clone());
        Ok(storage::MerchantAccountUpdate::Update {
            merchant_name: self
                .merchant_name
                .map(Secret::new)
                .async_lift(|inner| async {
                    domain_types::crypto_operation(
                        key_manager_state,
                        type_name!(storage::MerchantAccount),
                        domain_types::CryptoOperation::EncryptOptional(inner),
                        identifier.clone(),
                        key,
                    )
                    .await
                    .and_then(|val| val.try_into_optionaloperation())
                })
                .await
                .change_context(errors::ApiErrorResponse::InternalServerError)
                .attach_printable("Unable to encrypt merchant name")?,
            merchant_details: merchant_details
                .async_lift(|inner| async {
                    domain_types::crypto_operation(
                        key_manager_state,
                        type_name!(storage::MerchantAccount),
                        domain_types::CryptoOperation::EncryptOptional(inner),
                        identifier.clone(),
                        key,
                    )
                    .await
                    .and_then(|val| val.try_into_optionaloperation())
                })
                .await
                .change_context(errors::ApiErrorResponse::InternalServerError)
                .attach_printable("Unable to encrypt merchant details")?,
            metadata: metadata.map(Box::new),
            publishable_key: None,
        })
    }
}

pub async fn merchant_account_update(
    state: SessionState,
    merchant_id: &id_type::MerchantId,
    _profile_id: Option<id_type::ProfileId>,
    req: api::MerchantAccountUpdate,
) -> RouterResponse<api::MerchantAccountResponse> {
    let db = state.store.as_ref();
    let key_manager_state = &(&state).into();
    let key_store = db
        .get_merchant_key_store_by_merchant_id(
            key_manager_state,
            merchant_id,
            &db.get_master_key().to_vec().into(),
        )
        .await
        .to_not_found_response(errors::ApiErrorResponse::MerchantAccountNotFound)?;

    let merchant_account_storage_object = req
        .get_update_merchant_object(&state, merchant_id, &key_store)
        .await
        .attach_printable("Failed to create merchant account update object")?;

    let response = db
        .update_specific_fields_in_merchant(
            key_manager_state,
            merchant_id,
            merchant_account_storage_object,
            &key_store,
        )
        .await
        .to_not_found_response(errors::ApiErrorResponse::MerchantAccountNotFound)?;

    Ok(service_api::ApplicationResponse::Json(
        api::MerchantAccountResponse::foreign_try_from(response)
            .change_context(errors::ApiErrorResponse::InternalServerError)
            .attach_printable("Failed while generating response")?,
    ))
}

pub async fn merchant_account_delete(
    state: SessionState,
    merchant_id: id_type::MerchantId,
) -> RouterResponse<api::MerchantAccountDeleteResponse> {
    let mut is_deleted = false;
    let db = state.store.as_ref();
    let key_manager_state = &(&state).into();
    let merchant_key_store = db
        .get_merchant_key_store_by_merchant_id(
            key_manager_state,
            &merchant_id,
            &state.store.get_master_key().to_vec().into(),
        )
        .await
        .to_not_found_response(errors::ApiErrorResponse::MerchantAccountNotFound)?;

    let merchant_account = db
        .find_merchant_account_by_merchant_id(key_manager_state, &merchant_id, &merchant_key_store)
        .await
        .to_not_found_response(errors::ApiErrorResponse::MerchantAccountNotFound)?;

    let is_merchant_account_deleted = db
        .delete_merchant_account_by_merchant_id(&merchant_id)
        .await
        .to_not_found_response(errors::ApiErrorResponse::MerchantAccountNotFound)?;
    if is_merchant_account_deleted {
        let is_merchant_key_store_deleted = db
            .delete_merchant_key_store_by_merchant_id(&merchant_id)
            .await
            .to_not_found_response(errors::ApiErrorResponse::MerchantAccountNotFound)?;
        is_deleted = is_merchant_account_deleted && is_merchant_key_store_deleted;
    }

    let state = state.clone();
    authentication::decision::spawn_tracked_job(
        async move {
            authentication::decision::revoke_api_key(
                &state,
                merchant_account.publishable_key.into(),
            )
            .await
        },
        authentication::decision::REVOKE,
    );

    match db
        .delete_config_by_key(merchant_id.get_requires_cvv_key().as_str())
        .await
    {
        Ok(_) => Ok::<_, errors::ApiErrorResponse>(()),
        Err(err) => {
            if err.current_context().is_db_not_found() {
                crate::logger::error!("requires_cvv config not found in db: {err:?}");
                Ok(())
            } else {
                Err(err
                    .change_context(errors::ApiErrorResponse::InternalServerError)
                    .attach_printable("Failed while deleting requires_cvv config"))?
            }
        }
    }
    .ok();

    let response = api::MerchantAccountDeleteResponse {
        merchant_id,
        deleted: is_deleted,
    };
    Ok(service_api::ApplicationResponse::Json(response))
}

#[cfg(feature = "v1")]
async fn get_parent_merchant(
    state: &SessionState,
    sub_merchants_enabled: Option<bool>,
    parent_merchant: Option<&id_type::MerchantId>,
    key_store: &domain::MerchantKeyStore,
) -> RouterResult<Option<id_type::MerchantId>> {
    Ok(match sub_merchants_enabled {
        Some(true) => {
            Some(
                parent_merchant.ok_or_else(|| {
                    report!(errors::ValidationError::MissingRequiredField {
                        field_name: "parent_merchant_id".to_string()
                    })
                    .change_context(errors::ApiErrorResponse::PreconditionFailed {
                        message: "If `sub_merchants_enabled` is `true`, then `parent_merchant_id` is mandatory".to_string(),
                    })
                })
                .map(|id| validate_merchant_id(state, id,key_store).change_context(
                    errors::ApiErrorResponse::InvalidDataValue { field_name: "parent_merchant_id" }
                ))?
                .await?
                .get_id().to_owned()
            )
        }
        _ => None,
    })
}

#[cfg(feature = "v1")]
async fn validate_merchant_id(
    state: &SessionState,
    merchant_id: &id_type::MerchantId,
    key_store: &domain::MerchantKeyStore,
) -> RouterResult<domain::MerchantAccount> {
    let db = &*state.store;
    db.find_merchant_account_by_merchant_id(&state.into(), merchant_id, key_store)
        .await
        .to_not_found_response(errors::ApiErrorResponse::MerchantAccountNotFound)
}

struct ConnectorAuthTypeAndMetadataValidation<'a> {
    connector_name: &'a api_models::enums::Connector,
    auth_type: &'a types::ConnectorAuthType,
    connector_meta_data: &'a Option<pii::SecretSerdeValue>,
}

impl ConnectorAuthTypeAndMetadataValidation<'_> {
    pub fn validate_auth_and_metadata_type(
        &self,
    ) -> Result<(), error_stack::Report<errors::ApiErrorResponse>> {
        let connector_auth_type_validation = ConnectorAuthTypeValidation {
            auth_type: self.auth_type,
        };
        connector_auth_type_validation.validate_connector_auth_type()?;
        self.validate_auth_and_metadata_type_with_connector()
            .map_err(|err| match *err.current_context() {
                errors::ConnectorError::InvalidConnectorName => {
                    err.change_context(errors::ApiErrorResponse::InvalidRequestData {
                        message: "The connector name is invalid".to_string(),
                    })
                }
                errors::ConnectorError::InvalidConnectorConfig { config: field_name } => err
                    .change_context(errors::ApiErrorResponse::InvalidRequestData {
                        message: format!("The {} is invalid", field_name),
                    }),
                errors::ConnectorError::FailedToObtainAuthType => {
                    err.change_context(errors::ApiErrorResponse::InvalidRequestData {
                        message: "The auth type is invalid for the connector".to_string(),
                    })
                }
                _ => err.change_context(errors::ApiErrorResponse::InvalidRequestData {
                    message: "The request body is invalid".to_string(),
                }),
            })
    }

    fn validate_auth_and_metadata_type_with_connector(
        &self,
    ) -> Result<(), error_stack::Report<errors::ConnectorError>> {
        use crate::connector::*;

        match self.connector_name {
            api_enums::Connector::Adyenplatform => {
                adyenplatform::transformers::AdyenplatformAuthType::try_from(self.auth_type)?;
                Ok(())
            }
            // api_enums::Connector::Payone => {payone::transformers::PayoneAuthType::try_from(val)?;Ok(())} Added as a template code for future usage
            #[cfg(feature = "dummy_connector")]
            api_enums::Connector::DummyBillingConnector
            | api_enums::Connector::DummyConnector1
            | api_enums::Connector::DummyConnector2
            | api_enums::Connector::DummyConnector3
            | api_enums::Connector::DummyConnector4
            | api_enums::Connector::DummyConnector5
            | api_enums::Connector::DummyConnector6
            | api_enums::Connector::DummyConnector7 => {
                dummyconnector::transformers::DummyConnectorAuthType::try_from(self.auth_type)?;
                Ok(())
            }
            api_enums::Connector::Aci => {
                aci::transformers::AciAuthType::try_from(self.auth_type)?;
                Ok(())
            }
            api_enums::Connector::Adyen => {
                adyen::transformers::AdyenAuthType::try_from(self.auth_type)?;
                adyen::transformers::AdyenConnectorMetadataObject::try_from(
                    self.connector_meta_data,
                )?;
                Ok(())
            }
            api_enums::Connector::Airwallex => {
                airwallex::transformers::AirwallexAuthType::try_from(self.auth_type)?;
                Ok(())
            }
            api_enums::Connector::Authorizedotnet => {
                authorizedotnet::transformers::AuthorizedotnetAuthType::try_from(self.auth_type)?;
                Ok(())
            }
            api_enums::Connector::Bankofamerica => {
                bankofamerica::transformers::BankOfAmericaAuthType::try_from(self.auth_type)?;
                Ok(())
            }
            api_enums::Connector::Billwerk => {
                billwerk::transformers::BillwerkAuthType::try_from(self.auth_type)?;
                Ok(())
            }
            api_enums::Connector::Bitpay => {
                bitpay::transformers::BitpayAuthType::try_from(self.auth_type)?;
                Ok(())
            }
            api_enums::Connector::Bambora => {
                bambora::transformers::BamboraAuthType::try_from(self.auth_type)?;
                Ok(())
            }
            api_enums::Connector::Bamboraapac => {
                bamboraapac::transformers::BamboraapacAuthType::try_from(self.auth_type)?;
                Ok(())
            }
            api_enums::Connector::Boku => {
                boku::transformers::BokuAuthType::try_from(self.auth_type)?;
                Ok(())
            }
            api_enums::Connector::Bluesnap => {
                bluesnap::transformers::BluesnapAuthType::try_from(self.auth_type)?;
                Ok(())
            }
            api_enums::Connector::Braintree => {
                braintree::transformers::BraintreeAuthType::try_from(self.auth_type)?;
                braintree::transformers::BraintreeMeta::try_from(self.connector_meta_data)?;
                Ok(())
            }
            api_enums::Connector::Cashtocode => {
                cashtocode::transformers::CashtocodeAuthType::try_from(self.auth_type)?;
                Ok(())
            }
            api_enums::Connector::Chargebee => {
                chargebee::transformers::ChargebeeAuthType::try_from(self.auth_type)?;
                chargebee::transformers::ChargebeeMetadata::try_from(self.connector_meta_data)?;
                Ok(())
            }
            api_enums::Connector::Checkout => {
                checkout::transformers::CheckoutAuthType::try_from(self.auth_type)?;
                Ok(())
            }
            api_enums::Connector::Coinbase => {
                coinbase::transformers::CoinbaseAuthType::try_from(self.auth_type)?;
                coinbase::transformers::CoinbaseConnectorMeta::try_from(self.connector_meta_data)?;
                Ok(())
            }
            api_enums::Connector::Coingate => {
                coingate::transformers::CoingateAuthType::try_from(self.auth_type)?;
                coingate::transformers::CoingateConnectorMetadataObject::try_from(
                    self.connector_meta_data,
                )?;
                Ok(())
            }
            api_enums::Connector::Cryptopay => {
                cryptopay::transformers::CryptopayAuthType::try_from(self.auth_type)?;
                Ok(())
            }
            api_enums::Connector::CtpMastercard => Ok(()),
            api_enums::Connector::CtpVisa => Ok(()),
            api_enums::Connector::Cybersource => {
                cybersource::transformers::CybersourceAuthType::try_from(self.auth_type)?;
                cybersource::transformers::CybersourceConnectorMetadataObject::try_from(
                    self.connector_meta_data,
                )?;
                Ok(())
            }
            api_enums::Connector::Datatrans => {
                datatrans::transformers::DatatransAuthType::try_from(self.auth_type)?;
                Ok(())
            }
            api_enums::Connector::Deutschebank => {
                deutschebank::transformers::DeutschebankAuthType::try_from(self.auth_type)?;
                Ok(())
            }
            api_enums::Connector::Digitalvirgo => {
                digitalvirgo::transformers::DigitalvirgoAuthType::try_from(self.auth_type)?;
                Ok(())
            }
            api_enums::Connector::Dlocal => {
                dlocal::transformers::DlocalAuthType::try_from(self.auth_type)?;
                Ok(())
            }
            api_enums::Connector::Ebanx => {
                ebanx::transformers::EbanxAuthType::try_from(self.auth_type)?;
                Ok(())
            }
            api_enums::Connector::Elavon => {
                elavon::transformers::ElavonAuthType::try_from(self.auth_type)?;
                Ok(())
            }
            api_enums::Connector::Facilitapay => {
                facilitapay::transformers::FacilitapayAuthType::try_from(self.auth_type)?;
                Ok(())
            }
            api_enums::Connector::Fiserv => {
                fiserv::transformers::FiservAuthType::try_from(self.auth_type)?;
                fiserv::transformers::FiservSessionObject::try_from(self.connector_meta_data)?;
                Ok(())
            }
            api_enums::Connector::Fiservemea => {
                fiservemea::transformers::FiservemeaAuthType::try_from(self.auth_type)?;
                Ok(())
            }
            api_enums::Connector::Fiuu => {
                fiuu::transformers::FiuuAuthType::try_from(self.auth_type)?;
                Ok(())
            }
            api_enums::Connector::Forte => {
                forte::transformers::ForteAuthType::try_from(self.auth_type)?;
                Ok(())
            }
            api_enums::Connector::Getnet => {
                getnet::transformers::GetnetAuthType::try_from(self.auth_type)?;
                Ok(())
            }
            api_enums::Connector::Globalpay => {
                globalpay::transformers::GlobalpayAuthType::try_from(self.auth_type)?;
                globalpay::transformers::GlobalPayMeta::try_from(self.connector_meta_data)?;
                Ok(())
            }
            api_enums::Connector::Globepay => {
                globepay::transformers::GlobepayAuthType::try_from(self.auth_type)?;
                Ok(())
            }
            api_enums::Connector::Gocardless => {
                gocardless::transformers::GocardlessAuthType::try_from(self.auth_type)?;
                Ok(())
            }
            api_enums::Connector::Gpayments => {
                gpayments::transformers::GpaymentsAuthType::try_from(self.auth_type)?;
                gpayments::transformers::GpaymentsMetaData::try_from(self.connector_meta_data)?;
                Ok(())
            }
            api_enums::Connector::Hipay => {
                hipay::transformers::HipayAuthType::try_from(self.auth_type)?;
                Ok(())
            }
            api_enums::Connector::Helcim => {
                helcim::transformers::HelcimAuthType::try_from(self.auth_type)?;
                Ok(())
            }
            api_enums::Connector::Iatapay => {
                iatapay::transformers::IatapayAuthType::try_from(self.auth_type)?;
                Ok(())
            }
            api_enums::Connector::Inespay => {
                inespay::transformers::InespayAuthType::try_from(self.auth_type)?;
                Ok(())
            }
            api_enums::Connector::Itaubank => {
                itaubank::transformers::ItaubankAuthType::try_from(self.auth_type)?;
                Ok(())
            }
            api_enums::Connector::Jpmorgan => {
                jpmorgan::transformers::JpmorganAuthType::try_from(self.auth_type)?;
                Ok(())
            }
            api_enums::Connector::Juspaythreedsserver => Ok(()),
            api_enums::Connector::Klarna => {
                klarna::transformers::KlarnaAuthType::try_from(self.auth_type)?;
                klarna::transformers::KlarnaConnectorMetadataObject::try_from(
                    self.connector_meta_data,
                )?;
                Ok(())
            }
            api_enums::Connector::Mifinity => {
                mifinity::transformers::MifinityAuthType::try_from(self.auth_type)?;
                mifinity::transformers::MifinityConnectorMetadataObject::try_from(
                    self.connector_meta_data,
                )?;
                Ok(())
            }
            api_enums::Connector::Mollie => {
                mollie::transformers::MollieAuthType::try_from(self.auth_type)?;
                Ok(())
            }
            api_enums::Connector::Moneris => {
                moneris::transformers::MonerisAuthType::try_from(self.auth_type)?;
                Ok(())
            }
            api_enums::Connector::Multisafepay => {
                multisafepay::transformers::MultisafepayAuthType::try_from(self.auth_type)?;
                Ok(())
            }
            api_enums::Connector::Netcetera => {
                netcetera::transformers::NetceteraAuthType::try_from(self.auth_type)?;
                netcetera::transformers::NetceteraMetaData::try_from(self.connector_meta_data)?;
                Ok(())
            }
            api_enums::Connector::Nexinets => {
                nexinets::transformers::NexinetsAuthType::try_from(self.auth_type)?;
                Ok(())
            }
            api_enums::Connector::Nexixpay => {
                nexixpay::transformers::NexixpayAuthType::try_from(self.auth_type)?;
                Ok(())
            }
            api_enums::Connector::Nmi => {
                nmi::transformers::NmiAuthType::try_from(self.auth_type)?;
                Ok(())
            }
            api_enums::Connector::Nomupay => {
                nomupay::transformers::NomupayAuthType::try_from(self.auth_type)?;
                Ok(())
            }
            api_enums::Connector::Noon => {
                noon::transformers::NoonAuthType::try_from(self.auth_type)?;
                Ok(())
            }
            api_enums::Connector::Novalnet => {
                novalnet::transformers::NovalnetAuthType::try_from(self.auth_type)?;
                Ok(())
            }
            api_enums::Connector::Nuvei => {
                nuvei::transformers::NuveiAuthType::try_from(self.auth_type)?;
                Ok(())
            }
            api_enums::Connector::Opennode => {
                opennode::transformers::OpennodeAuthType::try_from(self.auth_type)?;
                Ok(())
            }
            api_enums::Connector::Paybox => {
                paybox::transformers::PayboxAuthType::try_from(self.auth_type)?;
                Ok(())
            }
            api_enums::Connector::Payme => {
                payme::transformers::PaymeAuthType::try_from(self.auth_type)?;
                Ok(())
            }
            api_enums::Connector::Paypal => {
                paypal::transformers::PaypalAuthType::try_from(self.auth_type)?;
                Ok(())
            }
            api_enums::Connector::Payone => {
                payone::transformers::PayoneAuthType::try_from(self.auth_type)?;
                Ok(())
            }
            api_enums::Connector::Paystack => {
                paystack::transformers::PaystackAuthType::try_from(self.auth_type)?;
                Ok(())
            }
            api_enums::Connector::Payu => {
                payu::transformers::PayuAuthType::try_from(self.auth_type)?;
                Ok(())
            }
            api_enums::Connector::Placetopay => {
                placetopay::transformers::PlacetopayAuthType::try_from(self.auth_type)?;
                Ok(())
            }
            api_enums::Connector::Powertranz => {
                powertranz::transformers::PowertranzAuthType::try_from(self.auth_type)?;
                Ok(())
            }
            api_enums::Connector::Prophetpay => {
                prophetpay::transformers::ProphetpayAuthType::try_from(self.auth_type)?;
                Ok(())
            }
            api_enums::Connector::Rapyd => {
                rapyd::transformers::RapydAuthType::try_from(self.auth_type)?;
                Ok(())
            }
            api_enums::Connector::Razorpay => {
                razorpay::transformers::RazorpayAuthType::try_from(self.auth_type)?;
                Ok(())
            }
            api_enums::Connector::Recurly => {
                recurly::transformers::RecurlyAuthType::try_from(self.auth_type)?;
                Ok(())
            }
            api_enums::Connector::Redsys => {
                redsys::transformers::RedsysAuthType::try_from(self.auth_type)?;
                Ok(())
            }
            api_enums::Connector::Shift4 => {
                shift4::transformers::Shift4AuthType::try_from(self.auth_type)?;
                Ok(())
            }
            api_enums::Connector::Square => {
                square::transformers::SquareAuthType::try_from(self.auth_type)?;
                Ok(())
            }
            api_enums::Connector::Stax => {
                stax::transformers::StaxAuthType::try_from(self.auth_type)?;
                Ok(())
            }
            api_enums::Connector::Taxjar => {
                taxjar::transformers::TaxjarAuthType::try_from(self.auth_type)?;
                Ok(())
            }
            api_enums::Connector::Stripe => {
                stripe::transformers::StripeAuthType::try_from(self.auth_type)?;
                Ok(())
            }
            api_enums::Connector::Stripebilling => {
                stripebilling::transformers::StripebillingAuthType::try_from(self.auth_type)?;
                Ok(())
            }
            api_enums::Connector::Trustpay => {
                trustpay::transformers::TrustpayAuthType::try_from(self.auth_type)?;
                Ok(())
            }
            api_enums::Connector::Tsys => {
                tsys::transformers::TsysAuthType::try_from(self.auth_type)?;
                Ok(())
            }
            api_enums::Connector::Volt => {
                volt::transformers::VoltAuthType::try_from(self.auth_type)?;
                Ok(())
            }
            api_enums::Connector::Wellsfargo => {
                wellsfargo::transformers::WellsfargoAuthType::try_from(self.auth_type)?;
                Ok(())
            }
            api_enums::Connector::Wise => {
                wise::transformers::WiseAuthType::try_from(self.auth_type)?;
                Ok(())
            }
            api_enums::Connector::Worldline => {
                worldline::transformers::WorldlineAuthType::try_from(self.auth_type)?;
                Ok(())
            }
            api_enums::Connector::Worldpay => {
                worldpay::transformers::WorldpayAuthType::try_from(self.auth_type)?;
                Ok(())
            }
            api_enums::Connector::Xendit => {
                xendit::transformers::XenditAuthType::try_from(self.auth_type)?;
                Ok(())
            }
            api_enums::Connector::Zen => {
                zen::transformers::ZenAuthType::try_from(self.auth_type)?;
                Ok(())
            }
            api_enums::Connector::Zsl => {
                zsl::transformers::ZslAuthType::try_from(self.auth_type)?;
                Ok(())
            }
            api_enums::Connector::Signifyd => {
                signifyd::transformers::SignifydAuthType::try_from(self.auth_type)?;
                Ok(())
            }
            api_enums::Connector::Riskified => {
                riskified::transformers::RiskifiedAuthType::try_from(self.auth_type)?;
                Ok(())
            }
            api_enums::Connector::Plaid => {
                PlaidAuthType::foreign_try_from(self.auth_type)?;
                Ok(())
            }
            api_enums::Connector::Threedsecureio => {
                threedsecureio::transformers::ThreedsecureioAuthType::try_from(self.auth_type)?;
                Ok(())
            }
        }
    }
}

struct ConnectorAuthTypeValidation<'a> {
    auth_type: &'a types::ConnectorAuthType,
}

impl ConnectorAuthTypeValidation<'_> {
    fn validate_connector_auth_type(
        &self,
    ) -> Result<(), error_stack::Report<errors::ApiErrorResponse>> {
        let validate_non_empty_field = |field_value: &str, field_name: &str| {
            if field_value.trim().is_empty() {
                Err(errors::ApiErrorResponse::InvalidDataFormat {
                    field_name: format!("connector_account_details.{}", field_name),
                    expected_format: "a non empty String".to_string(),
                }
                .into())
            } else {
                Ok(())
            }
        };
        match self.auth_type {
            hyperswitch_domain_models::router_data::ConnectorAuthType::TemporaryAuth => Ok(()),
            hyperswitch_domain_models::router_data::ConnectorAuthType::HeaderKey { api_key } => {
                validate_non_empty_field(api_key.peek(), "api_key")
            }
            hyperswitch_domain_models::router_data::ConnectorAuthType::BodyKey {
                api_key,
                key1,
            } => {
                validate_non_empty_field(api_key.peek(), "api_key")?;
                validate_non_empty_field(key1.peek(), "key1")
            }
            hyperswitch_domain_models::router_data::ConnectorAuthType::SignatureKey {
                api_key,
                key1,
                api_secret,
            } => {
                validate_non_empty_field(api_key.peek(), "api_key")?;
                validate_non_empty_field(key1.peek(), "key1")?;
                validate_non_empty_field(api_secret.peek(), "api_secret")
            }
            hyperswitch_domain_models::router_data::ConnectorAuthType::MultiAuthKey {
                api_key,
                key1,
                api_secret,
                key2,
            } => {
                validate_non_empty_field(api_key.peek(), "api_key")?;
                validate_non_empty_field(key1.peek(), "key1")?;
                validate_non_empty_field(api_secret.peek(), "api_secret")?;
                validate_non_empty_field(key2.peek(), "key2")
            }
            hyperswitch_domain_models::router_data::ConnectorAuthType::CurrencyAuthKey {
                auth_key_map,
            } => {
                if auth_key_map.is_empty() {
                    Err(errors::ApiErrorResponse::InvalidDataFormat {
                        field_name: "connector_account_details.auth_key_map".to_string(),
                        expected_format: "a non empty map".to_string(),
                    }
                    .into())
                } else {
                    Ok(())
                }
            }
            hyperswitch_domain_models::router_data::ConnectorAuthType::CertificateAuth {
                certificate,
                private_key,
            } => {
                client::create_identity_from_certificate_and_key(
                    certificate.to_owned(),
                    private_key.to_owned(),
                )
                .change_context(errors::ApiErrorResponse::InvalidDataFormat {
                    field_name:
                        "connector_account_details.certificate or connector_account_details.private_key"
                            .to_string(),
                    expected_format:
                        "a valid base64 encoded string of PEM encoded Certificate and Private Key"
                            .to_string(),
                })?;
                Ok(())
            }
            hyperswitch_domain_models::router_data::ConnectorAuthType::NoKey => Ok(()),
        }
    }
}

struct ConnectorStatusAndDisabledValidation<'a> {
    status: &'a Option<api_enums::ConnectorStatus>,
    disabled: &'a Option<bool>,
    auth: &'a types::ConnectorAuthType,
    current_status: &'a api_enums::ConnectorStatus,
}

impl ConnectorStatusAndDisabledValidation<'_> {
    fn validate_status_and_disabled(
        &self,
    ) -> RouterResult<(api_enums::ConnectorStatus, Option<bool>)> {
        let connector_status = match (self.status, self.auth) {
            (
                Some(common_enums::ConnectorStatus::Active),
                types::ConnectorAuthType::TemporaryAuth,
            ) => {
                return Err(errors::ApiErrorResponse::InvalidRequestData {
                    message: "Connector status cannot be active when using TemporaryAuth"
                        .to_string(),
                }
                .into());
            }
            (Some(status), _) => status,
            (None, types::ConnectorAuthType::TemporaryAuth) => {
                &common_enums::ConnectorStatus::Inactive
            }
            (None, _) => self.current_status,
        };

        let disabled = match (self.disabled, connector_status) {
            (Some(false), common_enums::ConnectorStatus::Inactive) => {
                return Err(errors::ApiErrorResponse::InvalidRequestData {
                    message: "Connector cannot be enabled when connector_status is inactive or when using TemporaryAuth"
                        .to_string(),
                }
                .into());
            }
            (Some(disabled), _) => Some(*disabled),
            (None, common_enums::ConnectorStatus::Inactive) => Some(true),
            // Enable the connector if nothing is passed in the request
            (None, _) => Some(false),
        };

        Ok((*connector_status, disabled))
    }
}

struct ConnectorMetadata<'a> {
    connector_metadata: &'a Option<pii::SecretSerdeValue>,
}

impl ConnectorMetadata<'_> {
    fn validate_apple_pay_certificates_in_mca_metadata(&self) -> RouterResult<()> {
        self.connector_metadata
            .clone()
            .map(api_models::payments::ConnectorMetadata::from_value)
            .transpose()
            .change_context(errors::ApiErrorResponse::InvalidDataFormat {
                field_name: "metadata".to_string(),
                expected_format: "connector metadata".to_string(),
            })?
            .and_then(|metadata| metadata.get_apple_pay_certificates())
            .map(|(certificate, certificate_key)| {
                client::create_identity_from_certificate_and_key(certificate, certificate_key)
            })
            .transpose()
            .change_context(errors::ApiErrorResponse::InvalidDataValue {
                field_name: "certificate/certificate key",
            })?;
        Ok(())
    }
}

struct PMAuthConfigValidation<'a> {
    connector_type: &'a api_enums::ConnectorType,
    pm_auth_config: &'a Option<pii::SecretSerdeValue>,
    db: &'a dyn StorageInterface,
    merchant_id: &'a id_type::MerchantId,
    profile_id: &'a id_type::ProfileId,
    key_store: &'a domain::MerchantKeyStore,
    key_manager_state: &'a KeyManagerState,
}

impl PMAuthConfigValidation<'_> {
    async fn validate_pm_auth(&self, val: &pii::SecretSerdeValue) -> RouterResponse<()> {
        let config = serde_json::from_value::<api_models::pm_auth::PaymentMethodAuthConfig>(
            val.clone().expose(),
        )
        .change_context(errors::ApiErrorResponse::InvalidRequestData {
            message: "invalid data received for payment method auth config".to_string(),
        })
        .attach_printable("Failed to deserialize Payment Method Auth config")?;

        let all_mcas = self
            .db
            .find_merchant_connector_account_by_merchant_id_and_disabled_list(
                self.key_manager_state,
                self.merchant_id,
                true,
                self.key_store,
            )
            .await
            .change_context(errors::ApiErrorResponse::MerchantConnectorAccountNotFound {
                id: self.merchant_id.get_string_repr().to_owned(),
            })?;
        for conn_choice in config.enabled_payment_methods {
            let pm_auth_mca = all_mcas
                .iter()
                .find(|mca| mca.get_id() == conn_choice.mca_id)
                .ok_or(errors::ApiErrorResponse::GenericNotFoundError {
                    message: "payment method auth connector account not found".to_string(),
                })?;

            if &pm_auth_mca.profile_id != self.profile_id {
                return Err(errors::ApiErrorResponse::GenericNotFoundError {
                    message: "payment method auth profile_id differs from connector profile_id"
                        .to_string(),
                }
                .into());
            }
        }

        Ok(services::ApplicationResponse::StatusOk)
    }

    async fn validate_pm_auth_config(&self) -> RouterResult<()> {
        if self.connector_type != &api_enums::ConnectorType::PaymentMethodAuth {
            if let Some(val) = self.pm_auth_config.clone() {
                self.validate_pm_auth(&val).await?;
            }
        }
        Ok(())
    }
}

struct ConnectorTypeAndConnectorName<'a> {
    connector_type: &'a api_enums::ConnectorType,
    connector_name: &'a api_enums::Connector,
}

impl ConnectorTypeAndConnectorName<'_> {
    fn get_routable_connector(&self) -> RouterResult<Option<api_enums::RoutableConnectors>> {
        let mut routable_connector =
            api_enums::RoutableConnectors::from_str(&self.connector_name.to_string()).ok();

        let pm_auth_connector =
            api_enums::convert_pm_auth_connector(self.connector_name.to_string().as_str());
        let authentication_connector =
            api_enums::convert_authentication_connector(self.connector_name.to_string().as_str());
        let tax_connector =
            api_enums::convert_tax_connector(self.connector_name.to_string().as_str());
        let billing_connector =
            api_enums::convert_billing_connector(self.connector_name.to_string().as_str());

        if pm_auth_connector.is_some() {
            if self.connector_type != &api_enums::ConnectorType::PaymentMethodAuth
                && self.connector_type != &api_enums::ConnectorType::PaymentProcessor
            {
                return Err(errors::ApiErrorResponse::InvalidRequestData {
                    message: "Invalid connector type given".to_string(),
                }
                .into());
            }
        } else if authentication_connector.is_some() {
            if self.connector_type != &api_enums::ConnectorType::AuthenticationProcessor {
                return Err(errors::ApiErrorResponse::InvalidRequestData {
                    message: "Invalid connector type given".to_string(),
                }
                .into());
            }
        } else if tax_connector.is_some() {
            if self.connector_type != &api_enums::ConnectorType::TaxProcessor {
                return Err(errors::ApiErrorResponse::InvalidRequestData {
                    message: "Invalid connector type given".to_string(),
                }
                .into());
            }
        } else if billing_connector.is_some() {
            if self.connector_type != &api_enums::ConnectorType::BillingProcessor {
                return Err(errors::ApiErrorResponse::InvalidRequestData {
                    message: "Invalid connector type given".to_string(),
                }
                .into());
            }
        } else {
            let routable_connector_option = self
                .connector_name
                .to_string()
                .parse::<api_enums::RoutableConnectors>()
                .change_context(errors::ApiErrorResponse::InvalidRequestData {
                    message: "Invalid connector name given".to_string(),
                })?;
            routable_connector = Some(routable_connector_option);
        };
        Ok(routable_connector)
    }
}
#[cfg(feature = "v1")]
struct MerchantDefaultConfigUpdate<'a> {
    routable_connector: &'a Option<api_enums::RoutableConnectors>,
    merchant_connector_id: &'a id_type::MerchantConnectorAccountId,
    store: &'a dyn StorageInterface,
    merchant_id: &'a id_type::MerchantId,
    profile_id: &'a id_type::ProfileId,
    transaction_type: &'a api_enums::TransactionType,
}
#[cfg(feature = "v1")]
impl MerchantDefaultConfigUpdate<'_> {
    async fn retrieve_and_update_default_fallback_routing_algorithm_if_routable_connector_exists(
        &self,
    ) -> RouterResult<()> {
        let mut default_routing_config = routing::helpers::get_merchant_default_config(
            self.store,
            self.merchant_id.get_string_repr(),
            self.transaction_type,
        )
        .await?;

        let mut default_routing_config_for_profile = routing::helpers::get_merchant_default_config(
            self.store,
            self.profile_id.get_string_repr(),
            self.transaction_type,
        )
        .await?;

        if let Some(routable_connector_val) = self.routable_connector {
            let choice = routing_types::RoutableConnectorChoice {
                choice_kind: routing_types::RoutableChoiceKind::FullStruct,
                connector: *routable_connector_val,
                merchant_connector_id: Some(self.merchant_connector_id.clone()),
            };
            if !default_routing_config.contains(&choice) {
                default_routing_config.push(choice.clone());
                routing::helpers::update_merchant_default_config(
                    self.store,
                    self.merchant_id.get_string_repr(),
                    default_routing_config.clone(),
                    self.transaction_type,
                )
                .await?;
            }
            if !default_routing_config_for_profile.contains(&choice.clone()) {
                default_routing_config_for_profile.push(choice);
                routing::helpers::update_merchant_default_config(
                    self.store,
                    self.profile_id.get_string_repr(),
                    default_routing_config_for_profile.clone(),
                    self.transaction_type,
                )
                .await?;
            }
        }
        Ok(())
    }

    async fn retrieve_and_delete_from_default_fallback_routing_algorithm_if_routable_connector_exists(
        &self,
    ) -> RouterResult<()> {
        let mut default_routing_config = routing::helpers::get_merchant_default_config(
            self.store,
            self.merchant_id.get_string_repr(),
            self.transaction_type,
        )
        .await?;

        let mut default_routing_config_for_profile = routing::helpers::get_merchant_default_config(
            self.store,
            self.profile_id.get_string_repr(),
            self.transaction_type,
        )
        .await?;

        if let Some(routable_connector_val) = self.routable_connector {
            let choice = routing_types::RoutableConnectorChoice {
                choice_kind: routing_types::RoutableChoiceKind::FullStruct,
                connector: *routable_connector_val,
                merchant_connector_id: Some(self.merchant_connector_id.clone()),
            };
            if default_routing_config.contains(&choice) {
                default_routing_config.retain(|mca| {
                    mca.merchant_connector_id.as_ref() != Some(self.merchant_connector_id)
                });
                routing::helpers::update_merchant_default_config(
                    self.store,
                    self.merchant_id.get_string_repr(),
                    default_routing_config.clone(),
                    self.transaction_type,
                )
                .await?;
            }
            if default_routing_config_for_profile.contains(&choice.clone()) {
                default_routing_config_for_profile.retain(|mca| {
                    mca.merchant_connector_id.as_ref() != Some(self.merchant_connector_id)
                });
                routing::helpers::update_merchant_default_config(
                    self.store,
                    self.profile_id.get_string_repr(),
                    default_routing_config_for_profile.clone(),
                    self.transaction_type,
                )
                .await?;
            }
        }
        Ok(())
    }
}
#[cfg(feature = "v2")]
struct DefaultFallbackRoutingConfigUpdate<'a> {
    routable_connector: &'a Option<api_enums::RoutableConnectors>,
    merchant_connector_id: &'a id_type::MerchantConnectorAccountId,
    store: &'a dyn StorageInterface,
    business_profile: domain::Profile,
    key_store: hyperswitch_domain_models::merchant_key_store::MerchantKeyStore,
    key_manager_state: &'a KeyManagerState,
}
#[cfg(feature = "v2")]
impl DefaultFallbackRoutingConfigUpdate<'_> {
    async fn retrieve_and_update_default_fallback_routing_algorithm_if_routable_connector_exists(
        &self,
    ) -> RouterResult<()> {
        let profile_wrapper = ProfileWrapper::new(self.business_profile.clone());
        let default_routing_config_for_profile =
            &mut profile_wrapper.get_default_fallback_list_of_connector_under_profile()?;
        if let Some(routable_connector_val) = self.routable_connector {
            let choice = routing_types::RoutableConnectorChoice {
                choice_kind: routing_types::RoutableChoiceKind::FullStruct,
                connector: *routable_connector_val,
                merchant_connector_id: Some(self.merchant_connector_id.clone()),
            };
            if !default_routing_config_for_profile.contains(&choice.clone()) {
                default_routing_config_for_profile.push(choice);

                profile_wrapper
                    .update_default_fallback_routing_of_connectors_under_profile(
                        self.store,
                        default_routing_config_for_profile,
                        self.key_manager_state,
                        &self.key_store,
                    )
                    .await?
            }
        }
        Ok(())
    }

    async fn retrieve_and_delete_from_default_fallback_routing_algorithm_if_routable_connector_exists(
        &self,
    ) -> RouterResult<()> {
        let profile_wrapper = ProfileWrapper::new(self.business_profile.clone());
        let default_routing_config_for_profile =
            &mut profile_wrapper.get_default_fallback_list_of_connector_under_profile()?;
        if let Some(routable_connector_val) = self.routable_connector {
            let choice = routing_types::RoutableConnectorChoice {
                choice_kind: routing_types::RoutableChoiceKind::FullStruct,
                connector: *routable_connector_val,
                merchant_connector_id: Some(self.merchant_connector_id.clone()),
            };
            if default_routing_config_for_profile.contains(&choice.clone()) {
                default_routing_config_for_profile.retain(|mca| {
                    mca.merchant_connector_id.as_ref() != Some(self.merchant_connector_id)
                });

                profile_wrapper
                    .update_default_fallback_routing_of_connectors_under_profile(
                        self.store,
                        default_routing_config_for_profile,
                        self.key_manager_state,
                        &self.key_store,
                    )
                    .await?
            }
        }
        Ok(())
    }
}
#[cfg(any(feature = "v1", feature = "v2", feature = "olap"))]
#[async_trait::async_trait]
trait MerchantConnectorAccountUpdateBridge {
    async fn get_merchant_connector_account_from_id(
        self,
        db: &dyn StorageInterface,
        merchant_id: &id_type::MerchantId,
        merchant_connector_id: &id_type::MerchantConnectorAccountId,
        key_store: &domain::MerchantKeyStore,
        key_manager_state: &KeyManagerState,
    ) -> RouterResult<domain::MerchantConnectorAccount>;

    async fn create_domain_model_from_request(
        self,
        state: &SessionState,
        key_store: domain::MerchantKeyStore,
        mca: &domain::MerchantConnectorAccount,
        key_manager_state: &KeyManagerState,
        merchant_account: &domain::MerchantAccount,
    ) -> RouterResult<domain::MerchantConnectorAccountUpdate>;
}

#[cfg(all(feature = "v2", feature = "olap"))]
#[async_trait::async_trait]
impl MerchantConnectorAccountUpdateBridge for api_models::admin::MerchantConnectorUpdate {
    async fn get_merchant_connector_account_from_id(
        self,
        db: &dyn StorageInterface,
        _merchant_id: &id_type::MerchantId,
        merchant_connector_id: &id_type::MerchantConnectorAccountId,
        key_store: &domain::MerchantKeyStore,
        key_manager_state: &KeyManagerState,
    ) -> RouterResult<domain::MerchantConnectorAccount> {
        db.find_merchant_connector_account_by_id(
            key_manager_state,
            merchant_connector_id,
            key_store,
        )
        .await
        .to_not_found_response(errors::ApiErrorResponse::MerchantAccountNotFound)
    }

    async fn create_domain_model_from_request(
        self,
        state: &SessionState,
        key_store: domain::MerchantKeyStore,
        mca: &domain::MerchantConnectorAccount,
        key_manager_state: &KeyManagerState,
        merchant_account: &domain::MerchantAccount,
    ) -> RouterResult<domain::MerchantConnectorAccountUpdate> {
        let frm_configs = self.get_frm_config_as_secret();

        let payment_methods_enabled = self.payment_methods_enabled;

        let auth = types::ConnectorAuthType::from_secret_value(
            self.connector_account_details
                .clone()
                .unwrap_or(mca.connector_account_details.clone().into_inner()),
        )
        .change_context(errors::ApiErrorResponse::InvalidDataFormat {
            field_name: "connector_account_details".to_string(),
            expected_format: "auth_type and api_key".to_string(),
        })?;

        let metadata = self.metadata.clone().or(mca.metadata.clone());

        let connector_auth_type_and_metadata_validation = ConnectorAuthTypeAndMetadataValidation {
            connector_name: &mca.connector_name,
            auth_type: &auth,
            connector_meta_data: &metadata,
        };

        connector_auth_type_and_metadata_validation.validate_auth_and_metadata_type()?;
        let connector_status_and_disabled_validation = ConnectorStatusAndDisabledValidation {
            status: &self.status,
            disabled: &self.disabled,
            auth: &auth,
            current_status: &mca.status,
        };

        let (connector_status, disabled) =
            connector_status_and_disabled_validation.validate_status_and_disabled()?;

        let pm_auth_config_validation = PMAuthConfigValidation {
            connector_type: &self.connector_type,
            pm_auth_config: &self.pm_auth_config,
            db: state.store.as_ref(),
            merchant_id: merchant_account.get_id(),
            profile_id: &mca.profile_id.clone(),
            key_store: &key_store,
            key_manager_state,
        };

        pm_auth_config_validation.validate_pm_auth_config().await?;

        let merchant_recipient_data = if let Some(data) = &self.additional_merchant_data {
            Some(
                process_open_banking_connectors(
                    state,
                    merchant_account.get_id(),
                    &auth,
                    &self.connector_type,
                    &mca.connector_name,
                    types::AdditionalMerchantData::foreign_from(data.clone()),
                )
                .await?,
            )
        } else {
            None
        }
        .map(|data| {
            serde_json::to_value(types::AdditionalMerchantData::OpenBankingRecipientData(
                data,
            ))
        })
        .transpose()
        .change_context(errors::ApiErrorResponse::InternalServerError)
        .attach_printable("Failed to serialize MerchantRecipientData")?;

        let encrypted_data = domain_types::crypto_operation(
            key_manager_state,
            type_name!(domain::MerchantConnectorAccount),
            domain_types::CryptoOperation::BatchEncrypt(
                UpdateEncryptableMerchantConnectorAccount::to_encryptable(
                    UpdateEncryptableMerchantConnectorAccount {
                        connector_account_details: self.connector_account_details,
                        connector_wallets_details:
                            helpers::get_connector_wallets_details_with_apple_pay_certificates(
                                &self.metadata,
                                &self.connector_wallets_details,
                            )
                            .await?,
                        additional_merchant_data: merchant_recipient_data.map(Secret::new),
                    },
                ),
            ),
            km_types::Identifier::Merchant(key_store.merchant_id.clone()),
            key_store.key.peek(),
        )
        .await
        .and_then(|val| val.try_into_batchoperation())
        .change_context(errors::ApiErrorResponse::InternalServerError)
        .attach_printable("Failed while decrypting connector account details".to_string())?;

        let encrypted_data =
            UpdateEncryptableMerchantConnectorAccount::from_encryptable(encrypted_data)
                .change_context(errors::ApiErrorResponse::InternalServerError)
                .attach_printable("Failed while decrypting connector account details")?;

        let feature_metadata = self
            .feature_metadata
            .as_ref()
            .map(ForeignTryFrom::foreign_try_from)
            .transpose()?;

        Ok(storage::MerchantConnectorAccountUpdate::Update {
            connector_type: Some(self.connector_type),
            connector_label: self.connector_label.clone(),
            connector_account_details: Box::new(encrypted_data.connector_account_details),
            disabled,
            payment_methods_enabled,
            metadata: self.metadata,
            frm_configs,
            connector_webhook_details: match &self.connector_webhook_details {
                Some(connector_webhook_details) => Box::new(
                    connector_webhook_details
                        .encode_to_value()
                        .change_context(errors::ApiErrorResponse::InternalServerError)
                        .map(Some)?
                        .map(Secret::new),
                ),
                None => Box::new(None),
            },
            applepay_verified_domains: None,
            pm_auth_config: Box::new(self.pm_auth_config),
            status: Some(connector_status),
            additional_merchant_data: Box::new(encrypted_data.additional_merchant_data),
            connector_wallets_details: Box::new(encrypted_data.connector_wallets_details),
            feature_metadata: Box::new(feature_metadata),
        })
    }
}

#[cfg(all(feature = "v1", feature = "olap"))]
#[async_trait::async_trait]
impl MerchantConnectorAccountUpdateBridge for api_models::admin::MerchantConnectorUpdate {
    async fn get_merchant_connector_account_from_id(
        self,
        db: &dyn StorageInterface,
        merchant_id: &id_type::MerchantId,
        merchant_connector_id: &id_type::MerchantConnectorAccountId,
        key_store: &domain::MerchantKeyStore,
        key_manager_state: &KeyManagerState,
    ) -> RouterResult<domain::MerchantConnectorAccount> {
        db.find_by_merchant_connector_account_merchant_id_merchant_connector_id(
            key_manager_state,
            merchant_id,
            merchant_connector_id,
            key_store,
        )
        .await
        .to_not_found_response(
            errors::ApiErrorResponse::MerchantConnectorAccountNotFound {
                id: merchant_connector_id.get_string_repr().to_string(),
            },
        )
    }

    async fn create_domain_model_from_request(
        self,
        state: &SessionState,
        key_store: domain::MerchantKeyStore,
        mca: &domain::MerchantConnectorAccount,
        key_manager_state: &KeyManagerState,
        merchant_account: &domain::MerchantAccount,
    ) -> RouterResult<domain::MerchantConnectorAccountUpdate> {
        let payment_methods_enabled = self.payment_methods_enabled.map(|pm_enabled| {
            pm_enabled
                .iter()
                .flat_map(Encode::encode_to_value)
                .map(Secret::new)
                .collect::<Vec<pii::SecretSerdeValue>>()
        });

        let frm_configs = get_frm_config_as_secret(self.frm_configs);

        let auth: types::ConnectorAuthType = self
            .connector_account_details
            .clone()
            .unwrap_or(mca.connector_account_details.clone().into_inner())
            .parse_value("ConnectorAuthType")
            .change_context(errors::ApiErrorResponse::InvalidDataFormat {
                field_name: "connector_account_details".to_string(),
                expected_format: "auth_type and api_key".to_string(),
            })?;
        let metadata = self.metadata.clone().or(mca.metadata.clone());

        let connector_name = mca.connector_name.as_ref();
        let connector_enum = api_models::enums::Connector::from_str(connector_name)
            .change_context(errors::ApiErrorResponse::InvalidDataValue {
                field_name: "connector",
            })
            .attach_printable_lazy(|| {
                format!("unable to parse connector name {connector_name:?}")
            })?;
        let connector_auth_type_and_metadata_validation = ConnectorAuthTypeAndMetadataValidation {
            connector_name: &connector_enum,
            auth_type: &auth,
            connector_meta_data: &metadata,
        };
        connector_auth_type_and_metadata_validation.validate_auth_and_metadata_type()?;
        let connector_status_and_disabled_validation = ConnectorStatusAndDisabledValidation {
            status: &self.status,
            disabled: &self.disabled,
            auth: &auth,
            current_status: &mca.status,
        };
        let (connector_status, disabled) =
            connector_status_and_disabled_validation.validate_status_and_disabled()?;

        if self.connector_type != api_enums::ConnectorType::PaymentMethodAuth {
            if let Some(val) = self.pm_auth_config.clone() {
                validate_pm_auth(
                    val,
                    state,
                    merchant_account.get_id(),
                    &key_store,
                    merchant_account.clone(),
                    &mca.profile_id,
                )
                .await?;
            }
        }

        let merchant_recipient_data = if let Some(data) = &self.additional_merchant_data {
            Some(
                process_open_banking_connectors(
                    state,
                    merchant_account.get_id(),
                    &auth,
                    &self.connector_type,
                    &connector_enum,
                    types::AdditionalMerchantData::foreign_from(data.clone()),
                )
                .await?,
            )
        } else {
            None
        }
        .map(|data| {
            serde_json::to_value(types::AdditionalMerchantData::OpenBankingRecipientData(
                data,
            ))
        })
        .transpose()
        .change_context(errors::ApiErrorResponse::InternalServerError)
        .attach_printable("Failed to serialize MerchantRecipientData")?;

        let encrypted_data = domain_types::crypto_operation(
            key_manager_state,
            type_name!(domain::MerchantConnectorAccount),
            domain_types::CryptoOperation::BatchEncrypt(
                UpdateEncryptableMerchantConnectorAccount::to_encryptable(
                    UpdateEncryptableMerchantConnectorAccount {
                        connector_account_details: self.connector_account_details,
                        connector_wallets_details:
                            helpers::get_connector_wallets_details_with_apple_pay_certificates(
                                &self.metadata,
                                &self.connector_wallets_details,
                            )
                            .await?,
                        additional_merchant_data: merchant_recipient_data.map(Secret::new),
                    },
                ),
            ),
            km_types::Identifier::Merchant(key_store.merchant_id.clone()),
            key_store.key.peek(),
        )
        .await
        .and_then(|val| val.try_into_batchoperation())
        .change_context(errors::ApiErrorResponse::InternalServerError)
        .attach_printable("Failed while decrypting connector account details".to_string())?;

        let encrypted_data =
            UpdateEncryptableMerchantConnectorAccount::from_encryptable(encrypted_data)
                .change_context(errors::ApiErrorResponse::InternalServerError)
                .attach_printable("Failed while decrypting connector account details")?;

        Ok(storage::MerchantConnectorAccountUpdate::Update {
            connector_type: Some(self.connector_type),
            connector_name: None,
            merchant_connector_id: None,
            connector_label: self.connector_label.clone(),
            connector_account_details: Box::new(encrypted_data.connector_account_details),
            test_mode: self.test_mode,
            disabled,
            payment_methods_enabled,
            metadata: self.metadata,
            frm_configs,
            connector_webhook_details: match &self.connector_webhook_details {
                Some(connector_webhook_details) => Box::new(
                    connector_webhook_details
                        .encode_to_value()
                        .change_context(errors::ApiErrorResponse::InternalServerError)
                        .map(Some)?
                        .map(Secret::new),
                ),
                None => Box::new(None),
            },
            applepay_verified_domains: None,
            pm_auth_config: Box::new(self.pm_auth_config),
            status: Some(connector_status),
            additional_merchant_data: Box::new(encrypted_data.additional_merchant_data),
            connector_wallets_details: Box::new(encrypted_data.connector_wallets_details),
        })
    }
}

#[cfg(any(feature = "v1", feature = "v2", feature = "olap"))]
#[async_trait::async_trait]
trait MerchantConnectorAccountCreateBridge {
    async fn create_domain_model_from_request(
        self,
        state: &SessionState,
        key_store: domain::MerchantKeyStore,
        business_profile: &domain::Profile,
        key_manager_state: &KeyManagerState,
    ) -> RouterResult<domain::MerchantConnectorAccount>;

    async fn validate_and_get_business_profile(
        self,
        merchant_account: &domain::MerchantAccount,
        db: &dyn StorageInterface,
        key_manager_state: &KeyManagerState,
        key_store: &domain::MerchantKeyStore,
    ) -> RouterResult<domain::Profile>;
}

#[cfg(all(feature = "v2", feature = "olap",))]
#[async_trait::async_trait]
impl MerchantConnectorAccountCreateBridge for api::MerchantConnectorCreate {
    async fn create_domain_model_from_request(
        self,
        state: &SessionState,
        key_store: domain::MerchantKeyStore,
        business_profile: &domain::Profile,
        key_manager_state: &KeyManagerState,
    ) -> RouterResult<domain::MerchantConnectorAccount> {
        // If connector label is not passed in the request, generate one
        let connector_label = self.get_connector_label(business_profile.profile_name.clone());
        let frm_configs = self.get_frm_config_as_secret();
        let payment_methods_enabled = self.payment_methods_enabled;
        // Validate Merchant api details and return error if not in correct format
        let auth = types::ConnectorAuthType::from_option_secret_value(
            self.connector_account_details.clone(),
        )
        .change_context(errors::ApiErrorResponse::InvalidDataFormat {
            field_name: "connector_account_details".to_string(),
            expected_format: "auth_type and api_key".to_string(),
        })?;

        let connector_auth_type_and_metadata_validation = ConnectorAuthTypeAndMetadataValidation {
            connector_name: &self.connector_name,
            auth_type: &auth,
            connector_meta_data: &self.metadata,
        };
        connector_auth_type_and_metadata_validation.validate_auth_and_metadata_type()?;
        let connector_status_and_disabled_validation = ConnectorStatusAndDisabledValidation {
            status: &self.status,
            disabled: &self.disabled,
            auth: &auth,
            current_status: &api_enums::ConnectorStatus::Active,
        };
        let (connector_status, disabled) =
            connector_status_and_disabled_validation.validate_status_and_disabled()?;

        let identifier = km_types::Identifier::Merchant(business_profile.merchant_id.clone());
        let merchant_recipient_data = if let Some(data) = &self.additional_merchant_data {
            Some(
                process_open_banking_connectors(
                    state,
                    &business_profile.merchant_id,
                    &auth,
                    &self.connector_type,
                    &self.connector_name,
                    types::AdditionalMerchantData::foreign_from(data.clone()),
                )
                .await?,
            )
        } else {
            None
        }
        .map(|data| {
            serde_json::to_value(types::AdditionalMerchantData::OpenBankingRecipientData(
                data,
            ))
        })
        .transpose()
        .change_context(errors::ApiErrorResponse::InternalServerError)
        .attach_printable("Failed to serialize MerchantRecipientData")?;

        let encrypted_data = domain_types::crypto_operation(
            key_manager_state,
            type_name!(domain::MerchantConnectorAccount),
            domain_types::CryptoOperation::BatchEncrypt(
                FromRequestEncryptableMerchantConnectorAccount::to_encryptable(
                    FromRequestEncryptableMerchantConnectorAccount {
                        connector_account_details: self.connector_account_details.ok_or(
                            errors::ApiErrorResponse::MissingRequiredField {
                                field_name: "connector_account_details",
                            },
                        )?,
                        connector_wallets_details:
                            helpers::get_connector_wallets_details_with_apple_pay_certificates(
                                &self.metadata,
                                &self.connector_wallets_details,
                            )
                            .await?,
                        additional_merchant_data: merchant_recipient_data.map(Secret::new),
                    },
                ),
            ),
            identifier.clone(),
            key_store.key.peek(),
        )
        .await
        .and_then(|val| val.try_into_batchoperation())
        .change_context(errors::ApiErrorResponse::InternalServerError)
        .attach_printable("Failed while decrypting connector account details".to_string())?;

        let encrypted_data =
            FromRequestEncryptableMerchantConnectorAccount::from_encryptable(encrypted_data)
                .change_context(errors::ApiErrorResponse::InternalServerError)
                .attach_printable("Failed while decrypting connector account details")?;

        let feature_metadata = self
            .feature_metadata
            .as_ref()
            .map(ForeignTryFrom::foreign_try_from)
            .transpose()?;
        Ok(domain::MerchantConnectorAccount {
            merchant_id: business_profile.merchant_id.clone(),
            connector_type: self.connector_type,
            connector_name: self.connector_name,
            connector_account_details: encrypted_data.connector_account_details,
            payment_methods_enabled,
            disabled,
            metadata: self.metadata.clone(),
            frm_configs,
            connector_label: Some(connector_label.clone()),
            created_at: date_time::now(),
            modified_at: date_time::now(),
            id: common_utils::generate_merchant_connector_account_id_of_default_length(),
            connector_webhook_details: match self.connector_webhook_details {
                Some(connector_webhook_details) => {
                    connector_webhook_details.encode_to_value(
                    )
                    .change_context(errors::ApiErrorResponse::InternalServerError)
                    .attach_printable(format!("Failed to serialize api_models::admin::MerchantConnectorWebhookDetails for Merchant: {:?}", business_profile.merchant_id))
                    .map(Some)?
                    .map(Secret::new)
                }
                None => None,
            },
            profile_id: business_profile.get_id().to_owned(),
            applepay_verified_domains: None,
            pm_auth_config: self.pm_auth_config.clone(),
            status: connector_status,
            connector_wallets_details: encrypted_data.connector_wallets_details,
            additional_merchant_data: encrypted_data.additional_merchant_data,
            version: common_types::consts::API_VERSION,
            feature_metadata,
        })
    }

    async fn validate_and_get_business_profile(
        self,
        merchant_account: &domain::MerchantAccount,
        db: &dyn StorageInterface,
        key_manager_state: &KeyManagerState,
        key_store: &domain::MerchantKeyStore,
    ) -> RouterResult<domain::Profile> {
        let profile_id = self.profile_id;
        // Check whether this profile belongs to the merchant

        let business_profile = core_utils::validate_and_get_business_profile(
            db,
            key_manager_state,
            key_store,
            Some(&profile_id),
            merchant_account.get_id(),
        )
        .await?
        .get_required_value("Profile")
        .change_context(errors::ApiErrorResponse::ProfileNotFound {
            id: profile_id.get_string_repr().to_owned(),
        })?;

        Ok(business_profile)
    }
}

#[cfg(feature = "v1")]
struct PaymentMethodsEnabled<'a> {
    payment_methods_enabled: &'a Option<Vec<api_models::admin::PaymentMethodsEnabled>>,
}

#[cfg(feature = "v1")]
impl PaymentMethodsEnabled<'_> {
    fn get_payment_methods_enabled(&self) -> RouterResult<Option<Vec<pii::SecretSerdeValue>>> {
        let mut vec = Vec::new();
        let payment_methods_enabled = match self.payment_methods_enabled.clone() {
            Some(val) => {
                for pm in val.into_iter() {
                    let pm_value = pm
                        .encode_to_value()
                        .change_context(errors::ApiErrorResponse::InternalServerError)
                        .attach_printable(
                            "Failed while encoding to serde_json::Value, PaymentMethod",
                        )?;
                    vec.push(Secret::new(pm_value))
                }
                Some(vec)
            }
            None => None,
        };
        Ok(payment_methods_enabled)
    }
}

#[cfg(all(feature = "v1", feature = "olap"))]
#[async_trait::async_trait]
impl MerchantConnectorAccountCreateBridge for api::MerchantConnectorCreate {
    async fn create_domain_model_from_request(
        self,
        state: &SessionState,
        key_store: domain::MerchantKeyStore,
        business_profile: &domain::Profile,
        key_manager_state: &KeyManagerState,
    ) -> RouterResult<domain::MerchantConnectorAccount> {
        // If connector label is not passed in the request, generate one
        let connector_label = self
            .connector_label
            .clone()
            .or(core_utils::get_connector_label(
                self.business_country,
                self.business_label.as_ref(),
                self.business_sub_label.as_ref(),
                &self.connector_name.to_string(),
            ))
            .unwrap_or(format!(
                "{}_{}",
                self.connector_name, business_profile.profile_name
            ));
        let payment_methods_enabled = PaymentMethodsEnabled {
            payment_methods_enabled: &self.payment_methods_enabled,
        };
        let payment_methods_enabled = payment_methods_enabled.get_payment_methods_enabled()?;
        let frm_configs = self.get_frm_config_as_secret();
        // Validate Merchant api details and return error if not in correct format
        let auth = types::ConnectorAuthType::from_option_secret_value(
            self.connector_account_details.clone(),
        )
        .change_context(errors::ApiErrorResponse::InvalidDataFormat {
            field_name: "connector_account_details".to_string(),
            expected_format: "auth_type and api_key".to_string(),
        })?;

        let connector_auth_type_and_metadata_validation = ConnectorAuthTypeAndMetadataValidation {
            connector_name: &self.connector_name,
            auth_type: &auth,
            connector_meta_data: &self.metadata,
        };
        connector_auth_type_and_metadata_validation.validate_auth_and_metadata_type()?;
        let connector_status_and_disabled_validation = ConnectorStatusAndDisabledValidation {
            status: &self.status,
            disabled: &self.disabled,
            auth: &auth,
            current_status: &api_enums::ConnectorStatus::Active,
        };
        let (connector_status, disabled) =
            connector_status_and_disabled_validation.validate_status_and_disabled()?;
        let identifier = km_types::Identifier::Merchant(business_profile.merchant_id.clone());
        let merchant_recipient_data = if let Some(data) = &self.additional_merchant_data {
            Some(
                process_open_banking_connectors(
                    state,
                    &business_profile.merchant_id,
                    &auth,
                    &self.connector_type,
                    &self.connector_name,
                    types::AdditionalMerchantData::foreign_from(data.clone()),
                )
                .await?,
            )
        } else {
            None
        }
        .map(|data| {
            serde_json::to_value(types::AdditionalMerchantData::OpenBankingRecipientData(
                data,
            ))
        })
        .transpose()
        .change_context(errors::ApiErrorResponse::InternalServerError)
        .attach_printable("Failed to serialize MerchantRecipientData")?;

        let encrypted_data = domain_types::crypto_operation(
            key_manager_state,
            type_name!(domain::MerchantConnectorAccount),
            domain_types::CryptoOperation::BatchEncrypt(
                FromRequestEncryptableMerchantConnectorAccount::to_encryptable(
                    FromRequestEncryptableMerchantConnectorAccount {
                        connector_account_details: self.connector_account_details.ok_or(
                            errors::ApiErrorResponse::MissingRequiredField {
                                field_name: "connector_account_details",
                            },
                        )?,
                        connector_wallets_details:
                            helpers::get_connector_wallets_details_with_apple_pay_certificates(
                                &self.metadata,
                                &self.connector_wallets_details,
                            )
                            .await?,
                        additional_merchant_data: merchant_recipient_data.map(Secret::new),
                    },
                ),
            ),
            identifier.clone(),
            key_store.key.peek(),
        )
        .await
        .and_then(|val| val.try_into_batchoperation())
        .change_context(errors::ApiErrorResponse::InternalServerError)
        .attach_printable("Failed while decrypting connector account details".to_string())?;

        let encrypted_data =
            FromRequestEncryptableMerchantConnectorAccount::from_encryptable(encrypted_data)
                .change_context(errors::ApiErrorResponse::InternalServerError)
                .attach_printable("Failed while decrypting connector account details")?;

        Ok(domain::MerchantConnectorAccount {
            merchant_id: business_profile.merchant_id.clone(),
            connector_type: self.connector_type,
            connector_name: self.connector_name.to_string(),
            merchant_connector_id: common_utils::generate_merchant_connector_account_id_of_default_length(),
            connector_account_details: encrypted_data.connector_account_details,
            payment_methods_enabled,
            disabled,
            metadata: self.metadata.clone(),
            frm_configs,
            connector_label: Some(connector_label.clone()),
            created_at: date_time::now(),
            modified_at: date_time::now(),
            connector_webhook_details: match self.connector_webhook_details {
                Some(connector_webhook_details) => {
                    connector_webhook_details.encode_to_value(
                    )
                    .change_context(errors::ApiErrorResponse::InternalServerError)
                    .attach_printable(format!("Failed to serialize api_models::admin::MerchantConnectorWebhookDetails for Merchant: {:?}", business_profile.merchant_id))
                    .map(Some)?
                    .map(Secret::new)
                }
                None => None,
            },
            profile_id: business_profile.get_id().to_owned(),
            applepay_verified_domains: None,
            pm_auth_config: self.pm_auth_config.clone(),
            status: connector_status,
            connector_wallets_details: encrypted_data.connector_wallets_details,
            test_mode: self.test_mode,
            business_country: self.business_country,
            business_label: self.business_label.clone(),
            business_sub_label: self.business_sub_label.clone(),
            additional_merchant_data: encrypted_data.additional_merchant_data,
            version: common_types::consts::API_VERSION,
        })
    }

    /// If profile_id is not passed, use default profile if available, or
    /// If business_details (business_country and business_label) are passed, get the business_profile
    /// or return a `MissingRequiredField` error
    async fn validate_and_get_business_profile(
        self,
        merchant_account: &domain::MerchantAccount,
        db: &dyn StorageInterface,
        key_manager_state: &KeyManagerState,
        key_store: &domain::MerchantKeyStore,
    ) -> RouterResult<domain::Profile> {
        match self.profile_id.or(merchant_account.default_profile.clone()) {
            Some(profile_id) => {
                // Check whether this business profile belongs to the merchant

                let business_profile = core_utils::validate_and_get_business_profile(
                    db,
                    key_manager_state,
                    key_store,
                    Some(&profile_id),
                    merchant_account.get_id(),
                )
                .await?
                .get_required_value("Profile")
                .change_context(errors::ApiErrorResponse::ProfileNotFound {
                    id: profile_id.get_string_repr().to_owned(),
                })?;

                Ok(business_profile)
            }
            None => match self.business_country.zip(self.business_label) {
                Some((business_country, business_label)) => {
                    let profile_name = format!("{business_country}_{business_label}");
                    let business_profile = db
                        .find_business_profile_by_profile_name_merchant_id(
                            key_manager_state,
                            key_store,
                            &profile_name,
                            merchant_account.get_id(),
                        )
                        .await
                        .to_not_found_response(errors::ApiErrorResponse::ProfileNotFound {
                            id: profile_name,
                        })?;

                    Ok(business_profile)
                }
                _ => Err(report!(errors::ApiErrorResponse::MissingRequiredField {
                    field_name: "profile_id or business_country, business_label"
                })),
            },
        }
    }
}

pub async fn create_connector(
    state: SessionState,
    req: api::MerchantConnectorCreate,
    merchant_account: domain::MerchantAccount,
    auth_profile_id: Option<id_type::ProfileId>,
    key_store: domain::MerchantKeyStore,
) -> RouterResponse<api_models::admin::MerchantConnectorResponse> {
    let store = state.store.as_ref();
    let key_manager_state = &(&state).into();
    #[cfg(feature = "dummy_connector")]
    fp_utils::when(
        req.connector_name
            .validate_dummy_connector_create(state.conf.dummy_connector.enabled),
        || {
            Err(errors::ApiErrorResponse::InvalidRequestData {
                message: "Invalid connector name".to_string(),
            })
        },
    )?;

    let connector_metadata = ConnectorMetadata {
        connector_metadata: &req.metadata,
    };

    let merchant_id = merchant_account.get_id();

    connector_metadata.validate_apple_pay_certificates_in_mca_metadata()?;

    #[cfg(feature = "v1")]
    helpers::validate_business_details(
        req.business_country,
        req.business_label.as_ref(),
        &merchant_account,
    )?;

    let business_profile = req
        .clone()
        .validate_and_get_business_profile(&merchant_account, store, key_manager_state, &key_store)
        .await?;

    #[cfg(feature = "v2")]
    if req.connector_type == common_enums::ConnectorType::BillingProcessor {
        update_revenue_recovery_algorithm_under_profile(
            business_profile.clone(),
            store,
            key_manager_state,
            &key_store,
            common_enums::RevenueRecoveryAlgorithmType::Monitoring,
        )
        .await?;
    }
    core_utils::validate_profile_id_from_auth_layer(auth_profile_id, &business_profile)?;

    let pm_auth_config_validation = PMAuthConfigValidation {
        connector_type: &req.connector_type,
        pm_auth_config: &req.pm_auth_config,
        db: store,
        merchant_id,
        profile_id: business_profile.get_id(),
        key_store: &key_store,
        key_manager_state,
    };
    pm_auth_config_validation.validate_pm_auth_config().await?;

    let connector_type_and_connector_enum = ConnectorTypeAndConnectorName {
        connector_type: &req.connector_type,
        connector_name: &req.connector_name,
    };
    let routable_connector = connector_type_and_connector_enum.get_routable_connector()?;

    // The purpose of this merchant account update is just to update the
    // merchant account `modified_at` field for KGraph cache invalidation
    state
        .store
        .update_specific_fields_in_merchant(
            key_manager_state,
            merchant_id,
            storage::MerchantAccountUpdate::ModifiedAtUpdate,
            &key_store,
        )
        .await
        .change_context(errors::ApiErrorResponse::InternalServerError)
        .attach_printable("error updating the merchant account when creating payment connector")?;

    let merchant_connector_account = req
        .clone()
        .create_domain_model_from_request(
            &state,
            key_store.clone(),
            &business_profile,
            key_manager_state,
        )
        .await?;

    let mca = state
        .store
        .insert_merchant_connector_account(
            key_manager_state,
            merchant_connector_account.clone(),
            &key_store,
        )
        .await
        .to_duplicate_response(
            errors::ApiErrorResponse::DuplicateMerchantConnectorAccount {
                profile_id: business_profile.get_id().get_string_repr().to_owned(),
                connector_label: merchant_connector_account
                    .connector_label
                    .unwrap_or_default(),
            },
        )?;

    #[cfg(feature = "v1")]
    //update merchant default config
    let merchant_default_config_update = MerchantDefaultConfigUpdate {
        routable_connector: &routable_connector,
        merchant_connector_id: &mca.get_id(),
        store,
        merchant_id,
        profile_id: business_profile.get_id(),
        transaction_type: &req.get_transaction_type(),
    };

    #[cfg(feature = "v2")]
    //update merchant default config
    let merchant_default_config_update = DefaultFallbackRoutingConfigUpdate {
        routable_connector: &routable_connector,
        merchant_connector_id: &mca.get_id(),
        store,
        business_profile,
        key_store,
        key_manager_state,
    };

    merchant_default_config_update
        .retrieve_and_update_default_fallback_routing_algorithm_if_routable_connector_exists()
        .await?;

    metrics::MCA_CREATE.add(
        1,
        router_env::metric_attributes!(
            ("connector", req.connector_name.to_string()),
            ("merchant", merchant_id.clone()),
        ),
    );

    let mca_response = mca.foreign_try_into()?;
    Ok(service_api::ApplicationResponse::Json(mca_response))
}

#[cfg(feature = "v1")]
async fn validate_pm_auth(
    val: pii::SecretSerdeValue,
    state: &SessionState,
    merchant_id: &id_type::MerchantId,
    key_store: &domain::MerchantKeyStore,
    merchant_account: domain::MerchantAccount,
    profile_id: &id_type::ProfileId,
) -> RouterResponse<()> {
    let config =
        serde_json::from_value::<api_models::pm_auth::PaymentMethodAuthConfig>(val.expose())
            .change_context(errors::ApiErrorResponse::InvalidRequestData {
                message: "invalid data received for payment method auth config".to_string(),
            })
            .attach_printable("Failed to deserialize Payment Method Auth config")?;

    let all_mcas = state
        .store
        .find_merchant_connector_account_by_merchant_id_and_disabled_list(
            &state.into(),
            merchant_id,
            true,
            key_store,
        )
        .await
        .change_context(errors::ApiErrorResponse::MerchantConnectorAccountNotFound {
            id: merchant_account.get_id().get_string_repr().to_owned(),
        })?;

    for conn_choice in config.enabled_payment_methods {
        let pm_auth_mca = all_mcas
            .iter()
            .find(|mca| mca.get_id() == conn_choice.mca_id)
            .ok_or(errors::ApiErrorResponse::GenericNotFoundError {
                message: "payment method auth connector account not found".to_string(),
            })?;

        if &pm_auth_mca.profile_id != profile_id {
            return Err(errors::ApiErrorResponse::GenericNotFoundError {
                message: "payment method auth profile_id differs from connector profile_id"
                    .to_string(),
            }
            .into());
        }
    }

    Ok(services::ApplicationResponse::StatusOk)
}

#[cfg(feature = "v1")]
pub async fn retrieve_connector(
    state: SessionState,
    merchant_id: id_type::MerchantId,
    profile_id: Option<id_type::ProfileId>,
    merchant_connector_id: id_type::MerchantConnectorAccountId,
) -> RouterResponse<api_models::admin::MerchantConnectorResponse> {
    let store = state.store.as_ref();
    let key_manager_state = &(&state).into();
    let key_store = store
        .get_merchant_key_store_by_merchant_id(
            key_manager_state,
            &merchant_id,
            &store.get_master_key().to_vec().into(),
        )
        .await
        .to_not_found_response(errors::ApiErrorResponse::MerchantAccountNotFound)?;

    let _merchant_account = store
        .find_merchant_account_by_merchant_id(key_manager_state, &merchant_id, &key_store)
        .await
        .to_not_found_response(errors::ApiErrorResponse::MerchantAccountNotFound)?;

    let mca = store
        .find_by_merchant_connector_account_merchant_id_merchant_connector_id(
            key_manager_state,
            &merchant_id,
            &merchant_connector_id,
            &key_store,
        )
        .await
        .to_not_found_response(errors::ApiErrorResponse::MerchantConnectorAccountNotFound {
            id: merchant_connector_id.get_string_repr().to_string(),
        })?;
    core_utils::validate_profile_id_from_auth_layer(profile_id, &mca)?;

    Ok(service_api::ApplicationResponse::Json(
        mca.foreign_try_into()?,
    ))
}

#[cfg(feature = "v2")]
pub async fn retrieve_connector(
    state: SessionState,
    merchant_account: domain::MerchantAccount,
    key_store: domain::MerchantKeyStore,
    id: id_type::MerchantConnectorAccountId,
) -> RouterResponse<api_models::admin::MerchantConnectorResponse> {
    let store = state.store.as_ref();
    let key_manager_state = &(&state).into();

    let merchant_id = merchant_account.get_id();

    let mca = store
        .find_merchant_connector_account_by_id(key_manager_state, &id, &key_store)
        .await
        .to_not_found_response(errors::ApiErrorResponse::MerchantConnectorAccountNotFound {
            id: id.clone().get_string_repr().to_string(),
        })?;

    // Validate if the merchant_id sent in the request is valid
    if mca.merchant_id != *merchant_id {
        return Err(errors::ApiErrorResponse::InvalidRequestData {
            message: format!(
                "Invalid merchant_id {} provided for merchant_connector_account {:?}",
                merchant_id.get_string_repr(),
                id
            ),
        }
        .into());
    }

    Ok(service_api::ApplicationResponse::Json(
        mca.foreign_try_into()?,
    ))
}

#[cfg(all(feature = "olap", feature = "v2"))]
pub async fn list_connectors_for_a_profile(
    state: SessionState,
    key_store: domain::MerchantKeyStore,
    profile_id: id_type::ProfileId,
) -> RouterResponse<Vec<api_models::admin::MerchantConnectorListResponse>> {
    let store = state.store.as_ref();
    let key_manager_state = &(&state).into();

    let merchant_connector_accounts = store
        .list_connector_account_by_profile_id(key_manager_state, &profile_id, &key_store)
        .await
        .to_not_found_response(errors::ApiErrorResponse::InternalServerError)?;
    let mut response = vec![];

    for mca in merchant_connector_accounts.into_iter() {
        response.push(mca.foreign_try_into()?);
    }

    Ok(service_api::ApplicationResponse::Json(response))
}

pub async fn list_payment_connectors(
    state: SessionState,
    merchant_id: id_type::MerchantId,
    profile_id_list: Option<Vec<id_type::ProfileId>>,
) -> RouterResponse<Vec<api_models::admin::MerchantConnectorListResponse>> {
    let store = state.store.as_ref();
    let key_manager_state = &(&state).into();
    let key_store = store
        .get_merchant_key_store_by_merchant_id(
            key_manager_state,
            &merchant_id,
            &store.get_master_key().to_vec().into(),
        )
        .await
        .to_not_found_response(errors::ApiErrorResponse::MerchantAccountNotFound)?;

    // Validate merchant account
    store
        .find_merchant_account_by_merchant_id(key_manager_state, &merchant_id, &key_store)
        .await
        .to_not_found_response(errors::ApiErrorResponse::MerchantAccountNotFound)?;

    let merchant_connector_accounts = store
        .find_merchant_connector_account_by_merchant_id_and_disabled_list(
            key_manager_state,
            &merchant_id,
            true,
            &key_store,
        )
        .await
        .to_not_found_response(errors::ApiErrorResponse::InternalServerError)?;
    let merchant_connector_accounts = core_utils::filter_objects_based_on_profile_id_list(
        profile_id_list,
        merchant_connector_accounts,
    );
    let mut response = vec![];

    // The can be eliminated once [#79711](https://github.com/rust-lang/rust/issues/79711) is stabilized
    for mca in merchant_connector_accounts.into_iter() {
        response.push(mca.foreign_try_into()?);
    }

    Ok(service_api::ApplicationResponse::Json(response))
}

pub async fn update_connector(
    state: SessionState,
    merchant_id: &id_type::MerchantId,
    profile_id: Option<id_type::ProfileId>,
    merchant_connector_id: &id_type::MerchantConnectorAccountId,
    req: api_models::admin::MerchantConnectorUpdate,
) -> RouterResponse<api_models::admin::MerchantConnectorResponse> {
    let db = state.store.as_ref();
    let key_manager_state = &(&state).into();
    let key_store = db
        .get_merchant_key_store_by_merchant_id(
            key_manager_state,
            merchant_id,
            &db.get_master_key().to_vec().into(),
        )
        .await
        .to_not_found_response(errors::ApiErrorResponse::MerchantAccountNotFound)?;

    let merchant_account = db
        .find_merchant_account_by_merchant_id(key_manager_state, merchant_id, &key_store)
        .await
        .to_not_found_response(errors::ApiErrorResponse::MerchantAccountNotFound)?;

    let mca = req
        .clone()
        .get_merchant_connector_account_from_id(
            db,
            merchant_id,
            merchant_connector_id,
            &key_store,
            key_manager_state,
        )
        .await?;
    core_utils::validate_profile_id_from_auth_layer(profile_id, &mca)?;

    let payment_connector = req
        .clone()
        .create_domain_model_from_request(
            &state,
            key_store.clone(),
            &mca,
            key_manager_state,
            &merchant_account,
        )
        .await?;

    // Profile id should always be present
    let profile_id = mca.profile_id.clone();

    let request_connector_label = req.connector_label;

    let updated_mca = db
        .update_merchant_connector_account(
            key_manager_state,
            mca,
            payment_connector.into(),
            &key_store,
        )
        .await
        .change_context(
            errors::ApiErrorResponse::DuplicateMerchantConnectorAccount {
                profile_id: profile_id.get_string_repr().to_owned(),
                connector_label: request_connector_label.unwrap_or_default(),
            },
        )
        .attach_printable_lazy(|| {
            format!(
                "Failed while updating MerchantConnectorAccount: id: {:?}",
                merchant_connector_id
            )
        })?;

    let response = updated_mca.foreign_try_into()?;

    Ok(service_api::ApplicationResponse::Json(response))
}

#[cfg(feature = "v1")]
pub async fn delete_connector(
    state: SessionState,
    merchant_id: id_type::MerchantId,
    merchant_connector_id: id_type::MerchantConnectorAccountId,
) -> RouterResponse<api::MerchantConnectorDeleteResponse> {
    let db = state.store.as_ref();
    let key_manager_state = &(&state).into();
    let key_store = db
        .get_merchant_key_store_by_merchant_id(
            key_manager_state,
            &merchant_id,
            &db.get_master_key().to_vec().into(),
        )
        .await
        .to_not_found_response(errors::ApiErrorResponse::MerchantAccountNotFound)?;

    let _merchant_account = db
        .find_merchant_account_by_merchant_id(key_manager_state, &merchant_id, &key_store)
        .await
        .to_not_found_response(errors::ApiErrorResponse::MerchantAccountNotFound)?;

    let mca = db
        .find_by_merchant_connector_account_merchant_id_merchant_connector_id(
            key_manager_state,
            &merchant_id,
            &merchant_connector_id,
            &key_store,
        )
        .await
        .to_not_found_response(errors::ApiErrorResponse::MerchantConnectorAccountNotFound {
            id: merchant_connector_id.get_string_repr().to_string(),
        })?;

    let is_deleted = db
        .delete_merchant_connector_account_by_merchant_id_merchant_connector_id(
            &merchant_id,
            &merchant_connector_id,
        )
        .await
        .to_not_found_response(errors::ApiErrorResponse::MerchantConnectorAccountNotFound {
            id: merchant_connector_id.get_string_repr().to_string(),
        })?;

    // delete the mca from the config as well
    let merchant_default_config_delete = MerchantDefaultConfigUpdate {
        routable_connector: &Some(
            common_enums::RoutableConnectors::from_str(&mca.connector_name).map_err(|_| {
                errors::ApiErrorResponse::InvalidDataValue {
                    field_name: "connector_name",
                }
            })?,
        ),
        merchant_connector_id: &mca.get_id(),
        store: db,
        merchant_id: &merchant_id,
        profile_id: &mca.profile_id,
        transaction_type: &mca.connector_type.into(),
    };

    merchant_default_config_delete
        .retrieve_and_delete_from_default_fallback_routing_algorithm_if_routable_connector_exists()
        .await?;

    let response = api::MerchantConnectorDeleteResponse {
        merchant_id,
        merchant_connector_id,
        deleted: is_deleted,
    };
    Ok(service_api::ApplicationResponse::Json(response))
}

#[cfg(feature = "v2")]
pub async fn delete_connector(
    state: SessionState,
    merchant_account: domain::MerchantAccount,
    key_store: domain::MerchantKeyStore,
    id: id_type::MerchantConnectorAccountId,
) -> RouterResponse<api::MerchantConnectorDeleteResponse> {
    let db = state.store.as_ref();
    let key_manager_state = &(&state).into();

    let merchant_id = merchant_account.get_id();

    let mca = db
        .find_merchant_connector_account_by_id(key_manager_state, &id, &key_store)
        .await
        .to_not_found_response(errors::ApiErrorResponse::MerchantConnectorAccountNotFound {
            id: id.clone().get_string_repr().to_string(),
        })?;

    // Validate if the merchant_id sent in the request is valid
    if mca.merchant_id != *merchant_id {
        return Err(errors::ApiErrorResponse::InvalidRequestData {
            message: format!(
                "Invalid merchant_id {} provided for merchant_connector_account {:?}",
                merchant_id.get_string_repr(),
                id
            ),
        }
        .into());
    }

    let is_deleted = db
        .delete_merchant_connector_account_by_id(&id)
        .await
        .to_not_found_response(errors::ApiErrorResponse::MerchantConnectorAccountNotFound {
            id: id.clone().get_string_repr().to_string(),
        })?;

    let business_profile = db
        .find_business_profile_by_profile_id(key_manager_state, &key_store, &mca.profile_id)
        .await
        .to_not_found_response(errors::ApiErrorResponse::ProfileNotFound {
            id: mca.profile_id.get_string_repr().to_owned(),
        })?;

    let merchant_default_config_delete = DefaultFallbackRoutingConfigUpdate {
        routable_connector: &Some(
            common_enums::RoutableConnectors::from_str(&mca.connector_name.to_string()).map_err(
                |_| errors::ApiErrorResponse::InvalidDataValue {
                    field_name: "connector_name",
                },
            )?,
        ),
        merchant_connector_id: &mca.get_id(),
        store: db,
        business_profile,
        key_store,
        key_manager_state,
    };

    merchant_default_config_delete
        .retrieve_and_delete_from_default_fallback_routing_algorithm_if_routable_connector_exists()
        .await?;

    let response = api::MerchantConnectorDeleteResponse {
        merchant_id: merchant_id.clone(),
        id,
        deleted: is_deleted,
    };
    Ok(service_api::ApplicationResponse::Json(response))
}

pub async fn kv_for_merchant(
    state: SessionState,
    merchant_id: id_type::MerchantId,
    enable: bool,
) -> RouterResponse<api_models::admin::ToggleKVResponse> {
    let db = state.store.as_ref();
    let key_manager_state = &(&state).into();
    let key_store = db
        .get_merchant_key_store_by_merchant_id(
            key_manager_state,
            &merchant_id,
            &db.get_master_key().to_vec().into(),
        )
        .await
        .to_not_found_response(errors::ApiErrorResponse::MerchantAccountNotFound)?;

    // check if the merchant account exists
    let merchant_account = db
        .find_merchant_account_by_merchant_id(key_manager_state, &merchant_id, &key_store)
        .await
        .to_not_found_response(errors::ApiErrorResponse::MerchantAccountNotFound)?;

    let updated_merchant_account = match (enable, merchant_account.storage_scheme) {
        (true, MerchantStorageScheme::RedisKv) | (false, MerchantStorageScheme::PostgresOnly) => {
            Ok(merchant_account)
        }
        (true, MerchantStorageScheme::PostgresOnly) => {
            if state.conf.as_ref().is_kv_soft_kill_mode() {
                Err(errors::ApiErrorResponse::InvalidRequestData {
                    message: "Kv cannot be enabled when application is in soft_kill_mode"
                        .to_owned(),
                })?
            }

            db.update_merchant(
                key_manager_state,
                merchant_account,
                storage::MerchantAccountUpdate::StorageSchemeUpdate {
                    storage_scheme: MerchantStorageScheme::RedisKv,
                },
                &key_store,
            )
            .await
        }
        (false, MerchantStorageScheme::RedisKv) => {
            db.update_merchant(
                key_manager_state,
                merchant_account,
                storage::MerchantAccountUpdate::StorageSchemeUpdate {
                    storage_scheme: MerchantStorageScheme::PostgresOnly,
                },
                &key_store,
            )
            .await
        }
    }
    .map_err(|error| {
        error
            .change_context(errors::ApiErrorResponse::InternalServerError)
            .attach_printable("failed to switch merchant_storage_scheme")
    })?;
    let kv_status = matches!(
        updated_merchant_account.storage_scheme,
        MerchantStorageScheme::RedisKv
    );

    Ok(service_api::ApplicationResponse::Json(
        api_models::admin::ToggleKVResponse {
            merchant_id: updated_merchant_account.get_id().to_owned(),
            kv_enabled: kv_status,
        },
    ))
}

pub async fn toggle_kv_for_all_merchants(
    state: SessionState,
    enable: bool,
) -> RouterResponse<api_models::admin::ToggleAllKVResponse> {
    let db = state.store.as_ref();
    let storage_scheme = if enable {
        MerchantStorageScheme::RedisKv
    } else {
        MerchantStorageScheme::PostgresOnly
    };

    let total_update = db
        .update_all_merchant_account(storage::MerchantAccountUpdate::StorageSchemeUpdate {
            storage_scheme,
        })
        .await
        .map_err(|error| {
            error
                .change_context(errors::ApiErrorResponse::InternalServerError)
                .attach_printable("Failed to switch merchant_storage_scheme for all merchants")
        })?;

    Ok(service_api::ApplicationResponse::Json(
        api_models::admin::ToggleAllKVResponse {
            total_updated: total_update,
            kv_enabled: enable,
        },
    ))
}

pub async fn check_merchant_account_kv_status(
    state: SessionState,
    merchant_id: id_type::MerchantId,
) -> RouterResponse<api_models::admin::ToggleKVResponse> {
    let db = state.store.as_ref();
    let key_manager_state = &(&state).into();
    let key_store = db
        .get_merchant_key_store_by_merchant_id(
            key_manager_state,
            &merchant_id,
            &db.get_master_key().to_vec().into(),
        )
        .await
        .to_not_found_response(errors::ApiErrorResponse::MerchantAccountNotFound)?;

    // check if the merchant account exists
    let merchant_account = db
        .find_merchant_account_by_merchant_id(key_manager_state, &merchant_id, &key_store)
        .await
        .to_not_found_response(errors::ApiErrorResponse::MerchantAccountNotFound)?;

    let kv_status = matches!(
        merchant_account.storage_scheme,
        MerchantStorageScheme::RedisKv
    );

    Ok(service_api::ApplicationResponse::Json(
        api_models::admin::ToggleKVResponse {
            merchant_id: merchant_account.get_id().to_owned(),
            kv_enabled: kv_status,
        },
    ))
}

pub fn get_frm_config_as_secret(
    frm_configs: Option<Vec<api_models::admin::FrmConfigs>>,
) -> Option<Vec<Secret<serde_json::Value>>> {
    match frm_configs.as_ref() {
        Some(frm_value) => {
            let configs_for_frm_value: Vec<Secret<serde_json::Value>> = frm_value
                .iter()
                .map(|config| {
                    config
                        .encode_to_value()
                        .change_context(errors::ApiErrorResponse::ConfigNotFound)
                        .map(Secret::new)
                })
                .collect::<Result<Vec<_>, _>>()
                .ok()?;
            Some(configs_for_frm_value)
        }
        None => None,
    }
}

#[cfg(feature = "v1")]
pub async fn create_and_insert_business_profile(
    state: &SessionState,
    request: api::ProfileCreate,
    merchant_account: domain::MerchantAccount,
    key_store: &domain::MerchantKeyStore,
) -> RouterResult<domain::Profile> {
    let business_profile_new =
        admin::create_profile_from_merchant_account(state, merchant_account, request, key_store)
            .await?;

    let profile_name = business_profile_new.profile_name.clone();

    state
        .store
        .insert_business_profile(&state.into(), key_store, business_profile_new)
        .await
        .to_duplicate_response(errors::ApiErrorResponse::GenericDuplicateError {
            message: format!(
                "Business Profile with the profile_name {profile_name} already exists"
            ),
        })
        .attach_printable("Failed to insert Business profile because of duplication error")
}

#[cfg(feature = "olap")]
#[async_trait::async_trait]
trait ProfileCreateBridge {
    #[cfg(feature = "v1")]
    async fn create_domain_model_from_request(
        self,
        state: &SessionState,
        merchant_account: &domain::MerchantAccount,
        key: &domain::MerchantKeyStore,
    ) -> RouterResult<domain::Profile>;

    #[cfg(feature = "v2")]
    async fn create_domain_model_from_request(
        self,
        state: &SessionState,
        key: &domain::MerchantKeyStore,
        merchant_id: &id_type::MerchantId,
    ) -> RouterResult<domain::Profile>;
}

#[cfg(feature = "olap")]
#[async_trait::async_trait]
impl ProfileCreateBridge for api::ProfileCreate {
    #[cfg(feature = "v1")]
    async fn create_domain_model_from_request(
        self,
        state: &SessionState,
        merchant_account: &domain::MerchantAccount,
        key_store: &domain::MerchantKeyStore,
    ) -> RouterResult<domain::Profile> {
        use common_utils::ext_traits::AsyncExt;

        if let Some(session_expiry) = &self.session_expiry {
            helpers::validate_session_expiry(session_expiry.to_owned())?;
        }

        if let Some(intent_fulfillment_expiry) = self.intent_fulfillment_time {
            helpers::validate_intent_fulfillment_expiry(intent_fulfillment_expiry)?;
        }

        if let Some(ref routing_algorithm) = self.routing_algorithm {
            let _: api_models::routing::RoutingAlgorithm = routing_algorithm
                .clone()
                .parse_value("RoutingAlgorithm")
                .change_context(errors::ApiErrorResponse::InvalidDataValue {
                    field_name: "routing_algorithm",
                })
                .attach_printable("Invalid routing algorithm given")?;
        }

        // Generate a unique profile id
        let profile_id = common_utils::generate_profile_id_of_default_length();
        let profile_name = self.profile_name.unwrap_or("default".to_string());

        let current_time = date_time::now();

        let webhook_details = self.webhook_details.map(ForeignInto::foreign_into);

        let payment_response_hash_key = self
            .payment_response_hash_key
            .or(merchant_account.payment_response_hash_key.clone())
            .unwrap_or(common_utils::crypto::generate_cryptographically_secure_random_string(64));

        let payment_link_config = self.payment_link_config.map(ForeignInto::foreign_into);
        let key_manager_state = state.into();
        let outgoing_webhook_custom_http_headers = self
            .outgoing_webhook_custom_http_headers
            .async_map(|headers| {
                cards::create_encrypted_data(&key_manager_state, key_store, headers)
            })
            .await
            .transpose()
            .change_context(errors::ApiErrorResponse::InternalServerError)
            .attach_printable("Unable to encrypt outgoing webhook custom HTTP headers")?;

        let payout_link_config = self
            .payout_link_config
            .map(|payout_conf| match payout_conf.config.validate() {
                Ok(_) => Ok(payout_conf.foreign_into()),
                Err(e) => Err(error_stack::report!(
                    errors::ApiErrorResponse::InvalidRequestData {
                        message: e.to_string()
                    }
                )),
            })
            .transpose()?;

        let key = key_store.key.clone().into_inner();
        let key_manager_state = state.into();

        let card_testing_secret_key = Some(Secret::new(utils::generate_id(
            consts::FINGERPRINT_SECRET_LENGTH,
            "fs",
        )));

        let card_testing_guard_config = self
            .card_testing_guard_config
            .map(CardTestingGuardConfig::foreign_from)
            .or(Some(CardTestingGuardConfig::default()));

        Ok(domain::Profile::from(domain::ProfileSetter {
            profile_id,
            merchant_id: merchant_account.get_id().clone(),
            profile_name,
            created_at: current_time,
            modified_at: current_time,
            return_url: self
                .return_url
                .map(|return_url| return_url.to_string())
                .or(merchant_account.return_url.clone()),
            enable_payment_response_hash: self
                .enable_payment_response_hash
                .unwrap_or(merchant_account.enable_payment_response_hash),
            payment_response_hash_key: Some(payment_response_hash_key),
            redirect_to_merchant_with_http_post: self
                .redirect_to_merchant_with_http_post
                .unwrap_or(merchant_account.redirect_to_merchant_with_http_post),
            webhook_details: webhook_details.or(merchant_account.webhook_details.clone()),
            metadata: self.metadata,
            routing_algorithm: None,
            intent_fulfillment_time: self
                .intent_fulfillment_time
                .map(i64::from)
                .or(merchant_account.intent_fulfillment_time)
                .or(Some(common_utils::consts::DEFAULT_INTENT_FULFILLMENT_TIME)),
            frm_routing_algorithm: self
                .frm_routing_algorithm
                .or(merchant_account.frm_routing_algorithm.clone()),
            #[cfg(feature = "payouts")]
            payout_routing_algorithm: self
                .payout_routing_algorithm
                .or(merchant_account.payout_routing_algorithm.clone()),
            #[cfg(not(feature = "payouts"))]
            payout_routing_algorithm: None,
            is_recon_enabled: merchant_account.is_recon_enabled,
            applepay_verified_domains: self.applepay_verified_domains,
            payment_link_config,
            session_expiry: self
                .session_expiry
                .map(i64::from)
                .or(Some(common_utils::consts::DEFAULT_SESSION_EXPIRY)),
            authentication_connector_details: self
                .authentication_connector_details
                .map(ForeignInto::foreign_into),
            payout_link_config,
            is_connector_agnostic_mit_enabled: self.is_connector_agnostic_mit_enabled,
            is_extended_card_info_enabled: None,
            extended_card_info_config: None,
            use_billing_as_payment_method_billing: self
                .use_billing_as_payment_method_billing
                .or(Some(true)),
            collect_shipping_details_from_wallet_connector: self
                .collect_shipping_details_from_wallet_connector
                .or(Some(false)),
            collect_billing_details_from_wallet_connector: self
                .collect_billing_details_from_wallet_connector
                .or(Some(false)),
            outgoing_webhook_custom_http_headers,
            tax_connector_id: self.tax_connector_id,
            is_tax_connector_enabled: self.is_tax_connector_enabled,
            always_collect_billing_details_from_wallet_connector: self
                .always_collect_billing_details_from_wallet_connector,
            always_collect_shipping_details_from_wallet_connector: self
                .always_collect_shipping_details_from_wallet_connector,
            dynamic_routing_algorithm: None,
            is_network_tokenization_enabled: self.is_network_tokenization_enabled,
            is_auto_retries_enabled: self.is_auto_retries_enabled.unwrap_or_default(),
            max_auto_retries_enabled: self.max_auto_retries_enabled.map(i16::from),
            always_request_extended_authorization: self.always_request_extended_authorization,
            is_click_to_pay_enabled: self.is_click_to_pay_enabled,
            authentication_product_ids: self.authentication_product_ids,
            card_testing_guard_config,
            card_testing_secret_key: card_testing_secret_key
                .async_lift(|inner| async {
                    domain_types::crypto_operation(
                        &key_manager_state,
                        common_utils::type_name!(domain::Profile),
                        domain_types::CryptoOperation::EncryptOptional(inner),
                        km_types::Identifier::Merchant(key_store.merchant_id.clone()),
                        key.peek(),
                    )
                    .await
                    .and_then(|val| val.try_into_optionaloperation())
                })
                .await
                .change_context(errors::ApiErrorResponse::InternalServerError)
                .attach_printable("error while generating card testing secret key")?,
            is_clear_pan_retries_enabled: self.is_clear_pan_retries_enabled.unwrap_or_default(),
            force_3ds_challenge: self.force_3ds_challenge.unwrap_or_default(),
            is_debit_routing_enabled: self.is_debit_routing_enabled.unwrap_or_default(),
            merchant_business_country: self.merchant_business_country,
        }))
    }

    #[cfg(feature = "v2")]
    async fn create_domain_model_from_request(
        self,
        state: &SessionState,
        key_store: &domain::MerchantKeyStore,
        merchant_id: &id_type::MerchantId,
    ) -> RouterResult<domain::Profile> {
        if let Some(session_expiry) = &self.session_expiry {
            helpers::validate_session_expiry(session_expiry.to_owned())?;
        }

        // Generate a unique profile id
        // TODO: the profile_id should be generated from the profile_name
        let profile_id = common_utils::generate_profile_id_of_default_length();
        let profile_name = self.profile_name;

        let current_time = date_time::now();

        let webhook_details = self.webhook_details.map(ForeignInto::foreign_into);

        let payment_response_hash_key = self
            .payment_response_hash_key
            .unwrap_or(common_utils::crypto::generate_cryptographically_secure_random_string(64));

        let payment_link_config = self.payment_link_config.map(ForeignInto::foreign_into);
        let key_manager_state = state.into();
        let outgoing_webhook_custom_http_headers = self
            .outgoing_webhook_custom_http_headers
            .async_map(|headers| {
                cards::create_encrypted_data(&key_manager_state, key_store, headers)
            })
            .await
            .transpose()
            .change_context(errors::ApiErrorResponse::InternalServerError)
            .attach_printable("Unable to encrypt outgoing webhook custom HTTP headers")?;

        let payout_link_config = self
            .payout_link_config
            .map(|payout_conf| match payout_conf.config.validate() {
                Ok(_) => Ok(payout_conf.foreign_into()),
                Err(e) => Err(error_stack::report!(
                    errors::ApiErrorResponse::InvalidRequestData {
                        message: e.to_string()
                    }
                )),
            })
            .transpose()?;

        let key = key_store.key.clone().into_inner();
        let key_manager_state = state.into();

        let card_testing_secret_key = Some(Secret::new(utils::generate_id(
            consts::FINGERPRINT_SECRET_LENGTH,
            "fs",
        )));

        let card_testing_guard_config = self
            .card_testing_guard_config
            .map(CardTestingGuardConfig::foreign_from)
            .or(Some(CardTestingGuardConfig::default()));

        Ok(domain::Profile::from(domain::ProfileSetter {
            id: profile_id,
            merchant_id: merchant_id.clone(),
            profile_name,
            created_at: current_time,
            modified_at: current_time,
            return_url: self.return_url,
            enable_payment_response_hash: self.enable_payment_response_hash.unwrap_or(true),
            payment_response_hash_key: Some(payment_response_hash_key),
            redirect_to_merchant_with_http_post: self
                .redirect_to_merchant_with_http_post
                .unwrap_or(true),
            webhook_details,
            metadata: self.metadata,
            is_recon_enabled: false,
            applepay_verified_domains: self.applepay_verified_domains,
            payment_link_config,
            session_expiry: self
                .session_expiry
                .map(i64::from)
                .or(Some(common_utils::consts::DEFAULT_SESSION_EXPIRY)),
            authentication_connector_details: self
                .authentication_connector_details
                .map(ForeignInto::foreign_into),
            payout_link_config,
            is_connector_agnostic_mit_enabled: self.is_connector_agnostic_mit_enabled,
            is_extended_card_info_enabled: None,
            extended_card_info_config: None,
            use_billing_as_payment_method_billing: self
                .use_billing_as_payment_method_billing
                .or(Some(true)),
            collect_shipping_details_from_wallet_connector: self
                .collect_shipping_details_from_wallet_connector_if_required
                .or(Some(false)),
            collect_billing_details_from_wallet_connector: self
                .collect_billing_details_from_wallet_connector_if_required
                .or(Some(false)),
            outgoing_webhook_custom_http_headers,
            always_collect_billing_details_from_wallet_connector: self
                .always_collect_billing_details_from_wallet_connector,
            always_collect_shipping_details_from_wallet_connector: self
                .always_collect_shipping_details_from_wallet_connector,
            routing_algorithm_id: None,
            frm_routing_algorithm_id: None,
            payout_routing_algorithm_id: None,
            order_fulfillment_time: self
                .order_fulfillment_time
                .map(|order_fulfillment_time| order_fulfillment_time.into_inner())
                .or(Some(common_utils::consts::DEFAULT_ORDER_FULFILLMENT_TIME)),
            order_fulfillment_time_origin: self.order_fulfillment_time_origin,
            default_fallback_routing: None,
            should_collect_cvv_during_payment: None,
            tax_connector_id: self.tax_connector_id,
            is_tax_connector_enabled: self.is_tax_connector_enabled,
            is_network_tokenization_enabled: self.is_network_tokenization_enabled,
            is_click_to_pay_enabled: self.is_click_to_pay_enabled,
            authentication_product_ids: self.authentication_product_ids,
            three_ds_decision_manager_config: None,
            card_testing_guard_config,
            card_testing_secret_key: card_testing_secret_key
                .async_lift(|inner| async {
                    domain_types::crypto_operation(
                        &key_manager_state,
                        common_utils::type_name!(domain::Profile),
                        domain_types::CryptoOperation::EncryptOptional(inner),
                        km_types::Identifier::Merchant(key_store.merchant_id.clone()),
                        key.peek(),
                    )
                    .await
                    .and_then(|val| val.try_into_optionaloperation())
                })
                .await
                .change_context(errors::ApiErrorResponse::InternalServerError)
                .attach_printable("error while generating card testing secret key")?,
            is_clear_pan_retries_enabled: self.is_clear_pan_retries_enabled.unwrap_or_default(),
            is_debit_routing_enabled: self.is_debit_routing_enabled.unwrap_or_default(),
            merchant_business_country: self.merchant_business_country,
<<<<<<< HEAD
            is_external_vault_enabled: self.is_external_vault_enabled,
            vault_connector_details: self.vault_connector_details.map(ForeignInto::foreign_into),
=======
            revenue_recovery_retry_algorithm_type: None,
            revenue_recovery_retry_algorithm_data: None,
>>>>>>> 69ba651a
        }))
    }
}

#[cfg(feature = "olap")]
pub async fn create_profile(
    state: SessionState,
    request: api::ProfileCreate,
    merchant_account: domain::MerchantAccount,
    key_store: domain::MerchantKeyStore,
) -> RouterResponse<api_models::admin::ProfileResponse> {
    let db = state.store.as_ref();
    let key_manager_state = &(&state).into();

    #[cfg(feature = "v1")]
    let business_profile = request
        .create_domain_model_from_request(&state, &merchant_account, &key_store)
        .await?;

    #[cfg(feature = "v2")]
    let business_profile = request
        .create_domain_model_from_request(&state, &key_store, merchant_account.get_id())
        .await?;

    let profile_id = business_profile.get_id().to_owned();

    let business_profile = db
        .insert_business_profile(key_manager_state, &key_store, business_profile)
        .await
        .to_duplicate_response(errors::ApiErrorResponse::GenericDuplicateError {
            message: format!(
                "Business Profile with the profile_id {} already exists",
                profile_id.get_string_repr()
            ),
        })
        .attach_printable("Failed to insert Business profile because of duplication error")?;

    #[cfg(feature = "v1")]
    if merchant_account.default_profile.is_some() {
        let unset_default_profile = domain::MerchantAccountUpdate::UnsetDefaultProfile;
        db.update_merchant(
            key_manager_state,
            merchant_account,
            unset_default_profile,
            &key_store,
        )
        .await
        .to_not_found_response(errors::ApiErrorResponse::MerchantAccountNotFound)?;
    }

    Ok(service_api::ApplicationResponse::Json(
        api_models::admin::ProfileResponse::foreign_try_from(business_profile)
            .change_context(errors::ApiErrorResponse::InternalServerError)
            .attach_printable("Failed to parse business profile details")?,
    ))
}

#[cfg(feature = "olap")]
pub async fn list_profile(
    state: SessionState,
    merchant_id: id_type::MerchantId,
    profile_id_list: Option<Vec<id_type::ProfileId>>,
) -> RouterResponse<Vec<api_models::admin::ProfileResponse>> {
    let db = state.store.as_ref();
    let key_store = db
        .get_merchant_key_store_by_merchant_id(
            &(&state).into(),
            &merchant_id,
            &db.get_master_key().to_vec().into(),
        )
        .await
        .to_not_found_response(errors::ApiErrorResponse::MerchantAccountNotFound)?;
    let profiles = db
        .list_profile_by_merchant_id(&(&state).into(), &key_store, &merchant_id)
        .await
        .to_not_found_response(errors::ApiErrorResponse::InternalServerError)?
        .clone();
    let profiles = core_utils::filter_objects_based_on_profile_id_list(profile_id_list, profiles);
    let mut business_profiles = Vec::new();
    for profile in profiles {
        let business_profile = api_models::admin::ProfileResponse::foreign_try_from(profile)
            .change_context(errors::ApiErrorResponse::InternalServerError)
            .attach_printable("Failed to parse business profile details")?;
        business_profiles.push(business_profile);
    }

    Ok(service_api::ApplicationResponse::Json(business_profiles))
}

pub async fn retrieve_profile(
    state: SessionState,
    profile_id: id_type::ProfileId,
    key_store: domain::MerchantKeyStore,
) -> RouterResponse<api_models::admin::ProfileResponse> {
    let db = state.store.as_ref();

    let business_profile = db
        .find_business_profile_by_profile_id(&(&state).into(), &key_store, &profile_id)
        .await
        .to_not_found_response(errors::ApiErrorResponse::ProfileNotFound {
            id: profile_id.get_string_repr().to_owned(),
        })?;

    Ok(service_api::ApplicationResponse::Json(
        api_models::admin::ProfileResponse::foreign_try_from(business_profile)
            .change_context(errors::ApiErrorResponse::InternalServerError)
            .attach_printable("Failed to parse business profile details")?,
    ))
}

pub async fn delete_profile(
    state: SessionState,
    profile_id: id_type::ProfileId,
    merchant_id: &id_type::MerchantId,
) -> RouterResponse<bool> {
    let db = state.store.as_ref();
    let delete_result = db
        .delete_profile_by_profile_id_merchant_id(&profile_id, merchant_id)
        .await
        .to_not_found_response(errors::ApiErrorResponse::ProfileNotFound {
            id: profile_id.get_string_repr().to_owned(),
        })?;

    Ok(service_api::ApplicationResponse::Json(delete_result))
}

#[cfg(feature = "olap")]
#[async_trait::async_trait]
trait ProfileUpdateBridge {
    async fn get_update_profile_object(
        self,
        state: &SessionState,
        key_store: &domain::MerchantKeyStore,
        business_profile: &domain::Profile,
    ) -> RouterResult<domain::ProfileUpdate>;
}

#[cfg(all(feature = "olap", feature = "v1"))]
#[async_trait::async_trait]
impl ProfileUpdateBridge for api::ProfileUpdate {
    async fn get_update_profile_object(
        self,
        state: &SessionState,
        key_store: &domain::MerchantKeyStore,
        business_profile: &domain::Profile,
    ) -> RouterResult<domain::ProfileUpdate> {
        if let Some(session_expiry) = &self.session_expiry {
            helpers::validate_session_expiry(session_expiry.to_owned())?;
        }

        if let Some(intent_fulfillment_expiry) = self.intent_fulfillment_time {
            helpers::validate_intent_fulfillment_expiry(intent_fulfillment_expiry)?;
        }

        let webhook_details = self.webhook_details.map(ForeignInto::foreign_into);

        if let Some(ref routing_algorithm) = self.routing_algorithm {
            let _: api_models::routing::RoutingAlgorithm = routing_algorithm
                .clone()
                .parse_value("RoutingAlgorithm")
                .change_context(errors::ApiErrorResponse::InvalidDataValue {
                    field_name: "routing_algorithm",
                })
                .attach_printable("Invalid routing algorithm given")?;
        }

        let payment_link_config = self
            .payment_link_config
            .map(|payment_link_conf| match payment_link_conf.validate() {
                Ok(_) => Ok(payment_link_conf.foreign_into()),
                Err(e) => Err(report!(errors::ApiErrorResponse::InvalidRequestData {
                    message: e.to_string()
                })),
            })
            .transpose()?;

        let extended_card_info_config = self
            .extended_card_info_config
            .as_ref()
            .map(|config| {
                config.encode_to_value().change_context(
                    errors::ApiErrorResponse::InvalidDataValue {
                        field_name: "extended_card_info_config",
                    },
                )
            })
            .transpose()?
            .map(Secret::new);
        let key_manager_state = state.into();
        let outgoing_webhook_custom_http_headers = self
            .outgoing_webhook_custom_http_headers
            .async_map(|headers| {
                cards::create_encrypted_data(&key_manager_state, key_store, headers)
            })
            .await
            .transpose()
            .change_context(errors::ApiErrorResponse::InternalServerError)
            .attach_printable("Unable to encrypt outgoing webhook custom HTTP headers")?;

        let payout_link_config = self
            .payout_link_config
            .map(|payout_conf| match payout_conf.config.validate() {
                Ok(_) => Ok(payout_conf.foreign_into()),
                Err(e) => Err(report!(errors::ApiErrorResponse::InvalidRequestData {
                    message: e.to_string()
                })),
            })
            .transpose()?;

        let key = key_store.key.clone().into_inner();
        let key_manager_state = state.into();

        let card_testing_secret_key = match business_profile.card_testing_secret_key {
            Some(_) => None,
            None => {
                let card_testing_secret_key = Some(Secret::new(utils::generate_id(
                    consts::FINGERPRINT_SECRET_LENGTH,
                    "fs",
                )));

                card_testing_secret_key
                    .async_lift(|inner| async {
                        domain_types::crypto_operation(
                            &key_manager_state,
                            common_utils::type_name!(domain::Profile),
                            domain_types::CryptoOperation::EncryptOptional(inner),
                            km_types::Identifier::Merchant(key_store.merchant_id.clone()),
                            key.peek(),
                        )
                        .await
                        .and_then(|val| val.try_into_optionaloperation())
                    })
                    .await
                    .change_context(errors::ApiErrorResponse::InternalServerError)
                    .attach_printable("error while generating card testing secret key")?
            }
        };

        Ok(domain::ProfileUpdate::Update(Box::new(
            domain::ProfileGeneralUpdate {
                profile_name: self.profile_name,
                return_url: self.return_url.map(|return_url| return_url.to_string()),
                enable_payment_response_hash: self.enable_payment_response_hash,
                payment_response_hash_key: self.payment_response_hash_key,
                redirect_to_merchant_with_http_post: self.redirect_to_merchant_with_http_post,
                webhook_details,
                metadata: self.metadata,
                routing_algorithm: self.routing_algorithm,
                intent_fulfillment_time: self.intent_fulfillment_time.map(i64::from),
                frm_routing_algorithm: self.frm_routing_algorithm,
                #[cfg(feature = "payouts")]
                payout_routing_algorithm: self.payout_routing_algorithm,
                #[cfg(not(feature = "payouts"))]
                payout_routing_algorithm: None,
                applepay_verified_domains: self.applepay_verified_domains,
                payment_link_config,
                session_expiry: self.session_expiry.map(i64::from),
                authentication_connector_details: self
                    .authentication_connector_details
                    .map(ForeignInto::foreign_into),
                payout_link_config,
                extended_card_info_config,
                use_billing_as_payment_method_billing: self.use_billing_as_payment_method_billing,
                collect_shipping_details_from_wallet_connector: self
                    .collect_shipping_details_from_wallet_connector,
                collect_billing_details_from_wallet_connector: self
                    .collect_billing_details_from_wallet_connector,
                is_connector_agnostic_mit_enabled: self.is_connector_agnostic_mit_enabled,
                outgoing_webhook_custom_http_headers,
                always_collect_billing_details_from_wallet_connector: self
                    .always_collect_billing_details_from_wallet_connector,
                always_collect_shipping_details_from_wallet_connector: self
                    .always_collect_shipping_details_from_wallet_connector,
                tax_connector_id: self.tax_connector_id,
                is_tax_connector_enabled: self.is_tax_connector_enabled,
                dynamic_routing_algorithm: self.dynamic_routing_algorithm,
                is_network_tokenization_enabled: self.is_network_tokenization_enabled,
                is_auto_retries_enabled: self.is_auto_retries_enabled,
                max_auto_retries_enabled: self.max_auto_retries_enabled.map(i16::from),
                is_click_to_pay_enabled: self.is_click_to_pay_enabled,
                authentication_product_ids: self.authentication_product_ids,
                card_testing_guard_config: self
                    .card_testing_guard_config
                    .map(ForeignInto::foreign_into),
                card_testing_secret_key,
                is_clear_pan_retries_enabled: self.is_clear_pan_retries_enabled,
                force_3ds_challenge: self.force_3ds_challenge, //
                is_debit_routing_enabled: self.is_debit_routing_enabled.unwrap_or_default(),
                merchant_business_country: self.merchant_business_country,
            },
        )))
    }
}

#[cfg(all(feature = "olap", feature = "v2"))]
#[async_trait::async_trait]
impl ProfileUpdateBridge for api::ProfileUpdate {
    async fn get_update_profile_object(
        self,
        state: &SessionState,
        key_store: &domain::MerchantKeyStore,
        business_profile: &domain::Profile,
    ) -> RouterResult<domain::ProfileUpdate> {
        if let Some(session_expiry) = &self.session_expiry {
            helpers::validate_session_expiry(session_expiry.to_owned())?;
        }

        let webhook_details = self.webhook_details.map(ForeignInto::foreign_into);

        let payment_link_config = self
            .payment_link_config
            .map(|payment_link_conf| match payment_link_conf.validate() {
                Ok(_) => Ok(payment_link_conf.foreign_into()),
                Err(e) => Err(report!(errors::ApiErrorResponse::InvalidRequestData {
                    message: e.to_string()
                })),
            })
            .transpose()?;

        let extended_card_info_config = self
            .extended_card_info_config
            .as_ref()
            .map(|config| {
                config.encode_to_value().change_context(
                    errors::ApiErrorResponse::InvalidDataValue {
                        field_name: "extended_card_info_config",
                    },
                )
            })
            .transpose()?
            .map(Secret::new);
        let key_manager_state = state.into();
        let outgoing_webhook_custom_http_headers = self
            .outgoing_webhook_custom_http_headers
            .async_map(|headers| {
                cards::create_encrypted_data(&key_manager_state, key_store, headers)
            })
            .await
            .transpose()
            .change_context(errors::ApiErrorResponse::InternalServerError)
            .attach_printable("Unable to encrypt outgoing webhook custom HTTP headers")?;

        let payout_link_config = self
            .payout_link_config
            .map(|payout_conf| match payout_conf.config.validate() {
                Ok(_) => Ok(payout_conf.foreign_into()),
                Err(e) => Err(report!(errors::ApiErrorResponse::InvalidRequestData {
                    message: e.to_string()
                })),
            })
            .transpose()?;

        let key = key_store.key.clone().into_inner();
        let key_manager_state = state.into();

        let card_testing_secret_key = match business_profile.card_testing_secret_key {
            Some(_) => None,
            None => {
                let card_testing_secret_key = Some(Secret::new(utils::generate_id(
                    consts::FINGERPRINT_SECRET_LENGTH,
                    "fs",
                )));

                card_testing_secret_key
                    .async_lift(|inner| async {
                        domain_types::crypto_operation(
                            &key_manager_state,
                            common_utils::type_name!(domain::Profile),
                            domain_types::CryptoOperation::EncryptOptional(inner),
                            km_types::Identifier::Merchant(key_store.merchant_id.clone()),
                            key.peek(),
                        )
                        .await
                        .and_then(|val| val.try_into_optionaloperation())
                    })
                    .await
                    .change_context(errors::ApiErrorResponse::InternalServerError)
                    .attach_printable("error while generating card testing secret key")?
            }
        };

        Ok(domain::ProfileUpdate::Update(Box::new(
            domain::ProfileGeneralUpdate {
                profile_name: self.profile_name,
                return_url: self.return_url,
                enable_payment_response_hash: self.enable_payment_response_hash,
                payment_response_hash_key: self.payment_response_hash_key,
                redirect_to_merchant_with_http_post: self.redirect_to_merchant_with_http_post,
                webhook_details,
                metadata: self.metadata,
                applepay_verified_domains: self.applepay_verified_domains,
                payment_link_config,
                session_expiry: self.session_expiry.map(i64::from),
                authentication_connector_details: self
                    .authentication_connector_details
                    .map(ForeignInto::foreign_into),
                payout_link_config,
                extended_card_info_config,
                use_billing_as_payment_method_billing: self.use_billing_as_payment_method_billing,
                collect_shipping_details_from_wallet_connector: self
                    .collect_shipping_details_from_wallet_connector_if_required,
                collect_billing_details_from_wallet_connector: self
                    .collect_billing_details_from_wallet_connector_if_required,
                is_connector_agnostic_mit_enabled: self.is_connector_agnostic_mit_enabled,
                outgoing_webhook_custom_http_headers,
                order_fulfillment_time: self
                    .order_fulfillment_time
                    .map(|order_fulfillment_time| order_fulfillment_time.into_inner()),
                order_fulfillment_time_origin: self.order_fulfillment_time_origin,
                always_collect_billing_details_from_wallet_connector: self
                    .always_collect_billing_details_from_wallet_connector,
                always_collect_shipping_details_from_wallet_connector: self
                    .always_collect_shipping_details_from_wallet_connector,
                is_network_tokenization_enabled: self.is_network_tokenization_enabled,
                is_click_to_pay_enabled: self.is_click_to_pay_enabled,
                authentication_product_ids: self.authentication_product_ids,
                three_ds_decision_manager_config: None,
                card_testing_guard_config: self
                    .card_testing_guard_config
                    .map(ForeignInto::foreign_into),
                card_testing_secret_key,
                is_debit_routing_enabled: self.is_debit_routing_enabled.unwrap_or_default(),
                merchant_business_country: self.merchant_business_country,
                is_external_vault_enabled: self.is_external_vault_enabled,
                vault_connector_details: self
                    .vault_connector_details
                    .map(ForeignInto::foreign_into),
            },
        )))
    }
}

#[cfg(feature = "olap")]
pub async fn update_profile(
    state: SessionState,
    profile_id: &id_type::ProfileId,
    key_store: domain::MerchantKeyStore,
    request: api::ProfileUpdate,
) -> RouterResponse<api::ProfileResponse> {
    let db = state.store.as_ref();
    let key_manager_state = &(&state).into();

    let business_profile = db
        .find_business_profile_by_profile_id(key_manager_state, &key_store, profile_id)
        .await
        .to_not_found_response(errors::ApiErrorResponse::ProfileNotFound {
            id: profile_id.get_string_repr().to_owned(),
        })?;

    let profile_update = request
        .get_update_profile_object(&state, &key_store, &business_profile)
        .await?;

    let updated_business_profile = db
        .update_profile_by_profile_id(
            key_manager_state,
            &key_store,
            business_profile,
            profile_update,
        )
        .await
        .to_not_found_response(errors::ApiErrorResponse::ProfileNotFound {
            id: profile_id.get_string_repr().to_owned(),
        })?;

    Ok(service_api::ApplicationResponse::Json(
        api_models::admin::ProfileResponse::foreign_try_from(updated_business_profile)
            .change_context(errors::ApiErrorResponse::InternalServerError)
            .attach_printable("Failed to parse business profile details")?,
    ))
}

#[cfg(feature = "v2")]
#[derive(Clone, Debug)]
pub struct ProfileWrapper {
    pub profile: domain::Profile,
}

#[cfg(feature = "v2")]
impl ProfileWrapper {
    pub fn new(profile: domain::Profile) -> Self {
        Self { profile }
    }
    fn get_routing_config_cache_key(self) -> storage_impl::redis::cache::CacheKind<'static> {
        let merchant_id = self.profile.merchant_id.clone();

        let profile_id = self.profile.get_id().to_owned();

        storage_impl::redis::cache::CacheKind::Routing(
            format!(
                "routing_config_{}_{}",
                merchant_id.get_string_repr(),
                profile_id.get_string_repr()
            )
            .into(),
        )
    }

    pub async fn update_profile_and_invalidate_routing_config_for_active_algorithm_id_update(
        self,
        db: &dyn StorageInterface,
        key_manager_state: &KeyManagerState,
        merchant_key_store: &domain::MerchantKeyStore,
        algorithm_id: id_type::RoutingId,
        transaction_type: &storage::enums::TransactionType,
    ) -> RouterResult<()> {
        let routing_cache_key = self.clone().get_routing_config_cache_key();

        let (routing_algorithm_id, payout_routing_algorithm_id) = match transaction_type {
            storage::enums::TransactionType::Payment => (Some(algorithm_id), None),
            #[cfg(feature = "payouts")]
            storage::enums::TransactionType::Payout => (None, Some(algorithm_id)),
        };

        let profile_update = domain::ProfileUpdate::RoutingAlgorithmUpdate {
            routing_algorithm_id,
            payout_routing_algorithm_id,
        };

        let profile = self.profile;

        db.update_profile_by_profile_id(
            key_manager_state,
            merchant_key_store,
            profile,
            profile_update,
        )
        .await
        .change_context(errors::ApiErrorResponse::InternalServerError)
        .attach_printable("Failed to update routing algorithm ref in business profile")?;

        storage_impl::redis::cache::redact_from_redis_and_publish(
            db.get_cache_store().as_ref(),
            [routing_cache_key],
        )
        .await
        .change_context(errors::ApiErrorResponse::InternalServerError)
        .attach_printable("Failed to invalidate routing cache")?;
        Ok(())
    }

    pub fn get_routing_algorithm_id<'a>(
        &'a self,
        transaction_data: &'a routing::TransactionData<'_>,
    ) -> Option<id_type::RoutingId> {
        match transaction_data {
            routing::TransactionData::Payment(_) => self.profile.routing_algorithm_id.clone(),
            #[cfg(feature = "payouts")]
            routing::TransactionData::Payout(_) => self.profile.payout_routing_algorithm_id.clone(),
        }
    }
    pub fn get_default_fallback_list_of_connector_under_profile(
        &self,
    ) -> RouterResult<Vec<routing_types::RoutableConnectorChoice>> {
        let fallback_connectors =
            if let Some(default_fallback_routing) = self.profile.default_fallback_routing.clone() {
                default_fallback_routing
                    .expose()
                    .parse_value::<Vec<routing_types::RoutableConnectorChoice>>(
                        "Vec<RoutableConnectorChoice>",
                    )
                    .change_context(errors::ApiErrorResponse::InternalServerError)
                    .attach_printable("Business Profile default config has invalid structure")?
            } else {
                Vec::new()
            };
        Ok(fallback_connectors)
    }
    pub fn get_default_routing_configs_from_profile(
        &self,
    ) -> RouterResult<routing_types::ProfileDefaultRoutingConfig> {
        let profile_id = self.profile.get_id().to_owned();
        let connectors = self.get_default_fallback_list_of_connector_under_profile()?;

        Ok(routing_types::ProfileDefaultRoutingConfig {
            profile_id,
            connectors,
        })
    }

    pub async fn update_default_fallback_routing_of_connectors_under_profile(
        self,
        db: &dyn StorageInterface,
        updated_config: &Vec<routing_types::RoutableConnectorChoice>,
        key_manager_state: &KeyManagerState,
        merchant_key_store: &domain::MerchantKeyStore,
    ) -> RouterResult<()> {
        let default_fallback_routing = Secret::from(
            updated_config
                .encode_to_value()
                .change_context(errors::ApiErrorResponse::InternalServerError)
                .attach_printable("Failed to convert routing ref to value")?,
        );
        let profile_update = domain::ProfileUpdate::DefaultRoutingFallbackUpdate {
            default_fallback_routing: Some(default_fallback_routing),
        };

        db.update_profile_by_profile_id(
            key_manager_state,
            merchant_key_store,
            self.profile,
            profile_update,
        )
        .await
        .change_context(errors::ApiErrorResponse::InternalServerError)
        .attach_printable("Failed to update routing algorithm ref in business profile")?;
        Ok(())
    }
}
#[cfg(feature = "v2")]
pub async fn update_revenue_recovery_algorithm_under_profile(
    profile: domain::Profile,
    db: &dyn StorageInterface,
    key_manager_state: &KeyManagerState,
    merchant_key_store: &domain::MerchantKeyStore,
    revenue_recovery_retry_algorithm_type: common_enums::RevenueRecoveryAlgorithmType,
) -> RouterResult<()> {
    let recovery_algorithm_data = diesel_models::business_profile::RevenueRecoveryAlgorithmData {
        monitoring_configured_timestamp: date_time::now(),
    };
    let profile_update = domain::ProfileUpdate::RevenueRecoveryAlgorithmUpdate {
        revenue_recovery_retry_algorithm_type,
        revenue_recovery_retry_algorithm_data: Some(recovery_algorithm_data),
    };

    db.update_profile_by_profile_id(
        key_manager_state,
        merchant_key_store,
        profile,
        profile_update,
    )
    .await
    .change_context(errors::ApiErrorResponse::InternalServerError)
    .attach_printable("Failed to update revenue recovery retry algorithm in business profile")?;
    Ok(())
}

pub async fn extended_card_info_toggle(
    state: SessionState,
    merchant_id: &id_type::MerchantId,
    profile_id: &id_type::ProfileId,
    ext_card_info_choice: admin_types::ExtendedCardInfoChoice,
) -> RouterResponse<admin_types::ExtendedCardInfoChoice> {
    let db = state.store.as_ref();
    let key_manager_state = &(&state).into();

    let key_store = db
        .get_merchant_key_store_by_merchant_id(
            key_manager_state,
            merchant_id,
            &state.store.get_master_key().to_vec().into(),
        )
        .await
        .to_not_found_response(errors::ApiErrorResponse::MerchantAccountNotFound)
        .attach_printable("Error while fetching the key store by merchant_id")?;

    let business_profile = db
        .find_business_profile_by_profile_id(key_manager_state, &key_store, profile_id)
        .await
        .to_not_found_response(errors::ApiErrorResponse::ProfileNotFound {
            id: profile_id.get_string_repr().to_owned(),
        })?;

    if business_profile.is_extended_card_info_enabled.is_none()
        || business_profile
            .is_extended_card_info_enabled
            .is_some_and(|existing_config| existing_config != ext_card_info_choice.enabled)
    {
        let profile_update = domain::ProfileUpdate::ExtendedCardInfoUpdate {
            is_extended_card_info_enabled: ext_card_info_choice.enabled,
        };

        db.update_profile_by_profile_id(
            key_manager_state,
            &key_store,
            business_profile,
            profile_update,
        )
        .await
        .to_not_found_response(errors::ApiErrorResponse::ProfileNotFound {
            id: profile_id.get_string_repr().to_owned(),
        })?;
    }

    Ok(service_api::ApplicationResponse::Json(ext_card_info_choice))
}

pub async fn connector_agnostic_mit_toggle(
    state: SessionState,
    merchant_id: &id_type::MerchantId,
    profile_id: &id_type::ProfileId,
    connector_agnostic_mit_choice: admin_types::ConnectorAgnosticMitChoice,
) -> RouterResponse<admin_types::ConnectorAgnosticMitChoice> {
    let db = state.store.as_ref();
    let key_manager_state = &(&state).into();

    let key_store = db
        .get_merchant_key_store_by_merchant_id(
            key_manager_state,
            merchant_id,
            &state.store.get_master_key().to_vec().into(),
        )
        .await
        .to_not_found_response(errors::ApiErrorResponse::MerchantAccountNotFound)
        .attach_printable("Error while fetching the key store by merchant_id")?;

    let business_profile = db
        .find_business_profile_by_profile_id(key_manager_state, &key_store, profile_id)
        .await
        .to_not_found_response(errors::ApiErrorResponse::ProfileNotFound {
            id: profile_id.get_string_repr().to_owned(),
        })?;

    if business_profile.merchant_id != *merchant_id {
        Err(errors::ApiErrorResponse::AccessForbidden {
            resource: profile_id.get_string_repr().to_owned(),
        })?
    }

    if business_profile.is_connector_agnostic_mit_enabled
        != Some(connector_agnostic_mit_choice.enabled)
    {
        let profile_update = domain::ProfileUpdate::ConnectorAgnosticMitUpdate {
            is_connector_agnostic_mit_enabled: connector_agnostic_mit_choice.enabled,
        };

        db.update_profile_by_profile_id(
            key_manager_state,
            &key_store,
            business_profile,
            profile_update,
        )
        .await
        .to_not_found_response(errors::ApiErrorResponse::ProfileNotFound {
            id: profile_id.get_string_repr().to_owned(),
        })?;
    }

    Ok(service_api::ApplicationResponse::Json(
        connector_agnostic_mit_choice,
    ))
}

pub async fn transfer_key_store_to_key_manager(
    state: SessionState,
    req: admin_types::MerchantKeyTransferRequest,
) -> RouterResponse<admin_types::TransferKeyResponse> {
    let resp = transfer_encryption_key(&state, req).await?;

    Ok(service_api::ApplicationResponse::Json(
        admin_types::TransferKeyResponse {
            total_transferred: resp,
        },
    ))
}

async fn process_open_banking_connectors(
    state: &SessionState,
    merchant_id: &id_type::MerchantId,
    auth: &types::ConnectorAuthType,
    connector_type: &api_enums::ConnectorType,
    connector: &api_enums::Connector,
    additional_merchant_data: types::AdditionalMerchantData,
) -> RouterResult<types::MerchantRecipientData> {
    let new_merchant_data = match additional_merchant_data {
        types::AdditionalMerchantData::OpenBankingRecipientData(merchant_data) => {
            if connector_type != &api_enums::ConnectorType::PaymentProcessor {
                return Err(errors::ApiErrorResponse::InvalidConnectorConfiguration {
                    config:
                        "OpenBanking connector for Payment Initiation should be a payment processor"
                            .to_string(),
                }
                .into());
            }
            match &merchant_data {
                types::MerchantRecipientData::AccountData(acc_data) => {
                    validate_bank_account_data(acc_data)?;

                    let connector_name = api_enums::Connector::to_string(connector);

                    let recipient_creation_not_supported = state
                        .conf
                        .locker_based_open_banking_connectors
                        .connector_list
                        .contains(connector_name.as_str());

                    let recipient_id = if recipient_creation_not_supported {
                        locker_recipient_create_call(state, merchant_id, acc_data).await
                    } else {
                        connector_recipient_create_call(
                            state,
                            merchant_id,
                            connector_name,
                            auth,
                            acc_data,
                        )
                        .await
                    }
                    .attach_printable("failed to get recipient_id")?;

                    let conn_recipient_id = if recipient_creation_not_supported {
                        Some(types::RecipientIdType::LockerId(Secret::new(recipient_id)))
                    } else {
                        Some(types::RecipientIdType::ConnectorId(Secret::new(
                            recipient_id,
                        )))
                    };

                    let account_data = match &acc_data {
                        types::MerchantAccountData::Iban { iban, name, .. } => {
                            types::MerchantAccountData::Iban {
                                iban: iban.clone(),
                                name: name.clone(),
                                connector_recipient_id: conn_recipient_id.clone(),
                            }
                        }
                        types::MerchantAccountData::Bacs {
                            account_number,
                            sort_code,
                            name,
                            ..
                        } => types::MerchantAccountData::Bacs {
                            account_number: account_number.clone(),
                            sort_code: sort_code.clone(),
                            name: name.clone(),
                            connector_recipient_id: conn_recipient_id.clone(),
                        },
                    };

                    types::MerchantRecipientData::AccountData(account_data)
                }
                _ => merchant_data.clone(),
            }
        }
    };

    Ok(new_merchant_data)
}

fn validate_bank_account_data(data: &types::MerchantAccountData) -> RouterResult<()> {
    match data {
        types::MerchantAccountData::Iban { iban, .. } => {
            // IBAN check algorithm
            if iban.peek().len() > IBAN_MAX_LENGTH {
                return Err(errors::ApiErrorResponse::InvalidRequestData {
                    message: "IBAN length must be up to 34 characters".to_string(),
                }
                .into());
            }
            let pattern = Regex::new(r"^[A-Z0-9]*$")
                .change_context(errors::ApiErrorResponse::InternalServerError)
                .attach_printable("failed to create regex pattern")?;

            let mut iban = iban.peek().to_string();

            if !pattern.is_match(iban.as_str()) {
                return Err(errors::ApiErrorResponse::InvalidRequestData {
                    message: "IBAN data must be alphanumeric".to_string(),
                }
                .into());
            }

            // MOD check
            let first_4 = iban.chars().take(4).collect::<String>();
            iban.push_str(first_4.as_str());
            let len = iban.len();

            let rearranged_iban = iban
                .chars()
                .rev()
                .take(len - 4)
                .collect::<String>()
                .chars()
                .rev()
                .collect::<String>();

            let mut result = String::new();

            rearranged_iban.chars().for_each(|c| {
                if c.is_ascii_uppercase() {
                    let digit = (u32::from(c) - u32::from('A')) + 10;
                    result.push_str(&format!("{:02}", digit));
                } else {
                    result.push(c);
                }
            });

            let num = result
                .parse::<u128>()
                .change_context(errors::ApiErrorResponse::InternalServerError)
                .attach_printable("failed to validate IBAN")?;

            if num % 97 != 1 {
                return Err(errors::ApiErrorResponse::InvalidRequestData {
                    message: "Invalid IBAN".to_string(),
                }
                .into());
            }

            Ok(())
        }
        types::MerchantAccountData::Bacs {
            account_number,
            sort_code,
            ..
        } => {
            if account_number.peek().len() > BACS_MAX_ACCOUNT_NUMBER_LENGTH
                || sort_code.peek().len() != BACS_SORT_CODE_LENGTH
            {
                return Err(errors::ApiErrorResponse::InvalidRequestData {
                    message: "Invalid BACS numbers".to_string(),
                }
                .into());
            }

            Ok(())
        }
    }
}

async fn connector_recipient_create_call(
    state: &SessionState,
    merchant_id: &id_type::MerchantId,
    connector_name: String,
    auth: &types::ConnectorAuthType,
    data: &types::MerchantAccountData,
) -> RouterResult<String> {
    let connector = pm_auth_types::api::PaymentAuthConnectorData::get_connector_by_name(
        connector_name.as_str(),
    )?;

    let auth = pm_auth_types::ConnectorAuthType::foreign_try_from(auth.clone())
        .change_context(errors::ApiErrorResponse::InternalServerError)
        .attach_printable("Failed while converting ConnectorAuthType")?;

    let connector_integration: pm_auth_types::api::BoxedConnectorIntegration<
        '_,
        pm_auth_types::api::auth_service::RecipientCreate,
        pm_auth_types::RecipientCreateRequest,
        pm_auth_types::RecipientCreateResponse,
    > = connector.connector.get_connector_integration();

    let req = match data {
        types::MerchantAccountData::Iban { iban, name, .. } => {
            pm_auth_types::RecipientCreateRequest {
                name: name.clone(),
                account_data: pm_auth_types::RecipientAccountData::Iban(iban.clone()),
                address: None,
            }
        }
        types::MerchantAccountData::Bacs {
            account_number,
            sort_code,
            name,
            ..
        } => pm_auth_types::RecipientCreateRequest {
            name: name.clone(),
            account_data: pm_auth_types::RecipientAccountData::Bacs {
                sort_code: sort_code.clone(),
                account_number: account_number.clone(),
            },
            address: None,
        },
    };

    let router_data = pm_auth_types::RecipientCreateRouterData {
        flow: std::marker::PhantomData,
        merchant_id: Some(merchant_id.to_owned()),
        connector: Some(connector_name),
        request: req,
        response: Err(pm_auth_types::ErrorResponse {
            status_code: http::StatusCode::INTERNAL_SERVER_ERROR.as_u16(),
            code: consts::NO_ERROR_CODE.to_string(),
            message: consts::UNSUPPORTED_ERROR_MESSAGE.to_string(),
            reason: None,
        }),
        connector_http_status_code: None,
        connector_auth_type: auth,
    };

    let resp = payment_initiation_service::execute_connector_processing_step(
        state,
        connector_integration,
        &router_data,
        &connector.connector_name,
    )
    .await
    .change_context(errors::ApiErrorResponse::InternalServerError)
    .attach_printable("Failed while calling recipient create connector api")?;

    let recipient_create_resp =
        resp.response
            .map_err(|err| errors::ApiErrorResponse::ExternalConnectorError {
                code: err.code,
                message: err.message,
                connector: connector.connector_name.to_string(),
                status_code: err.status_code,
                reason: err.reason,
            })?;

    let recipient_id = recipient_create_resp.recipient_id;

    Ok(recipient_id)
}

async fn locker_recipient_create_call(
    state: &SessionState,
    merchant_id: &id_type::MerchantId,
    data: &types::MerchantAccountData,
) -> RouterResult<String> {
    let enc_data = serde_json::to_string(data)
        .change_context(errors::ApiErrorResponse::InternalServerError)
        .attach_printable("Failed to convert to MerchantAccountData json to String")?;

    let merchant_id_string = merchant_id.get_string_repr().to_owned();

    let cust_id = id_type::CustomerId::try_from(std::borrow::Cow::from(merchant_id_string))
        .change_context(errors::ApiErrorResponse::InternalServerError)
        .attach_printable("Failed to convert to CustomerId")?;

    let payload = transformers::StoreLockerReq::LockerGeneric(transformers::StoreGenericReq {
        merchant_id: merchant_id.to_owned(),
        merchant_customer_id: cust_id.clone(),
        enc_data,
        ttl: state.conf.locker.ttl_for_storage_in_secs,
    });

    let store_resp = cards::add_card_to_hs_locker(
        state,
        &payload,
        &cust_id,
        api_enums::LockerChoice::HyperswitchCardVault,
    )
    .await
    .change_context(errors::ApiErrorResponse::InternalServerError)
    .attach_printable("Failed to encrypt merchant bank account data")?;

    Ok(store_resp.card_reference)
}

pub async fn enable_platform_account(
    state: SessionState,
    merchant_id: id_type::MerchantId,
) -> RouterResponse<()> {
    let db = state.store.as_ref();
    let key_manager_state = &(&state).into();
    let key_store = db
        .get_merchant_key_store_by_merchant_id(
            key_manager_state,
            &merchant_id,
            &db.get_master_key().to_vec().into(),
        )
        .await
        .to_not_found_response(errors::ApiErrorResponse::MerchantAccountNotFound)?;

    let merchant_account = db
        .find_merchant_account_by_merchant_id(key_manager_state, &merchant_id, &key_store)
        .await
        .to_not_found_response(errors::ApiErrorResponse::MerchantAccountNotFound)?;

    db.update_merchant(
        key_manager_state,
        merchant_account,
        storage::MerchantAccountUpdate::ToPlatformAccount,
        &key_store,
    )
    .await
    .change_context(errors::ApiErrorResponse::InternalServerError)
    .attach_printable("Error while enabling platform merchant account")
    .map(|_| services::ApplicationResponse::StatusOk)
}<|MERGE_RESOLUTION|>--- conflicted
+++ resolved
@@ -3952,13 +3952,10 @@
             is_clear_pan_retries_enabled: self.is_clear_pan_retries_enabled.unwrap_or_default(),
             is_debit_routing_enabled: self.is_debit_routing_enabled.unwrap_or_default(),
             merchant_business_country: self.merchant_business_country,
-<<<<<<< HEAD
+            revenue_recovery_retry_algorithm_type: None,
+            revenue_recovery_retry_algorithm_data: None,
             is_external_vault_enabled: self.is_external_vault_enabled,
             vault_connector_details: self.vault_connector_details.map(ForeignInto::foreign_into),
-=======
-            revenue_recovery_retry_algorithm_type: None,
-            revenue_recovery_retry_algorithm_data: None,
->>>>>>> 69ba651a
         }))
     }
 }

--- conflicted
+++ resolved
@@ -3787,11 +3787,8 @@
                 .change_context(errors::ApiErrorResponse::InternalServerError)
                 .attach_printable("error while generating card testing secret key")?,
             is_clear_pan_retries_enabled: self.is_clear_pan_retries_enabled.unwrap_or_default(),
-<<<<<<< HEAD
+            force_3ds_challenge: self.force_3ds_challenge.unwrap_or_default(),
             always_request_overcapture: self.always_request_overcapture,
-=======
-            force_3ds_challenge: self.force_3ds_challenge.unwrap_or_default(),
->>>>>>> 2353f393
         }))
     }
 
@@ -4233,11 +4230,8 @@
                     .map(ForeignInto::foreign_into),
                 card_testing_secret_key,
                 is_clear_pan_retries_enabled: self.is_clear_pan_retries_enabled,
-<<<<<<< HEAD
+                force_3ds_challenge: self.force_3ds_challenge.unwrap_or_default(),
                 always_request_overcapture: self.always_request_overcapture,
-=======
-                force_3ds_challenge: self.force_3ds_challenge.unwrap_or_default(),
->>>>>>> 2353f393
             },
         )))
     }

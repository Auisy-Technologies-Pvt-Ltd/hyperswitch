pub mod cards;
pub mod network_tokenization;
pub mod surcharge_decision_configs;
#[cfg(feature = "v1")]
pub mod tokenize;
pub mod transformers;
pub mod utils;
mod validator;
pub mod vault;
use std::borrow::Cow;
#[cfg(feature = "v1")]
use std::collections::HashSet;
#[cfg(feature = "v2")]
use std::str::FromStr;

#[cfg(feature = "v2")]
pub use api_models::enums as api_enums;
pub use api_models::enums::Connector;
use api_models::payment_methods;
#[cfg(feature = "payouts")]
pub use api_models::{enums::PayoutConnectors, payouts as payout_types};
#[cfg(feature = "v1")]
use common_utils::ext_traits::{Encode, OptionExt};
use common_utils::{consts::DEFAULT_LOCALE, id_type};
#[cfg(feature = "v2")]
use common_utils::{
    crypto::Encryptable,
    errors::CustomResult,
    ext_traits::{AsyncExt, Encode, ValueExt},
    fp_utils::when,
    generate_id, types as util_types,
};
use diesel_models::{
    enums, GenericLinkNew, PaymentMethodCollectLink, PaymentMethodCollectLinkData,
};
use error_stack::{report, ResultExt};
#[cfg(feature = "v2")]
use futures::TryStreamExt;
#[cfg(feature = "v1")]
use hyperswitch_domain_models::api::{GenericLinks, GenericLinksData};
#[cfg(feature = "v2")]
use hyperswitch_domain_models::mandates::CommonMandateReference;
use hyperswitch_domain_models::payments::{
    payment_attempt::PaymentAttempt, PaymentIntent, VaultData,
};
#[cfg(feature = "v2")]
use hyperswitch_domain_models::{
    payment_method_data, payment_methods as domain_payment_methods,
    router_data_v2::flow_common_types::VaultConnectorFlowData,
    router_flow_types::ExternalVaultInsertFlow, types::VaultRouterData,
};
#[cfg(feature = "v2")]
use masking::ExposeOptionInterface;
use masking::{PeekInterface, Secret};
use router_env::{instrument, tracing};
use time::Duration;

#[cfg(feature = "v2")]
use super::payments::tokenization;
use super::{
    errors::{RouterResponse, StorageErrorExt},
    pm_auth,
};
#[cfg(feature = "v2")]
use crate::{
    configs::settings,
    core::{
        payment_methods::transformers as pm_transforms, payments as payments_core,
<<<<<<< HEAD
        utils as core_utils,
=======
        tokenization as tokenization_core, utils as core_utils,
>>>>>>> e3233c67
    },
    db::errors::ConnectorErrorExt,
    headers, logger,
    routes::{self, payment_methods as pm_routes},
    services::{connector_integration_interface::RouterDataConversion, encryption},
    types::{
        self,
        api::{self, payment_methods::PaymentMethodCreateExt},
        domain::types as domain_types,
        payment_methods as pm_types,
        storage::{ephemeral_key, PaymentMethodListContext},
        transformers::{ForeignFrom, ForeignTryFrom},
        Tokenizable,
    },
    utils::ext_traits::OptionExt,
};
use crate::{
    consts,
    core::{
        errors::{ProcessTrackerError, RouterResult},
        payments::helpers as payment_helpers,
    },
    errors,
    routes::{app::StorageInterface, SessionState},
    services,
    types::{
        domain,
        storage::{self, enums as storage_enums},
    },
};

const PAYMENT_METHOD_STATUS_UPDATE_TASK: &str = "PAYMENT_METHOD_STATUS_UPDATE";
const PAYMENT_METHOD_STATUS_TAG: &str = "PAYMENT_METHOD_STATUS";

#[instrument(skip_all)]
pub async fn retrieve_payment_method_core(
    pm_data: &Option<domain::PaymentMethodData>,
    state: &SessionState,
    payment_intent: &PaymentIntent,
    payment_attempt: &PaymentAttempt,
    merchant_key_store: &domain::MerchantKeyStore,
    business_profile: Option<&domain::Profile>,
) -> RouterResult<(Option<domain::PaymentMethodData>, Option<String>)> {
    match pm_data {
        pm_opt @ Some(pm @ domain::PaymentMethodData::Card(_)) => {
            let payment_token = payment_helpers::store_payment_method_data_in_vault(
                state,
                payment_attempt,
                payment_intent,
                enums::PaymentMethod::Card,
                pm,
                merchant_key_store,
                business_profile,
            )
            .await?;
            Ok((pm_opt.to_owned(), payment_token))
        }
        pm_opt @ Some(pm @ domain::PaymentMethodData::BankDebit(_)) => {
            let payment_token = payment_helpers::store_payment_method_data_in_vault(
                state,
                payment_attempt,
                payment_intent,
                enums::PaymentMethod::BankDebit,
                pm,
                merchant_key_store,
                business_profile,
            )
            .await?;

            Ok((pm_opt.to_owned(), payment_token))
        }
        pm @ Some(domain::PaymentMethodData::PayLater(_)) => Ok((pm.to_owned(), None)),
        pm @ Some(domain::PaymentMethodData::Crypto(_)) => Ok((pm.to_owned(), None)),
        pm @ Some(domain::PaymentMethodData::Upi(_)) => Ok((pm.to_owned(), None)),
        pm @ Some(domain::PaymentMethodData::Voucher(_)) => Ok((pm.to_owned(), None)),
        pm @ Some(domain::PaymentMethodData::Reward) => Ok((pm.to_owned(), None)),
        pm @ Some(domain::PaymentMethodData::RealTimePayment(_)) => Ok((pm.to_owned(), None)),
        pm @ Some(domain::PaymentMethodData::CardRedirect(_)) => Ok((pm.to_owned(), None)),
        pm @ Some(domain::PaymentMethodData::GiftCard(_)) => Ok((pm.to_owned(), None)),
        pm @ Some(domain::PaymentMethodData::OpenBanking(_)) => Ok((pm.to_owned(), None)),
        pm @ Some(domain::PaymentMethodData::MobilePayment(_)) => Ok((pm.to_owned(), None)),
        pm @ Some(domain::PaymentMethodData::NetworkToken(_)) => Ok((pm.to_owned(), None)),
        pm_opt @ Some(pm @ domain::PaymentMethodData::BankTransfer(_)) => {
            let payment_token = payment_helpers::store_payment_method_data_in_vault(
                state,
                payment_attempt,
                payment_intent,
                enums::PaymentMethod::BankTransfer,
                pm,
                merchant_key_store,
                business_profile,
            )
            .await?;

            Ok((pm_opt.to_owned(), payment_token))
        }
        pm_opt @ Some(pm @ domain::PaymentMethodData::Wallet(_)) => {
            let payment_token = payment_helpers::store_payment_method_data_in_vault(
                state,
                payment_attempt,
                payment_intent,
                enums::PaymentMethod::Wallet,
                pm,
                merchant_key_store,
                business_profile,
            )
            .await?;

            Ok((pm_opt.to_owned(), payment_token))
        }
        pm_opt @ Some(pm @ domain::PaymentMethodData::BankRedirect(_)) => {
            let payment_token = payment_helpers::store_payment_method_data_in_vault(
                state,
                payment_attempt,
                payment_intent,
                enums::PaymentMethod::BankRedirect,
                pm,
                merchant_key_store,
                business_profile,
            )
            .await?;

            Ok((pm_opt.to_owned(), payment_token))
        }
        _ => Ok((None, None)),
    }
}

pub async fn initiate_pm_collect_link(
    state: SessionState,
    merchant_context: domain::MerchantContext,
    req: payment_methods::PaymentMethodCollectLinkRequest,
) -> RouterResponse<payment_methods::PaymentMethodCollectLinkResponse> {
    // Validate request and initiate flow
    let pm_collect_link_data =
        validator::validate_request_and_initiate_payment_method_collect_link(
            &state,
            &merchant_context,
            &req,
        )
        .await?;

    // Create DB entry
    let pm_collect_link = create_pm_collect_db_entry(
        &state,
        &merchant_context,
        &pm_collect_link_data,
        req.return_url.clone(),
    )
    .await?;
    let customer_id = id_type::CustomerId::try_from(Cow::from(pm_collect_link.primary_reference))
        .change_context(errors::ApiErrorResponse::InvalidDataValue {
        field_name: "customer_id",
    })?;

    // Return response
    let url = pm_collect_link.url.peek();
    let response = payment_methods::PaymentMethodCollectLinkResponse {
        pm_collect_link_id: pm_collect_link.link_id,
        customer_id,
        expiry: pm_collect_link.expiry,
        link: url::Url::parse(url)
            .change_context(errors::ApiErrorResponse::InternalServerError)
            .attach_printable_lazy(|| {
                format!("Failed to parse the payment method collect link - {}", url)
            })?
            .into(),
        return_url: pm_collect_link.return_url,
        ui_config: pm_collect_link.link_data.ui_config,
        enabled_payment_methods: pm_collect_link.link_data.enabled_payment_methods,
    };
    Ok(services::ApplicationResponse::Json(response))
}

pub async fn create_pm_collect_db_entry(
    state: &SessionState,
    merchant_context: &domain::MerchantContext,
    pm_collect_link_data: &PaymentMethodCollectLinkData,
    return_url: Option<String>,
) -> RouterResult<PaymentMethodCollectLink> {
    let db: &dyn StorageInterface = &*state.store;

    let link_data = serde_json::to_value(pm_collect_link_data)
        .map_err(|_| report!(errors::ApiErrorResponse::InternalServerError))
        .attach_printable("Failed to convert PaymentMethodCollectLinkData to Value")?;

    let pm_collect_link = GenericLinkNew {
        link_id: pm_collect_link_data.pm_collect_link_id.to_string(),
        primary_reference: pm_collect_link_data
            .customer_id
            .get_string_repr()
            .to_string(),
        merchant_id: merchant_context.get_merchant_account().get_id().to_owned(),
        link_type: common_enums::GenericLinkType::PaymentMethodCollect,
        link_data,
        url: pm_collect_link_data.link.clone(),
        return_url,
        expiry: common_utils::date_time::now()
            + Duration::seconds(pm_collect_link_data.session_expiry.into()),
        ..Default::default()
    };

    db.insert_pm_collect_link(pm_collect_link)
        .await
        .to_duplicate_response(errors::ApiErrorResponse::GenericDuplicateError {
            message: "payment method collect link already exists".to_string(),
        })
}

#[cfg(feature = "v2")]
pub async fn render_pm_collect_link(
    _state: SessionState,
    _merchant_context: domain::MerchantContext,
    _req: payment_methods::PaymentMethodCollectLinkRenderRequest,
) -> RouterResponse<services::GenericLinkFormData> {
    todo!()
}

#[cfg(feature = "v1")]
pub async fn render_pm_collect_link(
    state: SessionState,
    merchant_context: domain::MerchantContext,
    req: payment_methods::PaymentMethodCollectLinkRenderRequest,
) -> RouterResponse<services::GenericLinkFormData> {
    let db: &dyn StorageInterface = &*state.store;

    // Fetch pm collect link
    let pm_collect_link = db
        .find_pm_collect_link_by_link_id(&req.pm_collect_link_id)
        .await
        .to_not_found_response(errors::ApiErrorResponse::GenericNotFoundError {
            message: "payment method collect link not found".to_string(),
        })?;

    // Check status and return form data accordingly
    let has_expired = common_utils::date_time::now() > pm_collect_link.expiry;
    let status = pm_collect_link.link_status;
    let link_data = pm_collect_link.link_data;
    let default_config = &state.conf.generic_link.payment_method_collect;
    let default_ui_config = default_config.ui_config.clone();
    let ui_config_data = common_utils::link_utils::GenericLinkUiConfigFormData {
        merchant_name: link_data
            .ui_config
            .merchant_name
            .unwrap_or(default_ui_config.merchant_name),
        logo: link_data.ui_config.logo.unwrap_or(default_ui_config.logo),
        theme: link_data
            .ui_config
            .theme
            .clone()
            .unwrap_or(default_ui_config.theme.clone()),
    };
    match status {
        common_utils::link_utils::PaymentMethodCollectStatus::Initiated => {
            // if expired, send back expired status page
            if has_expired {
                let expired_link_data = services::GenericExpiredLinkData {
                    title: "Payment collect link has expired".to_string(),
                    message: "This payment collect link has expired.".to_string(),
                    theme: link_data.ui_config.theme.unwrap_or(default_ui_config.theme),
                };
                Ok(services::ApplicationResponse::GenericLinkForm(Box::new(
                    GenericLinks {
                        allowed_domains: HashSet::from([]),
                        data: GenericLinksData::ExpiredLink(expired_link_data),
                        locale: DEFAULT_LOCALE.to_string(),
                    },
                )))

            // else, send back form link
            } else {
                let customer_id = id_type::CustomerId::try_from(Cow::from(
                    pm_collect_link.primary_reference.clone(),
                ))
                .change_context(errors::ApiErrorResponse::InvalidDataValue {
                    field_name: "customer_id",
                })?;
                // Fetch customer

                let customer = db
                    .find_customer_by_customer_id_merchant_id(
                        &(&state).into(),
                        &customer_id,
                        &req.merchant_id,
                        merchant_context.get_merchant_key_store(),
                        merchant_context.get_merchant_account().storage_scheme,
                    )
                    .await
                    .change_context(errors::ApiErrorResponse::InvalidRequestData {
                        message: format!(
                            "Customer [{}] not found for link_id - {}",
                            pm_collect_link.primary_reference, pm_collect_link.link_id
                        ),
                    })
                    .attach_printable(format!(
                        "customer [{}] not found",
                        pm_collect_link.primary_reference
                    ))?;

                let js_data = payment_methods::PaymentMethodCollectLinkDetails {
                    publishable_key: Secret::new(
                        merchant_context
                            .get_merchant_account()
                            .clone()
                            .publishable_key,
                    ),
                    client_secret: link_data.client_secret.clone(),
                    pm_collect_link_id: pm_collect_link.link_id,
                    customer_id: customer.customer_id,
                    session_expiry: pm_collect_link.expiry,
                    return_url: pm_collect_link.return_url,
                    ui_config: ui_config_data,
                    enabled_payment_methods: link_data.enabled_payment_methods,
                };

                let serialized_css_content = String::new();

                let serialized_js_content = format!(
                    "window.__PM_COLLECT_DETAILS = {}",
                    js_data
                        .encode_to_string_of_json()
                        .change_context(errors::ApiErrorResponse::InternalServerError)
                        .attach_printable("Failed to serialize PaymentMethodCollectLinkDetails")?
                );

                let generic_form_data = services::GenericLinkFormData {
                    js_data: serialized_js_content,
                    css_data: serialized_css_content,
                    sdk_url: default_config.sdk_url.clone(),
                    html_meta_tags: String::new(),
                };
                Ok(services::ApplicationResponse::GenericLinkForm(Box::new(
                    GenericLinks {
                        allowed_domains: HashSet::from([]),
                        data: GenericLinksData::PaymentMethodCollect(generic_form_data),
                        locale: DEFAULT_LOCALE.to_string(),
                    },
                )))
            }
        }

        // Send back status page
        status => {
            let js_data = payment_methods::PaymentMethodCollectLinkStatusDetails {
                pm_collect_link_id: pm_collect_link.link_id,
                customer_id: link_data.customer_id,
                session_expiry: pm_collect_link.expiry,
                return_url: pm_collect_link
                    .return_url
                    .as_ref()
                    .map(|url| url::Url::parse(url))
                    .transpose()
                    .change_context(errors::ApiErrorResponse::InternalServerError)
                    .attach_printable(
                        "Failed to parse return URL for payment method collect's status link",
                    )?,
                ui_config: ui_config_data,
                status,
            };

            let serialized_css_content = String::new();

            let serialized_js_content = format!(
                "window.__PM_COLLECT_DETAILS = {}",
                js_data
                    .encode_to_string_of_json()
                    .change_context(errors::ApiErrorResponse::InternalServerError)
                    .attach_printable(
                        "Failed to serialize PaymentMethodCollectLinkStatusDetails"
                    )?
            );

            let generic_status_data = services::GenericLinkStatusData {
                js_data: serialized_js_content,
                css_data: serialized_css_content,
            };
            Ok(services::ApplicationResponse::GenericLinkForm(Box::new(
                GenericLinks {
                    allowed_domains: HashSet::from([]),
                    data: GenericLinksData::PaymentMethodCollectStatus(generic_status_data),
                    locale: DEFAULT_LOCALE.to_string(),
                },
            )))
        }
    }
}

fn generate_task_id_for_payment_method_status_update_workflow(
    key_id: &str,
    runner: storage::ProcessTrackerRunner,
    task: &str,
) -> String {
    format!("{runner}_{task}_{key_id}")
}

#[cfg(feature = "v1")]
pub async fn add_payment_method_status_update_task(
    db: &dyn StorageInterface,
    payment_method: &domain::PaymentMethod,
    prev_status: enums::PaymentMethodStatus,
    curr_status: enums::PaymentMethodStatus,
    merchant_id: &id_type::MerchantId,
) -> Result<(), ProcessTrackerError> {
    let created_at = payment_method.created_at;
    let schedule_time =
        created_at.saturating_add(Duration::seconds(consts::DEFAULT_SESSION_EXPIRY));

    let tracking_data = storage::PaymentMethodStatusTrackingData {
        payment_method_id: payment_method.get_id().clone(),
        prev_status,
        curr_status,
        merchant_id: merchant_id.to_owned(),
    };

    let runner = storage::ProcessTrackerRunner::PaymentMethodStatusUpdateWorkflow;
    let task = PAYMENT_METHOD_STATUS_UPDATE_TASK;
    let tag = [PAYMENT_METHOD_STATUS_TAG];

    let process_tracker_id = generate_task_id_for_payment_method_status_update_workflow(
        payment_method.get_id().as_str(),
        runner,
        task,
    );
    let process_tracker_entry = storage::ProcessTrackerNew::new(
        process_tracker_id,
        task,
        runner,
        tag,
        tracking_data,
        None,
        schedule_time,
        common_types::consts::API_VERSION,
    )
    .change_context(errors::ApiErrorResponse::InternalServerError)
    .attach_printable("Failed to construct PAYMENT_METHOD_STATUS_UPDATE process tracker task")?;

    db
        .insert_process(process_tracker_entry)
        .await
        .change_context(errors::ApiErrorResponse::InternalServerError)
        .attach_printable_lazy(|| {
            format!(
                "Failed while inserting PAYMENT_METHOD_STATUS_UPDATE reminder to process_tracker for payment_method_id: {}",
                payment_method.get_id().clone()
            )
        })?;

    Ok(())
}

#[cfg(feature = "v2")]
#[allow(clippy::too_many_arguments)]
#[instrument(skip_all)]
pub async fn retrieve_payment_method_with_token(
    _state: &SessionState,
    _merchant_key_store: &domain::MerchantKeyStore,
    _token_data: &storage::PaymentTokenData,
    _payment_intent: &PaymentIntent,
    _card_token_data: Option<&domain::CardToken>,
    _customer: &Option<domain::Customer>,
    _storage_scheme: common_enums::enums::MerchantStorageScheme,
    _mandate_id: Option<api_models::payments::MandateIds>,
    _payment_method_info: Option<domain::PaymentMethod>,
    _business_profile: &domain::Profile,
) -> RouterResult<storage::PaymentMethodDataWithId> {
    todo!()
}

#[cfg(feature = "v1")]
#[instrument(skip_all)]
#[allow(clippy::too_many_arguments)]
pub async fn retrieve_payment_method_with_token(
    state: &SessionState,
    merchant_key_store: &domain::MerchantKeyStore,
    token_data: &storage::PaymentTokenData,
    payment_intent: &PaymentIntent,
    payment_attempt: &PaymentAttempt,
    card_token_data: Option<&domain::CardToken>,
    customer: &Option<domain::Customer>,
    storage_scheme: common_enums::enums::MerchantStorageScheme,
    mandate_id: Option<api_models::payments::MandateIds>,
    payment_method_info: Option<domain::PaymentMethod>,
    business_profile: &domain::Profile,
    should_retry_with_pan: bool,
    vault_data: Option<&VaultData>,
) -> RouterResult<storage::PaymentMethodDataWithId> {
    let token = match token_data {
        storage::PaymentTokenData::TemporaryGeneric(generic_token) => {
            payment_helpers::retrieve_payment_method_with_temporary_token(
                state,
                &generic_token.token,
                payment_intent,
                payment_attempt,
                merchant_key_store,
                card_token_data,
            )
            .await?
            .map(
                |(payment_method_data, payment_method)| storage::PaymentMethodDataWithId {
                    payment_method_data: Some(payment_method_data),
                    payment_method: Some(payment_method),
                    payment_method_id: None,
                },
            )
            .unwrap_or_default()
        }

        storage::PaymentTokenData::Temporary(generic_token) => {
            payment_helpers::retrieve_payment_method_with_temporary_token(
                state,
                &generic_token.token,
                payment_intent,
                payment_attempt,
                merchant_key_store,
                card_token_data,
            )
            .await?
            .map(
                |(payment_method_data, payment_method)| storage::PaymentMethodDataWithId {
                    payment_method_data: Some(payment_method_data),
                    payment_method: Some(payment_method),
                    payment_method_id: None,
                },
            )
            .unwrap_or_default()
        }

        storage::PaymentTokenData::Permanent(card_token) => {
            payment_helpers::retrieve_payment_method_data_with_permanent_token(
                state,
                card_token.locker_id.as_ref().unwrap_or(&card_token.token),
                card_token
                    .payment_method_id
                    .as_ref()
                    .unwrap_or(&card_token.token),
                payment_intent,
                card_token_data,
                merchant_key_store,
                storage_scheme,
                mandate_id,
                payment_method_info
                    .get_required_value("PaymentMethod")
                    .change_context(errors::ApiErrorResponse::InternalServerError)
                    .attach_printable("PaymentMethod not found")?,
                business_profile,
                payment_attempt.connector.clone(),
                should_retry_with_pan,
                vault_data,
            )
            .await
            .map(|card| Some((card, enums::PaymentMethod::Card)))?
            .map(
                |(payment_method_data, payment_method)| storage::PaymentMethodDataWithId {
                    payment_method_data: Some(payment_method_data),
                    payment_method: Some(payment_method),
                    payment_method_id: Some(
                        card_token
                            .payment_method_id
                            .as_ref()
                            .unwrap_or(&card_token.token)
                            .to_string(),
                    ),
                },
            )
            .unwrap_or_default()
        }

        storage::PaymentTokenData::PermanentCard(card_token) => {
            payment_helpers::retrieve_payment_method_data_with_permanent_token(
                state,
                card_token.locker_id.as_ref().unwrap_or(&card_token.token),
                card_token
                    .payment_method_id
                    .as_ref()
                    .unwrap_or(&card_token.token),
                payment_intent,
                card_token_data,
                merchant_key_store,
                storage_scheme,
                mandate_id,
                payment_method_info
                    .get_required_value("PaymentMethod")
                    .change_context(errors::ApiErrorResponse::InternalServerError)
                    .attach_printable("PaymentMethod not found")?,
                business_profile,
                payment_attempt.connector.clone(),
                should_retry_with_pan,
                vault_data,
            )
            .await
            .map(|card| Some((card, enums::PaymentMethod::Card)))?
            .map(
                |(payment_method_data, payment_method)| storage::PaymentMethodDataWithId {
                    payment_method_data: Some(payment_method_data),
                    payment_method: Some(payment_method),
                    payment_method_id: Some(
                        card_token
                            .payment_method_id
                            .as_ref()
                            .unwrap_or(&card_token.token)
                            .to_string(),
                    ),
                },
            )
            .unwrap_or_default()
        }

        storage::PaymentTokenData::AuthBankDebit(auth_token) => {
            pm_auth::retrieve_payment_method_from_auth_service(
                state,
                merchant_key_store,
                auth_token,
                payment_intent,
                customer,
            )
            .await?
            .map(
                |(payment_method_data, payment_method)| storage::PaymentMethodDataWithId {
                    payment_method_data: Some(payment_method_data),
                    payment_method: Some(payment_method),
                    payment_method_id: None,
                },
            )
            .unwrap_or_default()
        }

        storage::PaymentTokenData::WalletToken(_) => storage::PaymentMethodDataWithId {
            payment_method: None,
            payment_method_data: None,
            payment_method_id: None,
        },
    };
    Ok(token)
}

#[cfg(feature = "v2")]
#[instrument(skip_all)]
pub(crate) fn get_payment_method_create_request(
    payment_method_data: &api_models::payments::PaymentMethodData,
    payment_method_type: storage_enums::PaymentMethod,
    payment_method_subtype: storage_enums::PaymentMethodType,
    customer_id: id_type::GlobalCustomerId,
    billing_address: Option<&api_models::payments::Address>,
    payment_method_session: Option<&domain::payment_methods::PaymentMethodSession>,
) -> RouterResult<payment_methods::PaymentMethodCreate> {
    match payment_method_data {
        api_models::payments::PaymentMethodData::Card(card) => {
            let card_detail = payment_methods::CardDetail {
                card_number: card.card_number.clone(),
                card_exp_month: card.card_exp_month.clone(),
                card_exp_year: card.card_exp_year.clone(),
                card_holder_name: card.card_holder_name.clone(),
                nick_name: card.nick_name.clone(),
                card_issuing_country: card
                    .card_issuing_country
                    .as_ref()
                    .map(|c| api_enums::CountryAlpha2::from_str(c))
                    .transpose()
                    .ok()
                    .flatten(),
                card_network: card.card_network.clone(),
                card_issuer: card.card_issuer.clone(),
                card_type: card
                    .card_type
                    .as_ref()
                    .map(|c| payment_methods::CardType::from_str(c))
                    .transpose()
                    .ok()
                    .flatten(),
                card_cvc: Some(card.card_cvc.clone()),
            };
            let payment_method_request = payment_methods::PaymentMethodCreate {
                payment_method_type,
                payment_method_subtype,
                metadata: None,
                customer_id: customer_id.clone(),
                payment_method_data: payment_methods::PaymentMethodCreateData::Card(card_detail),
                billing: billing_address.map(ToOwned::to_owned),
                psp_tokenization: payment_method_session
                    .and_then(|pm_session| pm_session.psp_tokenization.clone()),
                network_tokenization: payment_method_session
                    .and_then(|pm_session| pm_session.network_tokenization.clone()),
            };
            Ok(payment_method_request)
        }
        _ => Err(report!(errors::ApiErrorResponse::UnprocessableEntity {
            message: "only card payment methods are supported for tokenization".to_string()
        })
        .attach_printable("Payment method data is incorrect")),
    }
}

#[cfg(feature = "v1")]
#[instrument(skip_all)]
pub(crate) async fn get_payment_method_create_request(
    payment_method_data: Option<&domain::PaymentMethodData>,
    payment_method: Option<storage_enums::PaymentMethod>,
    payment_method_type: Option<storage_enums::PaymentMethodType>,
    customer_id: &Option<id_type::CustomerId>,
    billing_name: Option<Secret<String>>,
    payment_method_billing_address: Option<&hyperswitch_domain_models::address::Address>,
) -> RouterResult<payment_methods::PaymentMethodCreate> {
    match payment_method_data {
        Some(pm_data) => match payment_method {
            Some(payment_method) => match pm_data {
                domain::PaymentMethodData::Card(card) => {
                    let card_network = get_card_network_with_us_local_debit_network_override(
                        card.card_network.clone(),
                        card.co_badged_card_data.as_ref(),
                    );

                    let card_detail = payment_methods::CardDetail {
                        card_number: card.card_number.clone(),
                        card_exp_month: card.card_exp_month.clone(),
                        card_exp_year: card.card_exp_year.clone(),
                        card_holder_name: billing_name,
                        nick_name: card.nick_name.clone(),
                        card_issuing_country: card.card_issuing_country.clone(),
                        card_network: card_network.clone(),
                        card_issuer: card.card_issuer.clone(),
                        card_type: card.card_type.clone(),
                    };
                    let payment_method_request = payment_methods::PaymentMethodCreate {
                        payment_method: Some(payment_method),
                        payment_method_type,
                        payment_method_issuer: card.card_issuer.clone(),
                        payment_method_issuer_code: None,
                        #[cfg(feature = "payouts")]
                        bank_transfer: None,
                        #[cfg(feature = "payouts")]
                        wallet: None,
                        card: Some(card_detail),
                        metadata: None,
                        customer_id: customer_id.clone(),
                        card_network: card_network
                            .clone()
                            .as_ref()
                            .map(|card_network| card_network.to_string()),
                        client_secret: None,
                        payment_method_data: None,
                        //TODO: why are we using api model in router internally
                        billing: payment_method_billing_address.cloned().map(From::from),
                        connector_mandate_details: None,
                        network_transaction_id: None,
                    };
                    Ok(payment_method_request)
                }
                _ => {
                    let payment_method_request = payment_methods::PaymentMethodCreate {
                        payment_method: Some(payment_method),
                        payment_method_type,
                        payment_method_issuer: None,
                        payment_method_issuer_code: None,
                        #[cfg(feature = "payouts")]
                        bank_transfer: None,
                        #[cfg(feature = "payouts")]
                        wallet: None,
                        card: None,
                        metadata: None,
                        customer_id: customer_id.clone(),
                        card_network: None,
                        client_secret: None,
                        payment_method_data: None,
                        billing: None,
                        connector_mandate_details: None,
                        network_transaction_id: None,
                    };

                    Ok(payment_method_request)
                }
            },
            None => Err(report!(errors::ApiErrorResponse::MissingRequiredField {
                field_name: "payment_method_type"
            })
            .attach_printable("PaymentMethodType Required")),
        },
        None => Err(report!(errors::ApiErrorResponse::MissingRequiredField {
            field_name: "payment_method_data"
        })
        .attach_printable("PaymentMethodData required Or Card is already saved")),
    }
}

/// Determines the appropriate card network to to be stored.
///
/// If the provided card network is a US local network, this function attempts to
/// override it with the first global network from the co-badged card data, if available.
/// Otherwise, it returns the original card network as-is.
///
fn get_card_network_with_us_local_debit_network_override(
    card_network: Option<common_enums::CardNetwork>,
    co_badged_card_data: Option<&payment_methods::CoBadgedCardData>,
) -> Option<common_enums::CardNetwork> {
    if let Some(true) = card_network
        .as_ref()
        .map(|network| network.is_us_local_network())
    {
        services::logger::debug!("Card network is a US local network, checking for global network in co-badged card data");
        co_badged_card_data.and_then(|data| {
            data.co_badged_card_networks
                .iter()
                .find(|network| network.is_global_network())
                .cloned()
        })
    } else {
        card_network
    }
}

#[cfg(feature = "v2")]
#[instrument(skip_all)]
pub async fn create_payment_method(
    state: &SessionState,
    request_state: &routes::app::ReqState,
    req: api::PaymentMethodCreate,
    merchant_context: &domain::MerchantContext,
    profile: &domain::Profile,
) -> RouterResponse<api::PaymentMethodResponse> {
    // payment_method is for internal use, can never be populated in response
    let (response, _payment_method) =
        create_payment_method_core(state, request_state, req, merchant_context, profile).await?;

    Ok(services::ApplicationResponse::Json(response))
}

#[cfg(feature = "v2")]
#[instrument(skip_all)]
pub async fn create_payment_method_core(
    state: &SessionState,
    _request_state: &routes::app::ReqState,
    req: api::PaymentMethodCreate,
    merchant_context: &domain::MerchantContext,
    profile: &domain::Profile,
) -> RouterResult<(api::PaymentMethodResponse, domain::PaymentMethod)> {
    use common_utils::ext_traits::ValueExt;

    req.validate()?;

    let db = &*state.store;
    let merchant_id = merchant_context.get_merchant_account().get_id();
    let customer_id = req.customer_id.to_owned();
    let key_manager_state = &(state).into();

    db.find_customer_by_global_id(
        key_manager_state,
        &customer_id,
        merchant_context.get_merchant_account().get_id(),
        merchant_context.get_merchant_key_store(),
        merchant_context.get_merchant_account().storage_scheme,
    )
    .await
    .to_not_found_response(errors::ApiErrorResponse::CustomerNotFound)
    .attach_printable("Customer not found for the payment method")?;

    let payment_method_billing_address = req
        .billing
        .clone()
        .async_map(|billing| {
            cards::create_encrypted_data(
                key_manager_state,
                merchant_context.get_merchant_key_store(),
                billing,
            )
        })
        .await
        .transpose()
        .change_context(errors::ApiErrorResponse::InternalServerError)
        .attach_printable("Unable to encrypt Payment method billing address")?
        .map(|encoded_address| {
            encoded_address.deserialize_inner_value(|value| value.parse_value("address"))
        })
        .transpose()
        .change_context(errors::ApiErrorResponse::InternalServerError)
        .attach_printable("Unable to parse Payment method billing address")?;

    let payment_method_id =
        id_type::GlobalPaymentMethodId::generate(&state.conf.cell_information.id)
            .change_context(errors::ApiErrorResponse::InternalServerError)
            .attach_printable("Unable to generate GlobalPaymentMethodId")?;

    let payment_method = create_payment_method_for_intent(
        state,
        req.metadata.clone(),
        &customer_id,
        payment_method_id,
        merchant_id,
        merchant_context.get_merchant_key_store(),
        merchant_context.get_merchant_account().storage_scheme,
        payment_method_billing_address,
    )
    .await
    .attach_printable("failed to add payment method to db")?;

    let payment_method_data = domain::PaymentMethodVaultingData::from(req.payment_method_data)
        .populate_bin_details_for_payment_method(state)
        .await;

    let vaulting_result = vault_payment_method(
        state,
        &payment_method_data,
<<<<<<< HEAD
        merchant_account,
        key_store,
=======
        merchant_context,
>>>>>>> e3233c67
        profile,
        None,
        &customer_id,
    )
    .await;

    let network_tokenization_resp = network_tokenize_and_vault_the_pmd(
        state,
        &payment_method_data,
        merchant_context,
        req.network_tokenization.clone(),
        profile.is_network_tokenization_enabled,
        &customer_id,
    )
    .await;

    let (response, payment_method) = match vaulting_result {
<<<<<<< HEAD
        Ok(pm_types::AddVaultResponse::AddVaultResponseInternal((
            vaulting_resp,
            fingerprint_id,
        ))) => {
=======
        Ok(pm_types::AddVaultResponse {
            vault_id,
            fingerprint_id,
            ..
        }) => {
>>>>>>> e3233c67
            let pm_update = create_pm_additional_data_update(
                Some(&payment_method_data),
                state,
                merchant_context.get_merchant_key_store(),
                Some(vault_id.get_string_repr().clone()),
                fingerprint_id,
                &payment_method,
                None,
                network_tokenization_resp,
                Some(req.payment_method_type),
                Some(req.payment_method_subtype),
                None,
            )
            .await
            .attach_printable("unable to create payment method data")?;

            let payment_method = db
                .update_payment_method(
                    &(state.into()),
                    merchant_context.get_merchant_key_store(),
                    payment_method,
                    pm_update,
                    merchant_context.get_merchant_account().storage_scheme,
                )
                .await
                .change_context(errors::ApiErrorResponse::InternalServerError)
                .attach_printable("Failed to update payment method in db")?;

            let resp = pm_transforms::generate_payment_method_response(&payment_method, &None)?;

            Ok((resp, payment_method))
        }
        Ok(pm_types::AddVaultResponse::AddVaultResponseExternal(ext_vaulting_resp)) => {
            let pm_update = create_pm_additional_data_update(
                Some(&payment_method_data),
                state,
                key_store,
                Some(ext_vaulting_resp.connector_vault_id),
                Some(ext_vaulting_resp.fingerprint_id),
                &payment_method,
                None,
                network_tokenization_resp,
                Some(req.payment_method_type),
                Some(req.payment_method_subtype),
            )
            .await
            .attach_printable("Unable to create Payment method data")?;

            let payment_method = db
                .update_payment_method(
                    &(state.into()),
                    key_store,
                    payment_method,
                    pm_update,
                    merchant_account.storage_scheme,
                )
                .await
                .change_context(errors::ApiErrorResponse::InternalServerError)
                .attach_printable("Failed to update payment method in db")?;

            let resp = pm_transforms::generate_payment_method_response(&payment_method, &None)?;

            Ok((resp, payment_method))
        }
        Err(e) => {
            let pm_update = storage::PaymentMethodUpdate::StatusUpdate {
                status: Some(enums::PaymentMethodStatus::Inactive),
            };

            db.update_payment_method(
                &(state.into()),
                merchant_context.get_merchant_key_store(),
                payment_method,
                pm_update,
                merchant_context.get_merchant_account().storage_scheme,
            )
            .await
            .change_context(errors::ApiErrorResponse::InternalServerError)
            .attach_printable("Failed to update payment method in db")?;

            Err(e)
        }
    }?;

    Ok((response, payment_method))
}

#[cfg(feature = "v2")]
#[derive(Clone, Debug)]
pub struct NetworkTokenPaymentMethodDetails {
    network_token_requestor_reference_id: String,
    network_token_locker_id: String,
    network_token_pmd: Encryptable<Secret<serde_json::Value>>,
}

#[cfg(feature = "v2")]
pub async fn network_tokenize_and_vault_the_pmd(
    state: &SessionState,
    payment_method_data: &domain::PaymentMethodVaultingData,
    merchant_context: &domain::MerchantContext,
    network_tokenization: Option<common_types::payment_methods::NetworkTokenization>,
    network_tokenization_enabled_for_profile: bool,
    customer_id: &id_type::GlobalCustomerId,
) -> Option<NetworkTokenPaymentMethodDetails> {
    let network_token_pm_details_result: CustomResult<
        NetworkTokenPaymentMethodDetails,
        errors::NetworkTokenizationError,
    > = async {
        when(!network_tokenization_enabled_for_profile, || {
            Err(report!(
                errors::NetworkTokenizationError::NetworkTokenizationNotEnabledForProfile
            ))
        })?;

        let is_network_tokenization_enabled_for_pm = network_tokenization
            .as_ref()
            .map(|nt| matches!(nt.enable, common_enums::NetworkTokenizationToggle::Enable))
            .unwrap_or(false);

        let card_data = payment_method_data
            .get_card()
            .and_then(|card| is_network_tokenization_enabled_for_pm.then_some(card))
            .ok_or_else(|| {
                report!(errors::NetworkTokenizationError::NotSupported {
                    message: "Payment method".to_string(),
                })
            })?;

        let (resp, network_token_req_ref_id) =
            network_tokenization::make_card_network_tokenization_request(
                state,
                card_data,
                customer_id,
            )
            .await?;

        let network_token_vaulting_data = domain::PaymentMethodVaultingData::NetworkToken(resp);
        let vaulting_resp = vault::add_payment_method_to_vault(
            state,
            merchant_context,
            &network_token_vaulting_data,
            None,
        )
        .await
        .change_context(errors::NetworkTokenizationError::SaveNetworkTokenFailed)
        .attach_printable("Failed to vault network token")?;

        let key_manager_state = &(state).into();
        let network_token_pmd = cards::create_encrypted_data(
            key_manager_state,
            merchant_context.get_merchant_key_store(),
            network_token_vaulting_data.get_payment_methods_data(),
        )
        .await
        .change_context(errors::NetworkTokenizationError::NetworkTokenDetailsEncryptionFailed)
        .attach_printable("Failed to encrypt PaymentMethodsData")?;

        Ok(NetworkTokenPaymentMethodDetails {
            network_token_requestor_reference_id: network_token_req_ref_id,
            network_token_locker_id: vaulting_resp.vault_id.get_string_repr().clone(),
            network_token_pmd,
        })
    }
    .await;
    network_token_pm_details_result.ok()
}

#[cfg(feature = "v2")]
pub async fn populate_bin_details_for_payment_method(
    state: &SessionState,
    payment_method_data: &domain::PaymentMethodVaultingData,
) -> domain::PaymentMethodVaultingData {
    match payment_method_data {
        domain::PaymentMethodVaultingData::Card(card) => {
            let card_isin = card.card_number.get_card_isin();

            if card.card_issuer.is_some()
                && card.card_network.is_some()
                && card.card_type.is_some()
                && card.card_issuing_country.is_some()
            {
                domain::PaymentMethodVaultingData::Card(card.clone())
            } else {
                let card_info = state
                    .store
                    .get_card_info(&card_isin)
                    .await
                    .map_err(|error| services::logger::error!(card_info_error=?error))
                    .ok()
                    .flatten();

                domain::PaymentMethodVaultingData::Card(payment_methods::CardDetail {
                    card_number: card.card_number.clone(),
                    card_exp_month: card.card_exp_month.clone(),
                    card_exp_year: card.card_exp_year.clone(),
                    card_holder_name: card.card_holder_name.clone(),
                    nick_name: card.nick_name.clone(),
                    card_issuing_country: card_info.as_ref().and_then(|val| {
                        val.card_issuing_country
                            .as_ref()
                            .map(|c| api_enums::CountryAlpha2::from_str(c))
                            .transpose()
                            .ok()
                            .flatten()
                    }),
                    card_network: card_info.as_ref().and_then(|val| val.card_network.clone()),
                    card_issuer: card_info.as_ref().and_then(|val| val.card_issuer.clone()),
                    card_type: card_info.as_ref().and_then(|val| {
                        val.card_type
                            .as_ref()
                            .map(|c| payment_methods::CardType::from_str(c))
                            .transpose()
                            .ok()
                            .flatten()
                    }),
                    card_cvc: card.card_cvc.clone(),
                })
            }
        }
        _ => payment_method_data.clone(),
    }
}
#[cfg(feature = "v2")]
#[async_trait::async_trait]
pub trait PaymentMethodExt {
    async fn populate_bin_details_for_payment_method(&self, state: &SessionState) -> Self;
}

#[cfg(feature = "v2")]
#[async_trait::async_trait]
impl PaymentMethodExt for domain::PaymentMethodVaultingData {
    async fn populate_bin_details_for_payment_method(&self, state: &SessionState) -> Self {
        match self {
            Self::Card(card) => {
                let card_isin = card.card_number.get_card_isin();

                if card.card_issuer.is_some()
                    && card.card_network.is_some()
                    && card.card_type.is_some()
                    && card.card_issuing_country.is_some()
                {
                    Self::Card(card.clone())
                } else {
                    let card_info = state
                        .store
                        .get_card_info(&card_isin)
                        .await
                        .map_err(|error| services::logger::error!(card_info_error=?error))
                        .ok()
                        .flatten();

                    Self::Card(payment_methods::CardDetail {
                        card_number: card.card_number.clone(),
                        card_exp_month: card.card_exp_month.clone(),
                        card_exp_year: card.card_exp_year.clone(),
                        card_holder_name: card.card_holder_name.clone(),
                        nick_name: card.nick_name.clone(),
                        card_issuing_country: card_info.as_ref().and_then(|val| {
                            val.card_issuing_country
                                .as_ref()
                                .map(|c| api_enums::CountryAlpha2::from_str(c))
                                .transpose()
                                .ok()
                                .flatten()
                        }),
                        card_network: card_info.as_ref().and_then(|val| val.card_network.clone()),
                        card_issuer: card_info.as_ref().and_then(|val| val.card_issuer.clone()),
                        card_type: card_info.as_ref().and_then(|val| {
                            val.card_type
                                .as_ref()
                                .map(|c| payment_methods::CardType::from_str(c))
                                .transpose()
                                .ok()
                                .flatten()
                        }),
                        card_cvc: card.card_cvc.clone(),
                    })
                }
            }
            _ => self.clone(),
        }
    }
}

#[cfg(feature = "v2")]
#[instrument(skip_all)]
pub async fn payment_method_intent_create(
    state: &SessionState,
    req: api::PaymentMethodIntentCreate,
    merchant_context: &domain::MerchantContext,
) -> RouterResponse<api::PaymentMethodResponse> {
    let db = &*state.store;
    let merchant_id = merchant_context.get_merchant_account().get_id();
    let customer_id = req.customer_id.to_owned();
    let key_manager_state = &(state).into();

    db.find_customer_by_global_id(
        key_manager_state,
        &customer_id,
        merchant_context.get_merchant_account().get_id(),
        merchant_context.get_merchant_key_store(),
        merchant_context.get_merchant_account().storage_scheme,
    )
    .await
    .to_not_found_response(errors::ApiErrorResponse::CustomerNotFound)
    .attach_printable("Customer not found for the payment method")?;

    let payment_method_billing_address = req
        .billing
        .clone()
        .async_map(|billing| {
            cards::create_encrypted_data(
                key_manager_state,
                merchant_context.get_merchant_key_store(),
                billing,
            )
        })
        .await
        .transpose()
        .change_context(errors::ApiErrorResponse::InternalServerError)
        .attach_printable("Unable to encrypt Payment method billing address")?
        .map(|encoded_address| {
            encoded_address.deserialize_inner_value(|value| value.parse_value("Address"))
        })
        .transpose()
        .change_context(errors::ApiErrorResponse::InternalServerError)
        .attach_printable("Unable to parse Payment method billing address")?;

    // create pm entry

    let payment_method_id =
        id_type::GlobalPaymentMethodId::generate(&state.conf.cell_information.id)
            .change_context(errors::ApiErrorResponse::InternalServerError)
            .attach_printable("Unable to generate GlobalPaymentMethodId")?;

    let payment_method = create_payment_method_for_intent(
        state,
        req.metadata.clone(),
        &customer_id,
        payment_method_id,
        merchant_id,
        merchant_context.get_merchant_key_store(),
        merchant_context.get_merchant_account().storage_scheme,
        payment_method_billing_address,
    )
    .await
    .attach_printable("Failed to add Payment method to DB")?;

    let resp = pm_transforms::generate_payment_method_response(&payment_method, &None)?;

    Ok(services::ApplicationResponse::Json(resp))
}

#[cfg(feature = "v2")]
trait PerformFilteringOnEnabledPaymentMethods {
    fn perform_filtering(self) -> FilteredPaymentMethodsEnabled;
}

#[cfg(feature = "v2")]
impl PerformFilteringOnEnabledPaymentMethods
    for hyperswitch_domain_models::merchant_connector_account::FlattenedPaymentMethodsEnabled
{
    fn perform_filtering(self) -> FilteredPaymentMethodsEnabled {
        FilteredPaymentMethodsEnabled(self.payment_methods_enabled)
    }
}

#[cfg(feature = "v2")]
#[instrument(skip_all)]
pub async fn list_payment_methods_for_session(
    state: SessionState,
    merchant_context: domain::MerchantContext,
    profile: domain::Profile,
    payment_method_session_id: id_type::GlobalPaymentMethodSessionId,
) -> RouterResponse<api::PaymentMethodListResponseForSession> {
    let key_manager_state = &(&state).into();

    let db = &*state.store;

    let payment_method_session = db
        .get_payment_methods_session(
            key_manager_state,
            merchant_context.get_merchant_key_store(),
            &payment_method_session_id,
        )
        .await
        .change_context(errors::ApiErrorResponse::PaymentMethodNotFound)
        .attach_printable("Unable to find payment method")?;

    let payment_connector_accounts = db
        .list_enabled_connector_accounts_by_profile_id(
            key_manager_state,
            profile.get_id(),
            merchant_context.get_merchant_key_store(),
            common_enums::ConnectorType::PaymentProcessor,
        )
        .await
        .change_context(errors::ApiErrorResponse::InternalServerError)
        .attach_printable("error when fetching merchant connector accounts")?;

    let customer_payment_methods = list_customer_payment_methods_core(
        &state,
        &merchant_context,
        &payment_method_session.customer_id,
    )
    .await?;

    let response =
        hyperswitch_domain_models::merchant_connector_account::FlattenedPaymentMethodsEnabled::from_payment_connectors_list(payment_connector_accounts)
            .perform_filtering()
            .get_required_fields(RequiredFieldsInput::new(state.conf.required_fields.clone()))
            .generate_response_for_session(customer_payment_methods);

    Ok(hyperswitch_domain_models::api::ApplicationResponse::Json(
        response,
    ))
}

#[cfg(all(feature = "v2", feature = "olap"))]
#[instrument(skip_all)]
pub async fn list_saved_payment_methods_for_customer(
    state: SessionState,
    merchant_context: domain::MerchantContext,
    customer_id: id_type::GlobalCustomerId,
) -> RouterResponse<payment_methods::CustomerPaymentMethodsListResponse> {
    let customer_payment_methods =
        list_payment_methods_core(&state, &merchant_context, &customer_id).await?;

    Ok(hyperswitch_domain_models::api::ApplicationResponse::Json(
        customer_payment_methods,
    ))
}

#[cfg(all(feature = "v2", feature = "olap"))]
#[instrument(skip_all)]
pub async fn get_token_data_for_payment_method(
    state: SessionState,
    merchant_account: domain::MerchantAccount,
    key_store: domain::MerchantKeyStore,
    profile: domain::Profile,
    request: payment_methods::GetTokenDataRequest,
    payment_method_id: id_type::GlobalPaymentMethodId,
) -> RouterResponse<api::TokenDataResponse> {
    let key_manager_state = &(&state).into();

    let db = &*state.store;

    let payment_method = db
        .find_payment_method(
            key_manager_state,
            &key_store,
            &payment_method_id,
            merchant_account.storage_scheme,
        )
        .await
        .to_not_found_response(errors::ApiErrorResponse::PaymentMethodNotFound)?;

    let token_data_response =
        generate_token_data_response(&state, request, profile, &payment_method).await?;

    Ok(hyperswitch_domain_models::api::ApplicationResponse::Json(
        token_data_response,
    ))
}

#[cfg(all(feature = "v2", feature = "olap"))]
#[instrument(skip_all)]
pub async fn generate_token_data_response(
    state: &SessionState,
    request: payment_methods::GetTokenDataRequest,
    profile: domain::Profile,
    payment_method: &domain_payment_methods::PaymentMethod,
) -> RouterResult<api::TokenDataResponse> {
    let token_details = match request.token_type {
        common_enums::TokenDataType::NetworkToken => {
            let is_network_tokenization_enabled = profile.is_network_tokenization_enabled;
            if !is_network_tokenization_enabled {
                return Err(errors::ApiErrorResponse::UnprocessableEntity {
                    message: "Network tokenization is not enabled for this profile".to_string(),
                }
                .into());
            }
            let network_token_requestor_ref_id = payment_method
                .network_token_requestor_reference_id
                .clone()
                .ok_or(errors::ApiErrorResponse::GenericNotFoundError {
                    message: "NetworkTokenRequestorReferenceId is not present".to_string(),
                })?;

            let network_token = network_tokenization::get_token_from_tokenization_service(
                state,
                network_token_requestor_ref_id,
                payment_method,
            )
            .await
            .change_context(errors::ApiErrorResponse::InternalServerError)
            .attach_printable("failed to fetch network token data from tokenization service")?;

            api::TokenDetailsResponse::NetworkTokenDetails(api::NetworkTokenDetailsResponse {
                network_token: network_token.network_token,
                network_token_exp_month: network_token.network_token_exp_month,
                network_token_exp_year: network_token.network_token_exp_year,
                cryptogram: network_token.cryptogram,
                card_issuer: network_token.card_issuer,
                card_network: network_token.card_network,
                card_type: network_token.card_type,
                card_issuing_country: network_token.card_issuing_country,
                bank_code: network_token.bank_code,
                card_holder_name: network_token.card_holder_name,
                nick_name: network_token.nick_name,
                eci: network_token.eci,
            })
        }
        common_enums::TokenDataType::SingleUseToken
        | common_enums::TokenDataType::MultiUseToken => {
            return Err(errors::ApiErrorResponse::UnprocessableEntity {
                message: "Token type not supported".to_string(),
            }
            .into());
        }
    };

    Ok(api::TokenDataResponse {
        payment_method_id: payment_method.id.clone(),
        token_type: request.token_type,
        token_details,
    })
}

#[cfg(all(feature = "v2", feature = "olap"))]
#[instrument(skip_all)]
pub async fn get_total_saved_payment_methods_for_merchant(
    state: SessionState,
    merchant_context: domain::MerchantContext,
) -> RouterResponse<api::TotalPaymentMethodCountResponse> {
    let total_payment_method_count =
        get_total_payment_method_count_core(&state, &merchant_context).await?;

    Ok(hyperswitch_domain_models::api::ApplicationResponse::Json(
        total_payment_method_count,
    ))
}

#[cfg(feature = "v2")]
/// Container for the inputs required for the required fields
struct RequiredFieldsInput {
    required_fields_config: settings::RequiredFields,
}

#[cfg(feature = "v2")]
impl RequiredFieldsInput {
    fn new(required_fields_config: settings::RequiredFields) -> Self {
        Self {
            required_fields_config,
        }
    }
}

#[cfg(feature = "v2")]
/// Container for the filtered payment methods
struct FilteredPaymentMethodsEnabled(
    Vec<hyperswitch_domain_models::merchant_connector_account::PaymentMethodsEnabledForConnector>,
);

#[cfg(feature = "v2")]
trait GetRequiredFields {
    fn get_required_fields(
        &self,
        payment_method_enabled: &hyperswitch_domain_models::merchant_connector_account::PaymentMethodsEnabledForConnector,
    ) -> Option<&settings::RequiredFieldFinal>;
}

#[cfg(feature = "v2")]
impl GetRequiredFields for settings::RequiredFields {
    fn get_required_fields(
        &self,
        payment_method_enabled: &hyperswitch_domain_models::merchant_connector_account::PaymentMethodsEnabledForConnector,
    ) -> Option<&settings::RequiredFieldFinal> {
        self.0
            .get(&payment_method_enabled.payment_method)
            .and_then(|required_fields_for_payment_method| {
                required_fields_for_payment_method.0.get(
                    &payment_method_enabled
                        .payment_methods_enabled
                        .payment_method_subtype,
                )
            })
            .map(|connector_fields| &connector_fields.fields)
            .and_then(|connector_hashmap| connector_hashmap.get(&payment_method_enabled.connector))
    }
}

#[cfg(feature = "v2")]
impl FilteredPaymentMethodsEnabled {
    fn get_required_fields(
        self,
        input: RequiredFieldsInput,
    ) -> RequiredFieldsForEnabledPaymentMethodTypes {
        let required_fields_config = input.required_fields_config;

        let required_fields_info = self
            .0
            .into_iter()
            .map(|payment_methods_enabled| {
                let required_fields =
                    required_fields_config.get_required_fields(&payment_methods_enabled);

                let required_fields = required_fields
                    .map(|required_fields| {
                        let common_required_fields = required_fields
                            .common
                            .iter()
                            .flatten()
                            .map(ToOwned::to_owned);

                        // Collect mandate required fields because this is for zero auth mandates only
                        let mandate_required_fields = required_fields
                            .mandate
                            .iter()
                            .flatten()
                            .map(ToOwned::to_owned);

                        // Combine both common and mandate required fields
                        common_required_fields
                            .chain(mandate_required_fields)
                            .collect::<Vec<_>>()
                    })
                    .unwrap_or_default();

                RequiredFieldsForEnabledPaymentMethod {
                    required_fields,
                    payment_method_type: payment_methods_enabled.payment_method,
                    payment_method_subtype: payment_methods_enabled
                        .payment_methods_enabled
                        .payment_method_subtype,
                }
            })
            .collect();

        RequiredFieldsForEnabledPaymentMethodTypes(required_fields_info)
    }
}

#[cfg(feature = "v2")]
/// Element container to hold the filtered payment methods with required fields
struct RequiredFieldsForEnabledPaymentMethod {
    required_fields: Vec<payment_methods::RequiredFieldInfo>,
    payment_method_subtype: common_enums::PaymentMethodType,
    payment_method_type: common_enums::PaymentMethod,
}

#[cfg(feature = "v2")]
/// Container to hold the filtered payment methods enabled with required fields
struct RequiredFieldsForEnabledPaymentMethodTypes(Vec<RequiredFieldsForEnabledPaymentMethod>);

#[cfg(feature = "v2")]
impl RequiredFieldsForEnabledPaymentMethodTypes {
    fn generate_response_for_session(
        self,
        customer_payment_methods: Vec<payment_methods::CustomerPaymentMethodResponseItem>,
    ) -> payment_methods::PaymentMethodListResponseForSession {
        let response_payment_methods = self
            .0
            .into_iter()
            .map(
                |payment_methods_enabled| payment_methods::ResponsePaymentMethodTypes {
                    payment_method_type: payment_methods_enabled.payment_method_type,
                    payment_method_subtype: payment_methods_enabled.payment_method_subtype,
                    required_fields: payment_methods_enabled.required_fields,
                    extra_information: None,
                },
            )
            .collect();

        payment_methods::PaymentMethodListResponseForSession {
            payment_methods_enabled: response_payment_methods,
            customer_payment_methods,
        }
    }
}

#[cfg(feature = "v2")]
#[instrument(skip_all)]
#[allow(clippy::too_many_arguments)]
pub async fn create_payment_method_for_intent(
    state: &SessionState,
    metadata: Option<common_utils::pii::SecretSerdeValue>,
    customer_id: &id_type::GlobalCustomerId,
    payment_method_id: id_type::GlobalPaymentMethodId,
    merchant_id: &id_type::MerchantId,
    key_store: &domain::MerchantKeyStore,
    storage_scheme: enums::MerchantStorageScheme,
    payment_method_billing_address: Option<
        Encryptable<hyperswitch_domain_models::address::Address>,
    >,
) -> CustomResult<domain::PaymentMethod, errors::ApiErrorResponse> {
    let db = &*state.store;

    let current_time = common_utils::date_time::now();

    let response = db
        .insert_payment_method(
            &state.into(),
            key_store,
            domain::PaymentMethod {
                customer_id: customer_id.to_owned(),
                merchant_id: merchant_id.to_owned(),
                id: payment_method_id,
                locker_id: None,
                payment_method_type: None,
                payment_method_subtype: None,
                payment_method_data: None,
                connector_mandate_details: None,
                customer_acceptance: None,
                client_secret: None,
                status: enums::PaymentMethodStatus::AwaitingData,
                network_transaction_id: None,
                created_at: current_time,
                last_modified: current_time,
                last_used_at: current_time,
                payment_method_billing_address,
                updated_by: None,
                version: common_types::consts::API_VERSION,
                locker_fingerprint_id: None,
                network_token_locker_id: None,
                network_token_payment_method_data: None,
                network_token_requestor_reference_id: None,
                external_vault_source: None,
            },
            storage_scheme,
        )
        .await
        .change_context(errors::ApiErrorResponse::InternalServerError)
        .attach_printable("Failed to add payment method in db")?;

    Ok(response)
}

#[cfg(feature = "v2")]
/// Update the connector_mandate_details of the payment method with
/// new token details for the payment
fn create_connector_token_details_update(
    token_details: payment_methods::ConnectorTokenDetails,
    payment_method: &domain::PaymentMethod,
) -> hyperswitch_domain_models::mandates::CommonMandateReference {
    let connector_id = token_details.connector_id.clone();

    let reference_record =
        hyperswitch_domain_models::mandates::ConnectorTokenReferenceRecord::foreign_from(
            token_details,
        );

    let connector_token_details = payment_method.connector_mandate_details.clone();

    match connector_token_details {
        Some(mut connector_mandate_reference) => {
            connector_mandate_reference
                .insert_payment_token_reference_record(&connector_id, reference_record);

            connector_mandate_reference
        }
        None => {
            let reference_record_hash_map =
                std::collections::HashMap::from([(connector_id, reference_record)]);
            let payments_mandate_reference =
                hyperswitch_domain_models::mandates::PaymentsTokenReference(
                    reference_record_hash_map,
                );
            hyperswitch_domain_models::mandates::CommonMandateReference {
                payments: Some(payments_mandate_reference),
                payouts: None,
            }
        }
    }
}

#[cfg(feature = "v2")]
#[allow(clippy::too_many_arguments)]
pub async fn create_pm_additional_data_update(
    pmd: Option<&domain::PaymentMethodVaultingData>,
    state: &SessionState,
    key_store: &domain::MerchantKeyStore,
    vault_id: Option<String>,
    vault_fingerprint_id: Option<String>,
    payment_method: &domain::PaymentMethod,
    connector_token_details: Option<payment_methods::ConnectorTokenDetails>,
    nt_data: Option<NetworkTokenPaymentMethodDetails>,
    payment_method_type: Option<common_enums::PaymentMethod>,
    payment_method_subtype: Option<common_enums::PaymentMethodType>,
    external_vault_source: Option<id_type::MerchantConnectorAccountId>,
) -> RouterResult<storage::PaymentMethodUpdate> {
    let encrypted_payment_method_data = pmd
        .map(
            |payment_method_vaulting_data| match payment_method_vaulting_data {
                domain::PaymentMethodVaultingData::Card(card) => {
                    payment_method_data::PaymentMethodsData::Card(
                        payment_method_data::CardDetailsPaymentMethod::from(card.clone()),
                    )
                }
                domain::PaymentMethodVaultingData::NetworkToken(network_token) => {
                    payment_method_data::PaymentMethodsData::NetworkToken(
                        payment_method_data::NetworkTokenDetailsPaymentMethod::from(
                            network_token.clone(),
                        ),
                    )
                }
            },
        )
        .async_map(|payment_method_details| async {
            let key_manager_state = &(state).into();

            cards::create_encrypted_data(key_manager_state, key_store, payment_method_details)
                .await
                .change_context(errors::ApiErrorResponse::InternalServerError)
                .attach_printable("Unable to encrypt Payment method data")
        })
        .await
        .transpose()?
        .map(From::from);

    let connector_mandate_details_update = connector_token_details
        .map(|connector_token| {
            create_connector_token_details_update(connector_token, payment_method)
        })
        .map(From::from);

    let pm_update = storage::PaymentMethodUpdate::GenericUpdate {
        // A new payment method is created with inactive state
        // It will be marked active after payment succeeds
        status: Some(enums::PaymentMethodStatus::Inactive),
        locker_id: vault_id,
        payment_method_type_v2: payment_method_type,
        payment_method_subtype,
        payment_method_data: encrypted_payment_method_data,
        network_token_requestor_reference_id: nt_data
            .clone()
            .map(|data| data.network_token_requestor_reference_id),
        network_token_locker_id: nt_data.clone().map(|data| data.network_token_locker_id),
        network_token_payment_method_data: nt_data.map(|data| data.network_token_pmd.into()),
        connector_mandate_details: connector_mandate_details_update,
        locker_fingerprint_id: vault_fingerprint_id,
        external_vault_source,
    };

    Ok(pm_update)
}

#[cfg(feature = "v2")]
#[instrument(skip_all)]
pub async fn vault_payment_method_internal(
    state: &SessionState,
    pmd: &domain::PaymentMethodVaultingData,
    merchant_context: &domain::MerchantContext,
    existing_vault_id: Option<domain::VaultId>,
    customer_id: &id_type::GlobalCustomerId,
) -> RouterResult<pm_types::AddVaultResponse> {
    let db = &*state.store;

    // get fingerprint_id from vault
    let fingerprint_id_from_vault =
        vault::get_fingerprint_id_from_vault(state, pmd, customer_id.get_string_repr().to_owned())
            .await
            .change_context(errors::ApiErrorResponse::InternalServerError)
            .attach_printable("Failed to get fingerprint_id from vault")?;

    // throw back error if payment method is duplicated
    when(
        db.find_payment_method_by_fingerprint_id(
            &(state.into()),
            merchant_context.get_merchant_key_store(),
            &fingerprint_id_from_vault,
        )
        .await
        .change_context(errors::ApiErrorResponse::InternalServerError)
        .attach_printable("Failed to find payment method by fingerprint_id")
        .inspect_err(|e| logger::error!("Vault Fingerprint_id error: {:?}", e))
        .is_ok(),
        || {
            Err(report!(errors::ApiErrorResponse::DuplicatePaymentMethod)
                .attach_printable("Cannot vault duplicate payment method"))
        },
    )?;

    let mut resp_from_vault =
        vault::add_payment_method_to_vault(state, merchant_context, pmd, existing_vault_id)
            .await
            .change_context(errors::ApiErrorResponse::InternalServerError)
            .attach_printable("Failed to add payment method in vault")?;

<<<<<<< HEAD
    Ok(pm_types::AddVaultResponse::AddVaultResponseInternal((
        resp_from_vault,
        fingerprint_id_from_vault,
    )))
}

#[cfg(all(feature = "v2", feature = "payment_methods_v2"))]
#[instrument(skip_all)]
pub async fn vault_payment_method_external(
    state: &SessionState,
    pmd: &domain::PaymentMethodVaultingData,
    merchant_account: &domain::MerchantAccount,
    merchant_connector_account: payment_helpers::MerchantConnectorAccountType,
    key_store: &domain::MerchantKeyStore,
) -> RouterResult<pm_types::AddVaultResponse> {
    let mut router_data = core_utils::construct_vault_router_data(
        state,
        merchant_account,
        &merchant_connector_account,
        pmd,
    )
    .await?;

    let connector_name = merchant_connector_account
        .get_connector_name()
        .unwrap_or_default(); // always get the connector name from this call

    let connector_data = api::ConnectorData::get_external_vault_connector_by_name(
        &state.conf.connectors,
        &connector_name,
        api::GetToken::Connector,
        merchant_connector_account.get_mca_id(),
    )
    .change_context(errors::ApiErrorResponse::InternalServerError)
    .attach_printable("Failed to get the connector data")?;

    let connector_integration: services::BoxedVaultConnectorIntegrationInterface<
        api::VaultInsertFlow,
        types::VaultRequestData,
        types::VaultResponseData,
    > = connector_data.connector.get_connector_integration();

    let router_data_resp = services::execute_connector_processing_step(
        state,
        connector_integration,
        &router_data,
        payments_core::CallConnectorAction::Trigger,
        None,
    )
    .await
    .to_payout_failed_response()?;

    match router_data_resp.response {
        Ok(response) => match response {
            types::VaultResponseData::VaultInsertResponse {
                connector_vault_id,
                fingerprint_id,
            } => Ok(pm_types::AddVaultResponse::AddVaultResponseExternal(
                pm_types::AddVaultResponseExternal {
                    connector_vault_id,
                    fingerprint_id,
                },
            )),
            types::VaultResponseData::VaultRetrieveResponse { .. }
            | types::VaultResponseData::VaultDeleteResponse { .. } => {
                Err(report!(errors::ApiErrorResponse::InternalServerError)
                    .attach_printable("Invalid Vault Reponse"))
            }
        },
        Err(err) => {
            logger::error!("Error vaulting payment method: {:?}", err);
            Err(report!(errors::ApiErrorResponse::InternalServerError)
                .attach_printable("Failed to vault payment method"))
        }
    }
}

#[cfg(all(feature = "v2", feature = "payment_methods_v2"))]
#[instrument(skip_all)]
pub async fn vault_payment_method(
    state: &SessionState,
    pmd: &domain::PaymentMethodVaultingData,
    merchant_account: &domain::MerchantAccount,
    key_store: &domain::MerchantKeyStore,
    profile: &domain::Profile,
    existing_vault_id: Option<domain::VaultId>,
    customer_id: &id_type::GlobalCustomerId,
) -> RouterResult<pm_types::AddVaultResponse> {
    let is_external_vault_enabled = profile.get_is_external_vault_enabled();

    if is_external_vault_enabled {
        let merchant_connector_id: id_type::MerchantConnectorAccountId = profile
            .vault_connector_details
            .clone()
            .map(|connector_details| connector_details.vault_connector_id.clone())
            .ok_or(errors::ApiErrorResponse::InternalServerError)
            .attach_printable("mca_id not present for external vault")?;

        let db = &*state.store;

        let merchant_connector_account = payments_core::helpers::get_merchant_connector_account(
            state,
            merchant_account.get_id(),
            None,
            key_store,
            profile.get_id(),
            "",
            Some(&merchant_connector_id),
        )
        .await?;

        vault_payment_method_external(
            state,
            pmd,
            merchant_account,
            merchant_connector_account,
            key_store,
        )
        .await
    } else {
        vault_payment_method_internal(
            state,
            pmd,
            merchant_account,
            key_store,
            existing_vault_id,
            customer_id,
        )
        .await
    }
=======
    // add fingerprint_id to the response
    resp_from_vault.fingerprint_id = Some(fingerprint_id_from_vault);

    Ok(resp_from_vault)
>>>>>>> e3233c67
}

#[cfg(feature = "v2")]
#[instrument(skip_all)]
pub async fn vault_payment_method_external(
    state: &SessionState,
    pmd: &domain::PaymentMethodVaultingData,
    merchant_account: &domain::MerchantAccount,
    merchant_connector_account: payment_helpers::MerchantConnectorAccountType,
) -> RouterResult<pm_types::AddVaultResponse> {
    let router_data = core_utils::construct_vault_router_data(
        state,
        merchant_account,
        &merchant_connector_account,
        Some(pmd.clone()),
        None,
        None,
    )
    .await?;

    let mut old_router_data = VaultConnectorFlowData::to_old_router_data(router_data)
        .change_context(errors::ApiErrorResponse::InternalServerError)
        .attach_printable(
            "Cannot construct router data for making the external vault insert api call",
        )?;

    let connector_name = merchant_connector_account
        .get_connector_name()
        .ok_or(errors::ApiErrorResponse::InternalServerError)
        .attach_printable("Connector name not present for external vault")?; // always get the connector name from this call

    let connector_data = api::ConnectorData::get_external_vault_connector_by_name(
        &state.conf.connectors,
        &connector_name,
        api::GetToken::Connector,
        merchant_connector_account.get_mca_id(),
    )
    .change_context(errors::ApiErrorResponse::InternalServerError)
    .attach_printable("Failed to get the connector data")?;

    let connector_integration: services::BoxedVaultConnectorIntegrationInterface<
        ExternalVaultInsertFlow,
        types::VaultRequestData,
        types::VaultResponseData,
    > = connector_data.connector.get_connector_integration();

    let router_data_resp = services::execute_connector_processing_step(
        state,
        connector_integration,
        &old_router_data,
        payments_core::CallConnectorAction::Trigger,
        None,
        None,
    )
    .await
    .to_vault_failed_response()?;

    get_vault_response_for_insert_payment_method_data(router_data_resp)
}

#[cfg(feature = "v2")]
pub fn get_vault_response_for_insert_payment_method_data<F>(
    router_data: VaultRouterData<F>,
) -> RouterResult<pm_types::AddVaultResponse> {
    match router_data.response {
        Ok(response) => match response {
            types::VaultResponseData::ExternalVaultInsertResponse {
                connector_vault_id,
                fingerprint_id,
            } => Ok(pm_types::AddVaultResponse {
                vault_id: domain::VaultId::generate(connector_vault_id),
                fingerprint_id: Some(fingerprint_id),
                entity_id: None,
            }),
            types::VaultResponseData::ExternalVaultRetrieveResponse { .. }
            | types::VaultResponseData::ExternalVaultDeleteResponse { .. }
            | types::VaultResponseData::ExternalVaultCreateResponse { .. } => {
                Err(report!(errors::ApiErrorResponse::InternalServerError)
                    .attach_printable("Invalid Vault Response"))
            }
        },
        Err(err) => {
            logger::error!("Error vaulting payment method: {:?}", err);
            Err(report!(errors::ApiErrorResponse::InternalServerError)
                .attach_printable("Failed to vault payment method"))
        }
    }
}

#[cfg(feature = "v2")]
#[instrument(skip_all)]
pub async fn vault_payment_method(
    state: &SessionState,
    pmd: &domain::PaymentMethodVaultingData,
    merchant_context: &domain::MerchantContext,
    profile: &domain::Profile,
    existing_vault_id: Option<domain::VaultId>,
    customer_id: &id_type::GlobalCustomerId,
) -> RouterResult<pm_types::AddVaultResponse> {
    let is_external_vault_enabled = profile.is_external_vault_enabled();

    match is_external_vault_enabled {
        true => {
            let external_vault_source: id_type::MerchantConnectorAccountId = profile
                .external_vault_connector_details
                .clone()
                .map(|connector_details| connector_details.vault_connector_id.clone())
                .ok_or(errors::ApiErrorResponse::InternalServerError)
                .attach_printable("mca_id not present for external vault")?;

            let merchant_connector_account =
                payments_core::helpers::get_merchant_connector_account(
                    state,
                    merchant_context.get_merchant_account().get_id(),
                    None,
                    merchant_context.get_merchant_key_store(),
                    profile.get_id(),
                    "",
                    Some(&external_vault_source),
                )
                .await
                .attach_printable(
                    "failed to fetch merchant connector account for external vault insert",
                )?;

            vault_payment_method_external(
                state,
                pmd,
                merchant_context.get_merchant_account(),
                merchant_connector_account,
            )
            .await
        }
        false => {
            vault_payment_method_internal(
                state,
                pmd,
                merchant_context,
                existing_vault_id,
                customer_id,
            )
            .await
        }
    }
}

#[cfg(feature = "v2")]
fn get_pm_list_context(
    payment_method_type: enums::PaymentMethod,
    payment_method: &domain::PaymentMethod,
    is_payment_associated: bool,
) -> Result<Option<PaymentMethodListContext>, error_stack::Report<errors::ApiErrorResponse>> {
    let payment_method_data = payment_method
        .payment_method_data
        .clone()
        .map(|payment_method_data| payment_method_data.into_inner());

    let payment_method_retrieval_context = match payment_method_data {
        Some(payment_methods::PaymentMethodsData::Card(card)) => {
            Some(PaymentMethodListContext::Card {
                card_details: api::CardDetailFromLocker::from(card),
                token_data: is_payment_associated.then_some(
                    storage::PaymentTokenData::permanent_card(
                        payment_method.get_id().clone(),
                        payment_method
                            .locker_id
                            .as_ref()
                            .map(|id| id.get_string_repr().to_owned())
                            .or_else(|| Some(payment_method.get_id().get_string_repr().to_owned())),
                        payment_method
                            .locker_id
                            .as_ref()
                            .map(|id| id.get_string_repr().to_owned())
                            .unwrap_or_else(|| {
                                payment_method.get_id().get_string_repr().to_owned()
                            }),
                    ),
                ),
            })
        }
        Some(payment_methods::PaymentMethodsData::BankDetails(bank_details)) => {
            let get_bank_account_token_data =
                || -> CustomResult<payment_methods::BankAccountTokenData,errors::ApiErrorResponse> {
                    let connector_details = bank_details
                        .connector_details
                        .first()
                        .cloned()
                        .ok_or(errors::ApiErrorResponse::InternalServerError)
                        .attach_printable("Failed to obtain bank account connector details")?;

                    let payment_method_subtype = payment_method
                        .get_payment_method_subtype()
                        .get_required_value("payment_method_subtype")
                        .attach_printable("PaymentMethodType not found")?;

                    Ok(payment_methods::BankAccountTokenData {
                        payment_method_type: payment_method_subtype,
                        payment_method: payment_method_type,
                        connector_details,
                    })
                };

            // Retrieve the pm_auth connector details so that it can be tokenized
            let bank_account_token_data = get_bank_account_token_data()
                .inspect_err(|error| logger::error!(?error))
                .ok();
            bank_account_token_data.map(|data| {
                let token_data = storage::PaymentTokenData::AuthBankDebit(data);

                PaymentMethodListContext::Bank {
                    token_data: is_payment_associated.then_some(token_data),
                }
            })
        }
        Some(payment_methods::PaymentMethodsData::WalletDetails(_)) | None => {
            Some(PaymentMethodListContext::TemporaryToken {
                token_data: is_payment_associated.then_some(
                    storage::PaymentTokenData::temporary_generic(generate_id(
                        consts::ID_LENGTH,
                        "token",
                    )),
                ),
            })
        }
    };

    Ok(payment_method_retrieval_context)
}

#[cfg(feature = "v2")]
fn get_pm_list_token_data(
    payment_method_type: enums::PaymentMethod,
    payment_method: &domain::PaymentMethod,
) -> Result<Option<storage::PaymentTokenData>, error_stack::Report<errors::ApiErrorResponse>> {
    let pm_list_context = get_pm_list_context(payment_method_type, payment_method, true)?
        .get_required_value("PaymentMethodListContext")?;

    match pm_list_context {
        PaymentMethodListContext::Card {
            card_details: _,
            token_data,
        } => Ok(token_data),
        PaymentMethodListContext::Bank { token_data } => Ok(token_data),
        PaymentMethodListContext::BankTransfer {
            bank_transfer_details: _,
            token_data,
        } => Ok(token_data),
        PaymentMethodListContext::TemporaryToken { token_data } => Ok(token_data),
    }
}

#[cfg(all(feature = "v2", feature = "olap"))]
pub async fn list_payment_methods_core(
    state: &SessionState,
    merchant_context: &domain::MerchantContext,
    customer_id: &id_type::GlobalCustomerId,
) -> RouterResult<payment_methods::CustomerPaymentMethodsListResponse> {
    let db = &*state.store;
    let key_manager_state = &(state).into();

    let saved_payment_methods = db
        .find_payment_method_by_global_customer_id_merchant_id_status(
            key_manager_state,
            merchant_context.get_merchant_key_store(),
            customer_id,
            merchant_context.get_merchant_account().get_id(),
            common_enums::PaymentMethodStatus::Active,
            None,
            merchant_context.get_merchant_account().storage_scheme,
        )
        .await
        .to_not_found_response(errors::ApiErrorResponse::PaymentMethodNotFound)?;

    let customer_payment_methods = saved_payment_methods
        .into_iter()
        .map(ForeignTryFrom::foreign_try_from)
        .collect::<Result<Vec<payment_methods::PaymentMethodResponseItem>, _>>()
        .change_context(errors::ApiErrorResponse::InternalServerError)?;

    let response = payment_methods::CustomerPaymentMethodsListResponse {
        customer_payment_methods,
    };

    Ok(response)
}

#[cfg(all(feature = "v2", feature = "oltp"))]
pub async fn list_customer_payment_methods_core(
    state: &SessionState,
    merchant_context: &domain::MerchantContext,
    customer_id: &id_type::GlobalCustomerId,
) -> RouterResult<Vec<payment_methods::CustomerPaymentMethodResponseItem>> {
    let db = &*state.store;
    let key_manager_state = &(state).into();

    let saved_payment_methods = db
        .find_payment_method_by_global_customer_id_merchant_id_status(
            key_manager_state,
            merchant_context.get_merchant_key_store(),
            customer_id,
            merchant_context.get_merchant_account().get_id(),
            common_enums::PaymentMethodStatus::Active,
            None,
            merchant_context.get_merchant_account().storage_scheme,
        )
        .await
        .to_not_found_response(errors::ApiErrorResponse::PaymentMethodNotFound)?;

    let mut customer_payment_methods = Vec::new();

    let payment_method_results: Result<Vec<_>, error_stack::Report<errors::ApiErrorResponse>> =
        saved_payment_methods
            .into_iter()
            .map(|pm| async move {
                let parent_payment_method_token = generate_id(consts::ID_LENGTH, "token");

                // For payment methods that are active we should always have the payment method type
                let payment_method_type = pm
                    .payment_method_type
                    .get_required_value("payment_method_type")?;

                let intent_fulfillment_time = common_utils::consts::DEFAULT_INTENT_FULFILLMENT_TIME;

                let token_data = get_pm_list_token_data(payment_method_type, &pm)?;

                if let Some(token_data) = token_data {
                    pm_routes::ParentPaymentMethodToken::create_key_for_token((
                        &parent_payment_method_token,
                        payment_method_type,
                    ))
                    .insert(intent_fulfillment_time, token_data, state)
                    .await?;

                    let final_pm = api::CustomerPaymentMethodResponseItem::foreign_try_from((
                        pm,
                        parent_payment_method_token,
                    ))
                    .change_context(errors::ApiErrorResponse::InternalServerError)
                    .attach_printable("Failed to convert payment method to response format")?;

                    Ok(Some(final_pm))
                } else {
                    Ok(None)
                }
            })
            .collect::<futures::stream::FuturesUnordered<_>>()
            .try_collect::<Vec<_>>()
            .await;

    customer_payment_methods.extend(payment_method_results?.into_iter().flatten());

    Ok(customer_payment_methods)
}

#[cfg(all(feature = "v2", feature = "olap"))]
pub async fn get_total_payment_method_count_core(
    state: &SessionState,
    merchant_context: &domain::MerchantContext,
) -> RouterResult<api::TotalPaymentMethodCountResponse> {
    let db = &*state.store;

    let total_count = db
        .get_payment_method_count_by_merchant_id_status(
            merchant_context.get_merchant_account().get_id(),
            common_enums::PaymentMethodStatus::Active,
        )
        .await
        .change_context(errors::ApiErrorResponse::InternalServerError)
        .attach_printable("Unable to get total payment method count")?;

    let response = api::TotalPaymentMethodCountResponse { total_count };

    Ok(response)
}

#[cfg(feature = "v2")]
#[instrument(skip_all)]
pub async fn retrieve_payment_method(
    state: SessionState,
    pm: api::PaymentMethodId,
    merchant_context: domain::MerchantContext,
) -> RouterResponse<api::PaymentMethodResponse> {
    let db = state.store.as_ref();
    let pm_id = id_type::GlobalPaymentMethodId::generate_from_string(pm.payment_method_id)
        .change_context(errors::ApiErrorResponse::InternalServerError)
        .attach_printable("Unable to generate GlobalPaymentMethodId")?;

    let payment_method = db
        .find_payment_method(
            &((&state).into()),
            merchant_context.get_merchant_key_store(),
            &pm_id,
            merchant_context.get_merchant_account().storage_scheme,
        )
        .await
        .to_not_found_response(errors::ApiErrorResponse::PaymentMethodNotFound)?;

    let single_use_token_in_cache = get_single_use_token_from_store(
        &state.clone(),
        payment_method_data::SingleUseTokenKey::store_key(&pm_id.clone()),
    )
    .await
    .unwrap_or_default();

    transformers::generate_payment_method_response(&payment_method, &single_use_token_in_cache)
        .map(services::ApplicationResponse::Json)
}

// TODO: When we separate out microservices, this function will be an endpoint in payment_methods
#[cfg(feature = "v2")]
#[instrument(skip_all)]
pub async fn update_payment_method_status_internal(
    state: &SessionState,
    key_store: &domain::MerchantKeyStore,
    storage_scheme: enums::MerchantStorageScheme,
    status: enums::PaymentMethodStatus,
    payment_method_id: &id_type::GlobalPaymentMethodId,
) -> RouterResult<domain::PaymentMethod> {
    let db = &*state.store;
    let key_manager_state = &state.into();

    let payment_method = db
        .find_payment_method(
            &((state).into()),
            key_store,
            payment_method_id,
            storage_scheme,
        )
        .await
        .to_not_found_response(errors::ApiErrorResponse::PaymentMethodNotFound)?;

    let pm_update = storage::PaymentMethodUpdate::StatusUpdate {
        status: Some(status),
    };

    let updated_pm = db
        .update_payment_method(
            key_manager_state,
            key_store,
            payment_method.clone(),
            pm_update,
            storage_scheme,
        )
        .await
        .change_context(errors::ApiErrorResponse::InternalServerError)
        .attach_printable("Failed to update payment method in db")?;

    Ok(updated_pm)
}

#[cfg(feature = "v2")]
#[instrument(skip_all)]
pub async fn update_payment_method(
    state: SessionState,
<<<<<<< HEAD
    merchant_account: domain::MerchantAccount,
    key_store: domain::MerchantKeyStore,
=======
    merchant_context: domain::MerchantContext,
>>>>>>> e3233c67
    profile: domain::Profile,
    req: api::PaymentMethodUpdate,
    payment_method_id: &id_type::GlobalPaymentMethodId,
) -> RouterResponse<api::PaymentMethodResponse> {
<<<<<<< HEAD
    let response = update_payment_method_core(
        &state,
        &merchant_account,
        &key_store,
        &profile,
        req,
        payment_method_id,
    )
    .await?;
=======
    let response =
        update_payment_method_core(&state, &merchant_context, &profile, req, payment_method_id)
            .await?;
>>>>>>> e3233c67

    Ok(services::ApplicationResponse::Json(response))
}

#[cfg(feature = "v2")]
#[instrument(skip_all)]
pub async fn update_payment_method_core(
    state: &SessionState,
<<<<<<< HEAD
    merchant_account: &domain::MerchantAccount,
    key_store: &domain::MerchantKeyStore,
=======
    merchant_context: &domain::MerchantContext,
>>>>>>> e3233c67
    profile: &domain::Profile,
    request: api::PaymentMethodUpdate,
    payment_method_id: &id_type::GlobalPaymentMethodId,
) -> RouterResult<api::PaymentMethodResponse> {
    let db = state.store.as_ref();

    let payment_method = db
        .find_payment_method(
            &((state).into()),
            merchant_context.get_merchant_key_store(),
            payment_method_id,
            merchant_context.get_merchant_account().storage_scheme,
        )
        .await
        .to_not_found_response(errors::ApiErrorResponse::PaymentMethodNotFound)?;
    let current_vault_id = payment_method.locker_id.clone();

    when(
        payment_method.status == enums::PaymentMethodStatus::AwaitingData,
        || {
            Err(errors::ApiErrorResponse::InvalidRequestData {
                message: "This Payment method is awaiting data and hence cannot be updated"
                    .to_string(),
            })
        },
    )?;

    let pmd: domain::PaymentMethodVaultingData = vault::retrieve_payment_method_from_vault(
        state,
        merchant_context,
        profile,
        &payment_method,
    )
    .await
    .change_context(errors::ApiErrorResponse::InternalServerError)
    .attach_printable("Failed to retrieve payment method from vault")?
    .data;

    let vault_request_data = request.payment_method_data.map(|payment_method_data| {
        pm_transforms::generate_pm_vaulting_req_from_update_request(pmd, payment_method_data)
    });

    let vaulting_response = match vault_request_data {
        // cannot use async map because of problems related to lifetimes
        // to overcome this, we will have to use a move closure and add some clones
        Some(ref vault_request_data) => {
            Some(
                vault_payment_method(
                    state,
                    vault_request_data,
<<<<<<< HEAD
                    merchant_account,
                    key_store,
=======
                    merchant_context,
>>>>>>> e3233c67
                    profile,
                    // using current vault_id for now,
                    // will have to refactor this to generate new one on each vaulting later on
                    current_vault_id,
                    &payment_method.customer_id,
                )
                .await
                .attach_printable("Failed to add payment method in vault")?,
            )
        }
        None => None,
    };

<<<<<<< HEAD
    let (vault_id, fingerprint_id) = vaulting_response
        .map(|vaulting_response| match vaulting_response {
            pm_types::AddVaultResponse::AddVaultResponseInternal((
                interna_vault_res,
                fingerprint_id,
            )) => {
                let vault_id = interna_vault_res.vault_id.get_string_repr().clone();
                (vault_id, fingerprint_id)
            }
            pm_types::AddVaultResponse::AddVaultResponseExternal(
                pm_types::AddVaultResponseExternal {
                    connector_vault_id,
                    fingerprint_id,
                },
            ) => (connector_vault_id, fingerprint_id),
        })
        .unzip();
=======
    let (vault_id, fingerprint_id) = match vaulting_response {
        Some(vaulting_response) => {
            let vault_id = vaulting_response.vault_id.get_string_repr().to_owned();
            (Some(vault_id), vaulting_response.fingerprint_id)
        }
        None => (None, None),
    };
>>>>>>> e3233c67

    let pm_update = create_pm_additional_data_update(
        vault_request_data.as_ref(),
        state,
        merchant_context.get_merchant_key_store(),
        vault_id,
        fingerprint_id,
        &payment_method,
        request.connector_token_details,
        None,
        None,
        None,
        None,
    )
    .await
    .attach_printable("Unable to create Payment method data")?;

    let payment_method = db
        .update_payment_method(
            &((state).into()),
            merchant_context.get_merchant_key_store(),
            payment_method,
            pm_update,
            merchant_context.get_merchant_account().storage_scheme,
        )
        .await
        .change_context(errors::ApiErrorResponse::InternalServerError)
        .attach_printable("Failed to update payment method in db")?;

    let response = pm_transforms::generate_payment_method_response(&payment_method, &None)?;

    // Add a PT task to handle payment_method delete from vault

    Ok(response)
}

#[cfg(feature = "v2")]
#[instrument(skip_all)]
pub async fn delete_payment_method(
    state: SessionState,
    pm_id: api::PaymentMethodId,
    merchant_context: domain::MerchantContext,
    profile: domain::Profile,
) -> RouterResponse<api::PaymentMethodDeleteResponse> {
    let pm_id = id_type::GlobalPaymentMethodId::generate_from_string(pm_id.payment_method_id)
        .change_context(errors::ApiErrorResponse::InternalServerError)
        .attach_printable("Unable to generate GlobalPaymentMethodId")?;
    let response = delete_payment_method_core(&state, pm_id, &merchant_context, &profile).await?;

    Ok(services::ApplicationResponse::Json(response))
}

#[cfg(feature = "v2")]
#[instrument(skip_all)]
pub async fn delete_payment_method_core(
    state: &SessionState,
    pm_id: id_type::GlobalPaymentMethodId,
    merchant_context: &domain::MerchantContext,
    profile: &domain::Profile,
) -> RouterResult<api::PaymentMethodDeleteResponse> {
    let db = state.store.as_ref();
    let key_manager_state = &(state).into();

    let payment_method = db
        .find_payment_method(
            &(state.into()),
            merchant_context.get_merchant_key_store(),
            &pm_id,
            merchant_context.get_merchant_account().storage_scheme,
        )
        .await
        .to_not_found_response(errors::ApiErrorResponse::PaymentMethodNotFound)?;

    when(
        payment_method.status == enums::PaymentMethodStatus::Inactive,
        || Err(errors::ApiErrorResponse::PaymentMethodNotFound),
    )?;

    let _customer = db
        .find_customer_by_global_id(
            key_manager_state,
            &payment_method.customer_id,
            merchant_context.get_merchant_account().get_id(),
            merchant_context.get_merchant_key_store(),
            merchant_context.get_merchant_account().storage_scheme,
        )
        .await
        .to_not_found_response(errors::ApiErrorResponse::InternalServerError)
        .attach_printable("Customer not found for the payment method")?;

    // Soft delete
    let pm_update = storage::PaymentMethodUpdate::StatusUpdate {
        status: Some(enums::PaymentMethodStatus::Inactive),
    };

    db.update_payment_method(
        &(state.into()),
        merchant_context.get_merchant_key_store(),
        payment_method.clone(),
        pm_update,
        merchant_context.get_merchant_account().storage_scheme,
    )
    .await
    .change_context(errors::ApiErrorResponse::InternalServerError)
    .attach_printable("Failed to update payment method in db")?;

    vault::delete_payment_method_data_from_vault(state, merchant_context, profile, &payment_method)
        .await
        .change_context(errors::ApiErrorResponse::InternalServerError)
        .attach_printable("Failed to delete payment method from vault")?;

    let response = api::PaymentMethodDeleteResponse { id: pm_id };

    Ok(response)
}

#[cfg(feature = "v2")]
#[async_trait::async_trait]
trait EncryptableData {
    type Output;
    async fn encrypt_data(
        &self,
        key_manager_state: &common_utils::types::keymanager::KeyManagerState,
        key_store: &domain::MerchantKeyStore,
    ) -> RouterResult<Self::Output>;
}

#[cfg(feature = "v2")]
#[async_trait::async_trait]
impl EncryptableData for payment_methods::PaymentMethodSessionRequest {
    type Output = hyperswitch_domain_models::payment_methods::DecryptedPaymentMethodSession;

    async fn encrypt_data(
        &self,
        key_manager_state: &common_utils::types::keymanager::KeyManagerState,
        key_store: &domain::MerchantKeyStore,
    ) -> RouterResult<Self::Output> {
        use common_utils::types::keymanager::ToEncryptable;

        let encrypted_billing_address = self
            .billing
            .clone()
            .map(|address| address.encode_to_value())
            .transpose()
            .change_context(errors::ApiErrorResponse::InternalServerError)
            .attach_printable("Failed to encode billing address")?
            .map(Secret::new);

        let batch_encrypted_data = domain_types::crypto_operation(
            key_manager_state,
            common_utils::type_name!(hyperswitch_domain_models::payment_methods::PaymentMethodSession),
            domain_types::CryptoOperation::BatchEncrypt(
                hyperswitch_domain_models::payment_methods::FromRequestEncryptablePaymentMethodSession::to_encryptable(
                    hyperswitch_domain_models::payment_methods::FromRequestEncryptablePaymentMethodSession {
                       billing: encrypted_billing_address,
                    },
                ),
            ),
            common_utils::types::keymanager::Identifier::Merchant(key_store.merchant_id.clone()),
            key_store.key.peek(),
        )
        .await
        .and_then(|val| val.try_into_batchoperation())
        .change_context(errors::ApiErrorResponse::InternalServerError)
        .attach_printable("Failed while encrypting payment methods session details".to_string())?;

        let encrypted_data =
        hyperswitch_domain_models::payment_methods::FromRequestEncryptablePaymentMethodSession::from_encryptable(
            batch_encrypted_data,
        )
        .change_context(errors::ApiErrorResponse::InternalServerError)
        .attach_printable("Failed while encrypting payment methods session detailss")?;

        Ok(encrypted_data)
    }
}

#[cfg(feature = "v2")]
#[async_trait::async_trait]
impl EncryptableData for payment_methods::PaymentMethodsSessionUpdateRequest {
    type Output = hyperswitch_domain_models::payment_methods::DecryptedPaymentMethodSession;

    async fn encrypt_data(
        &self,
        key_manager_state: &common_utils::types::keymanager::KeyManagerState,
        key_store: &domain::MerchantKeyStore,
    ) -> RouterResult<Self::Output> {
        use common_utils::types::keymanager::ToEncryptable;

        let encrypted_billing_address = self
            .billing
            .clone()
            .map(|address| address.encode_to_value())
            .transpose()
            .change_context(errors::ApiErrorResponse::InternalServerError)
            .attach_printable("Failed to encode billing address")?
            .map(Secret::new);

        let batch_encrypted_data = domain_types::crypto_operation(
            key_manager_state,
            common_utils::type_name!(hyperswitch_domain_models::payment_methods::PaymentMethodSession),
            domain_types::CryptoOperation::BatchEncrypt(
                hyperswitch_domain_models::payment_methods::FromRequestEncryptablePaymentMethodSession::to_encryptable(
                    hyperswitch_domain_models::payment_methods::FromRequestEncryptablePaymentMethodSession {
                       billing: encrypted_billing_address,
                    },
                ),
            ),
            common_utils::types::keymanager::Identifier::Merchant(key_store.merchant_id.clone()),
            key_store.key.peek(),
        )
        .await
        .and_then(|val| val.try_into_batchoperation())
        .change_context(errors::ApiErrorResponse::InternalServerError)
        .attach_printable("Failed while encrypting payment methods session details".to_string())?;

        let encrypted_data =
        hyperswitch_domain_models::payment_methods::FromRequestEncryptablePaymentMethodSession::from_encryptable(
            batch_encrypted_data,
        )
        .change_context(errors::ApiErrorResponse::InternalServerError)
        .attach_printable("Failed while encrypting payment methods session detailss")?;

        Ok(encrypted_data)
    }
}

#[cfg(feature = "v2")]
pub async fn payment_methods_session_create(
    state: SessionState,
    merchant_context: domain::MerchantContext,
    request: payment_methods::PaymentMethodSessionRequest,
) -> RouterResponse<payment_methods::PaymentMethodSessionResponse> {
    let db = state.store.as_ref();
    let key_manager_state = &(&state).into();

    db.find_customer_by_global_id(
        key_manager_state,
        &request.customer_id,
        merchant_context.get_merchant_account().get_id(),
        merchant_context.get_merchant_key_store(),
        merchant_context.get_merchant_account().storage_scheme,
    )
    .await
    .to_not_found_response(errors::ApiErrorResponse::CustomerNotFound)?;

    let payment_methods_session_id =
        id_type::GlobalPaymentMethodSessionId::generate(&state.conf.cell_information.id)
            .change_context(errors::ApiErrorResponse::InternalServerError)
            .attach_printable("Unable to generate GlobalPaymentMethodSessionId")?;

    let encrypted_data = request
        .encrypt_data(key_manager_state, merchant_context.get_merchant_key_store())
        .await
        .change_context(errors::ApiErrorResponse::InternalServerError)
        .attach_printable("Failed to encrypt payment methods session data")?;

    let billing = encrypted_data
        .billing
        .as_ref()
        .map(|data| {
            data.clone()
                .deserialize_inner_value(|value| value.parse_value("Address"))
        })
        .transpose()
        .change_context(errors::ApiErrorResponse::InternalServerError)
        .attach_printable("Unable to decode billing address")?;

    // If not passed in the request, use the default value from constants
    let expires_in = request
        .expires_in
        .unwrap_or(consts::DEFAULT_PAYMENT_METHOD_SESSION_EXPIRY)
        .into();

    let expires_at = common_utils::date_time::now().saturating_add(Duration::seconds(expires_in));

    let client_secret = payment_helpers::create_client_secret(
        &state,
        merchant_context.get_merchant_account().get_id(),
        util_types::authentication::ResourceId::PaymentMethodSession(
            payment_methods_session_id.clone(),
        ),
    )
    .await
    .change_context(errors::ApiErrorResponse::InternalServerError)
    .attach_printable("Unable to create client secret")?;

    let payment_method_session_domain_model =
        hyperswitch_domain_models::payment_methods::PaymentMethodSession {
            id: payment_methods_session_id,
            customer_id: request.customer_id,
            billing,
            psp_tokenization: request.psp_tokenization,
            network_tokenization: request.network_tokenization,
            tokenization_data: request.tokenization_data,
            expires_at,
            return_url: request.return_url,
            associated_payment_methods: None,
            associated_payment: None,
            associated_token_id: None,
        };

    db.insert_payment_methods_session(
        key_manager_state,
        merchant_context.get_merchant_key_store(),
        payment_method_session_domain_model.clone(),
        expires_in,
    )
    .await
    .change_context(errors::ApiErrorResponse::InternalServerError)
    .attach_printable("Failed to insert payment methods session in db")?;

    let response = transformers::generate_payment_method_session_response(
        payment_method_session_domain_model,
        client_secret.secret,
        None,
        None,
    );

    Ok(services::ApplicationResponse::Json(response))
}

#[cfg(feature = "v2")]
pub async fn payment_methods_session_update(
    state: SessionState,
    merchant_context: domain::MerchantContext,
    payment_method_session_id: id_type::GlobalPaymentMethodSessionId,
    request: payment_methods::PaymentMethodsSessionUpdateRequest,
) -> RouterResponse<payment_methods::PaymentMethodSessionResponse> {
    let db = state.store.as_ref();
    let key_manager_state = &(&state).into();

    let existing_payment_method_session_state = db
        .get_payment_methods_session(
            key_manager_state,
            merchant_context.get_merchant_key_store(),
            &payment_method_session_id,
        )
        .await
        .to_not_found_response(errors::ApiErrorResponse::GenericNotFoundError {
            message: "payment methods session does not exist or has expired".to_string(),
        })
        .attach_printable("Failed to retrieve payment methods session from db")?;

    let encrypted_data = request
        .encrypt_data(key_manager_state, merchant_context.get_merchant_key_store())
        .await
        .change_context(errors::ApiErrorResponse::InternalServerError)
        .attach_printable("Failed to encrypt payment methods session data")?;

    let billing = encrypted_data
        .billing
        .as_ref()
        .map(|data| {
            data.clone()
                .deserialize_inner_value(|value| value.parse_value("Address"))
        })
        .transpose()
        .change_context(errors::ApiErrorResponse::InternalServerError)
        .attach_printable("Unable to decode billing address")?;

    let payment_method_session_domain_model =
        hyperswitch_domain_models::payment_methods::PaymentMethodsSessionUpdateEnum::GeneralUpdate{
            billing,
            psp_tokenization: request.psp_tokenization,
            network_tokenization: request.network_tokenization,
            tokenization_data: request.tokenization_data,
        };

    let update_state_change = db
        .update_payment_method_session(
            key_manager_state,
            merchant_context.get_merchant_key_store(),
            &payment_method_session_id,
            payment_method_session_domain_model,
            existing_payment_method_session_state.clone(),
        )
        .await
        .change_context(errors::ApiErrorResponse::InternalServerError)
        .attach_printable("Failed to update payment methods session in db")?;

    let response = transformers::generate_payment_method_session_response(
        update_state_change,
        Secret::new("CLIENT_SECRET_REDACTED".to_string()),
        None, // TODO: send associated payments response based on the expandable param
        None,
    );

    Ok(services::ApplicationResponse::Json(response))
}
#[cfg(feature = "v2")]
pub async fn payment_methods_session_retrieve(
    state: SessionState,
    merchant_context: domain::MerchantContext,
    payment_method_session_id: id_type::GlobalPaymentMethodSessionId,
) -> RouterResponse<payment_methods::PaymentMethodSessionResponse> {
    let db = state.store.as_ref();
    let key_manager_state = &(&state).into();

    let payment_method_session_domain_model = db
        .get_payment_methods_session(
            key_manager_state,
            merchant_context.get_merchant_key_store(),
            &payment_method_session_id,
        )
        .await
        .to_not_found_response(errors::ApiErrorResponse::GenericNotFoundError {
            message: "payment methods session does not exist or has expired".to_string(),
        })
        .attach_printable("Failed to retrieve payment methods session from db")?;

    let response = transformers::generate_payment_method_session_response(
        payment_method_session_domain_model,
        Secret::new("CLIENT_SECRET_REDACTED".to_string()),
        None, // TODO: send associated payments response based on the expandable param
        None,
    );

    Ok(services::ApplicationResponse::Json(response))
}

#[cfg(feature = "v2")]
pub async fn payment_methods_session_update_payment_method(
    state: SessionState,
<<<<<<< HEAD
    merchant_account: domain::MerchantAccount,
    key_store: domain::MerchantKeyStore,
=======
    merchant_context: domain::MerchantContext,
>>>>>>> e3233c67
    profile: domain::Profile,
    payment_method_session_id: id_type::GlobalPaymentMethodSessionId,
    request: payment_methods::PaymentMethodSessionUpdateSavedPaymentMethod,
) -> RouterResponse<payment_methods::PaymentMethodResponse> {
    let db = state.store.as_ref();
    let key_manager_state = &(&state).into();

    // Validate if the session still exists
    db.get_payment_methods_session(
        key_manager_state,
        merchant_context.get_merchant_key_store(),
        &payment_method_session_id,
    )
    .await
    .to_not_found_response(errors::ApiErrorResponse::GenericNotFoundError {
        message: "payment methods session does not exist or has expired".to_string(),
    })
    .attach_printable("Failed to retrieve payment methods session from db")?;

    let payment_method_update_request = request.payment_method_update_request;

    let updated_payment_method = update_payment_method_core(
        &state,
<<<<<<< HEAD
        &merchant_account,
        &key_store,
=======
        &merchant_context,
>>>>>>> e3233c67
        &profile,
        payment_method_update_request,
        &request.payment_method_id,
    )
    .await
    .attach_printable("Failed to update saved payment method")?;

    Ok(services::ApplicationResponse::Json(updated_payment_method))
}

#[cfg(feature = "v2")]
pub async fn payment_methods_session_delete_payment_method(
    state: SessionState,
    merchant_context: domain::MerchantContext,
    profile: domain::Profile,
    pm_id: id_type::GlobalPaymentMethodId,
    payment_method_session_id: id_type::GlobalPaymentMethodSessionId,
) -> RouterResponse<api::PaymentMethodDeleteResponse> {
    let db = state.store.as_ref();
    let key_manager_state = &(&state).into();

    // Validate if the session still exists
    db.get_payment_methods_session(
        key_manager_state,
        merchant_context.get_merchant_key_store(),
        &payment_method_session_id,
    )
    .await
    .to_not_found_response(errors::ApiErrorResponse::GenericNotFoundError {
        message: "payment methods session does not exist or has expired".to_string(),
    })
    .attach_printable("Failed to retrieve payment methods session from db")?;

    let response = delete_payment_method_core(&state, pm_id, &merchant_context, &profile)
        .await
        .attach_printable("Failed to delete saved payment method")?;

    Ok(services::ApplicationResponse::Json(response))
}

#[cfg(feature = "v2")]
fn construct_zero_auth_payments_request(
    confirm_request: &payment_methods::PaymentMethodSessionConfirmRequest,
    payment_method_session: &hyperswitch_domain_models::payment_methods::PaymentMethodSession,
    payment_method: &payment_methods::PaymentMethodResponse,
) -> RouterResult<api_models::payments::PaymentsRequest> {
    use api_models::payments;

    Ok(payments::PaymentsRequest {
        amount_details: payments::AmountDetails::new_for_zero_auth_payment(
            common_enums::Currency::USD,
        ),
        payment_method_data: confirm_request.payment_method_data.clone(),
        payment_method_type: confirm_request.payment_method_type,
        payment_method_subtype: confirm_request.payment_method_subtype,
        customer_id: Some(payment_method_session.customer_id.clone()),
        customer_present: Some(enums::PresenceOfCustomerDuringPayment::Present),
        setup_future_usage: Some(common_enums::FutureUsage::OffSession),
        payment_method_id: Some(payment_method.id.clone()),
        merchant_reference_id: None,
        routing_algorithm_id: None,
        capture_method: None,
        authentication_type: None,
        // We have already passed payment method billing address
        billing: None,
        shipping: None,
        description: None,
        return_url: payment_method_session.return_url.clone(),
        apply_mit_exemption: None,
        statement_descriptor: None,
        order_details: None,
        allowed_payment_method_types: None,
        metadata: None,
        connector_metadata: None,
        feature_metadata: None,
        payment_link_enabled: None,
        payment_link_config: None,
        request_incremental_authorization: None,
        session_expiry: None,
        frm_metadata: None,
        request_external_three_ds_authentication: None,
        customer_acceptance: None,
        browser_info: None,
        force_3ds_challenge: None,
        is_iframe_redirection_enabled: None,
    })
}

#[cfg(feature = "v2")]
async fn create_zero_auth_payment(
    state: SessionState,
    req_state: routes::app::ReqState,
    merchant_context: domain::MerchantContext,
    profile: domain::Profile,
    request: api_models::payments::PaymentsRequest,
) -> RouterResult<api_models::payments::PaymentsResponse> {
    let response = Box::pin(payments_core::payments_create_and_confirm_intent(
        state,
        req_state,
        merchant_context,
        profile,
        request,
        hyperswitch_domain_models::payments::HeaderPayload::default(),
    ))
    .await?;

    logger::info!(associated_payments_response=?response);

    response
        .get_json_body()
        .change_context(errors::ApiErrorResponse::InternalServerError)
        .attach_printable("Unexpected response from payments core")
}

#[cfg(feature = "v2")]
pub async fn payment_methods_session_confirm(
    state: SessionState,
    req_state: routes::app::ReqState,
    merchant_context: domain::MerchantContext,
    profile: domain::Profile,
    payment_method_session_id: id_type::GlobalPaymentMethodSessionId,
    request: payment_methods::PaymentMethodSessionConfirmRequest,
) -> RouterResponse<payment_methods::PaymentMethodSessionResponse> {
    let db: &dyn StorageInterface = state.store.as_ref();
    let key_manager_state = &(&state).into();

    // Validate if the session still exists
    let payment_method_session = db
        .get_payment_methods_session(
            key_manager_state,
            merchant_context.get_merchant_key_store(),
            &payment_method_session_id,
        )
        .await
        .to_not_found_response(errors::ApiErrorResponse::GenericNotFoundError {
            message: "payment methods session does not exist or has expired".to_string(),
        })
        .attach_printable("Failed to retrieve payment methods session from db")?;

    let payment_method_session_billing = payment_method_session
        .billing
        .clone()
        .map(|billing| billing.into_inner())
        .map(From::from);

    // Unify the billing address that we receive from the session and from the confirm request
    let unified_billing_address = request
        .payment_method_data
        .billing
        .clone()
        .map(|payment_method_billing| {
            payment_method_billing.unify_address(payment_method_session_billing.as_ref())
        })
        .or_else(|| payment_method_session_billing.clone());

    let customer_id = payment_method_session.customer_id.clone();

    let create_payment_method_request = get_payment_method_create_request(
        request
            .payment_method_data
            .payment_method_data
            .as_ref()
            .get_required_value("payment_method_data")?,
        request.payment_method_type,
        request.payment_method_subtype,
        customer_id.clone(),
        unified_billing_address.as_ref(),
        Some(&payment_method_session),
    )
    .attach_printable("Failed to create payment method request")?;

    let (payment_method_response, _payment_method) = create_payment_method_core(
        &state,
        &req_state,
        create_payment_method_request.clone(),
        &merchant_context,
        &profile,
    )
    .await?;

    let payments_response = match &payment_method_session.psp_tokenization {
        Some(common_types::payment_methods::PspTokenization {
            tokenization_type: common_enums::TokenizationType::MultiUse,
            ..
        }) => {
            let zero_auth_request = construct_zero_auth_payments_request(
                &request,
                &payment_method_session,
                &payment_method_response,
            )?;
            let payments_response = Box::pin(create_zero_auth_payment(
                state.clone(),
                req_state,
                merchant_context.clone(),
                profile.clone(),
                zero_auth_request,
            ))
            .await?;

            Some(payments_response)
        }
        Some(common_types::payment_methods::PspTokenization {
            tokenization_type: common_enums::TokenizationType::SingleUse,
            ..
        }) => {
            Box::pin(create_single_use_tokenization_flow(
                state.clone(),
                req_state.clone(),
                merchant_context.clone(),
                profile.clone(),
                &create_payment_method_request.clone(),
                &payment_method_response,
                &payment_method_session,
            ))
            .await?;
            None
        }
        None => None,
    };

    let tokenization_response = match payment_method_session.tokenization_data.clone() {
        Some(tokenization_data) => {
            let tokenization_response = tokenization_core::create_vault_token_core(
                state.clone(),
                &merchant_context.get_merchant_account().clone(),
                &merchant_context.get_merchant_key_store().clone(),
                api_models::tokenization::GenericTokenizationRequest {
                    customer_id: customer_id.clone(),
                    token_request: tokenization_data,
                },
            )
            .await?;
            let token = match tokenization_response {
                services::ApplicationResponse::Json(response) => Some(response),
                _ => None,
            };
            Some(token)
        }
        None => None,
    };

    logger::debug!(?tokenization_response, "Tokenization response");

    //TODO: update the payment method session with the payment id and payment method id
    let payment_method_session_response = transformers::generate_payment_method_session_response(
        payment_method_session,
        Secret::new("CLIENT_SECRET_REDACTED".to_string()),
        payments_response,
        (tokenization_response.flatten()),
    );

    Ok(services::ApplicationResponse::Json(
        payment_method_session_response,
    ))
}

#[cfg(feature = "v2")]
impl pm_types::SavedPMLPaymentsInfo {
    pub async fn form_payments_info(
        payment_intent: PaymentIntent,
        merchant_context: &domain::MerchantContext,
        profile: domain::Profile,
        db: &dyn StorageInterface,
        key_manager_state: &util_types::keymanager::KeyManagerState,
    ) -> RouterResult<Self> {
        let collect_cvv_during_payment = profile.should_collect_cvv_during_payment;

        let off_session_payment_flag = matches!(
            payment_intent.setup_future_usage,
            common_enums::FutureUsage::OffSession
        );

        let is_connector_agnostic_mit_enabled =
            profile.is_connector_agnostic_mit_enabled.unwrap_or(false);

        Ok(Self {
            payment_intent,
            profile,
            collect_cvv_during_payment,
            off_session_payment_flag,
            is_connector_agnostic_mit_enabled,
        })
    }

    pub async fn perform_payment_ops(
        &self,
        state: &SessionState,
        parent_payment_method_token: Option<String>,
        pma: &api::CustomerPaymentMethodResponseItem,
        pm_list_context: PaymentMethodListContext,
    ) -> RouterResult<()> {
        let token = parent_payment_method_token
            .as_ref()
            .get_required_value("parent_payment_method_token")?;
        let token_data = pm_list_context
            .get_token_data()
            .get_required_value("PaymentTokenData")?;

        let intent_fulfillment_time = self
            .profile
            .get_order_fulfillment_time()
            .unwrap_or(common_utils::consts::DEFAULT_INTENT_FULFILLMENT_TIME);

        pm_routes::ParentPaymentMethodToken::create_key_for_token((token, pma.payment_method_type))
            .insert(intent_fulfillment_time, token_data, state)
            .await?;

        Ok(())
    }
}

#[cfg(feature = "v2")]
#[allow(clippy::too_many_arguments)]
async fn create_single_use_tokenization_flow(
    state: SessionState,
    req_state: routes::app::ReqState,
    merchant_context: domain::MerchantContext,
    profile: domain::Profile,
    payment_method_create_request: &payment_methods::PaymentMethodCreate,
    payment_method: &api::PaymentMethodResponse,
    payment_method_session: &domain::payment_methods::PaymentMethodSession,
) -> RouterResult<()> {
    let customer_id = payment_method_create_request.customer_id.to_owned();
    let connector_id = payment_method_create_request
        .get_tokenize_connector_id()
        .change_context(errors::ApiErrorResponse::MissingRequiredField {
            field_name: "psp_tokenization.connector_id",
        })
        .attach_printable("Failed to get tokenize connector id")?;

    let db = &state.store;

    let merchant_connector_account_details = db
        .find_merchant_connector_account_by_id(
            &(&state).into(),
            &connector_id,
            merchant_context.get_merchant_key_store(),
        )
        .await
        .to_not_found_response(errors::ApiErrorResponse::MerchantConnectorAccountNotFound {
            id: connector_id.get_string_repr().to_owned(),
        })
        .attach_printable("error while fetching merchant_connector_account from connector_id")?;
    let auth_type = merchant_connector_account_details
        .get_connector_account_details()
        .change_context(errors::ApiErrorResponse::InternalServerError)
        .attach_printable("Failed while parsing value for ConnectorAuthType")?;

    let payment_method_data_request = types::PaymentMethodTokenizationData {
        payment_method_data: payment_method_data::PaymentMethodData::try_from(
            payment_method_create_request.payment_method_data.clone(),
        )
        .change_context(errors::ApiErrorResponse::MissingRequiredField {
            field_name: "card_cvc",
        })
        .attach_printable(
            "Failed to convert type from Payment Method Create Data to Payment Method Data",
        )?,
        browser_info: None,
        currency: api_models::enums::Currency::default(),
        amount: None,
        split_payments: None,
    };

    let payment_method_session_address = types::PaymentAddress::new(
        None,
        payment_method_session
            .billing
            .clone()
            .map(|address| address.into_inner()),
        None,
        None,
    );

    let mut router_data =
        types::RouterData::<api::PaymentMethodToken, _, types::PaymentsResponseData> {
            flow: std::marker::PhantomData,
            merchant_id: merchant_context.get_merchant_account().get_id().clone(),
            customer_id: None,
            connector_customer: None,
            connector: merchant_connector_account_details
                .connector_name
                .to_string(),
            payment_id: consts::IRRELEVANT_PAYMENT_INTENT_ID.to_string(), //Static
            attempt_id: consts::IRRELEVANT_PAYMENT_ATTEMPT_ID.to_string(), //Static
            tenant_id: state.tenant.tenant_id.clone(),
            status: common_enums::enums::AttemptStatus::default(),
            payment_method: common_enums::enums::PaymentMethod::Card,
            connector_auth_type: auth_type,
            description: None,
            address: payment_method_session_address,
            auth_type: common_enums::enums::AuthenticationType::default(),
            connector_meta_data: None,
            connector_wallets_details: None,
            amount_captured: None,
            access_token: None,
            session_token: None,
            reference_id: None,
            payment_method_token: None,
            recurring_mandate_payment_data: None,
            preprocessing_id: None,
            payment_method_balance: None,
            connector_api_version: None,
            request: payment_method_data_request.clone(),
            response: Err(hyperswitch_domain_models::router_data::ErrorResponse::default()),
            connector_request_reference_id: payment_method_session.id.get_string_repr().to_string(),
            #[cfg(feature = "payouts")]
            payout_method_data: None,
            #[cfg(feature = "payouts")]
            quote_id: None,
            test_mode: None,
            connector_http_status_code: None,
            external_latency: None,
            apple_pay_flow: None,
            frm_metadata: None,
            dispute_id: None,
            refund_id: None,
            connector_response: None,
            payment_method_status: None,
            minor_amount_captured: None,
            integrity_check: Ok(()),
            additional_merchant_data: None,
            header_payload: None,
            connector_mandate_request_reference_id: None,
            authentication_id: None,
            psd2_sca_exemption_type: None,
            whole_connector_response: None,
        };

    let payment_method_token_response = tokenization::add_token_for_payment_method(
        &mut router_data,
        payment_method_data_request.clone(),
        state.clone(),
        &merchant_connector_account_details.clone(),
    )
    .await?;

    let token_response = payment_method_token_response.token.map_err(|err| {
        errors::ApiErrorResponse::ExternalConnectorError {
            code: err.code,
            message: err.message,
            connector: (merchant_connector_account_details.clone())
                .connector_name
                .to_string(),
            status_code: err.status_code,
            reason: err.reason,
        }
    })?;

    let value = payment_method_data::SingleUsePaymentMethodToken::get_single_use_token_from_payment_method_token(
                                                       token_response.clone().into(),
                                                connector_id.clone()
                                            );

    let key = payment_method_data::SingleUseTokenKey::store_key(&payment_method.id);

    add_single_use_token_to_store(&state, key, value)
        .await
        .change_context(errors::ApiErrorResponse::InternalServerError)
        .attach_printable("Failed to store single use token")?;

    Ok(())
}

#[cfg(feature = "v2")]
async fn add_single_use_token_to_store(
    state: &SessionState,
    key: payment_method_data::SingleUseTokenKey,
    value: payment_method_data::SingleUsePaymentMethodToken,
) -> CustomResult<(), errors::StorageError> {
    let redis_connection = state
        .store
        .get_redis_conn()
        .map_err(Into::<errors::StorageError>::into)?;

    redis_connection
        .serialize_and_set_key_with_expiry(
            &payment_method_data::SingleUseTokenKey::get_store_key(&key).into(),
            value,
            consts::DEFAULT_PAYMENT_METHOD_STORE_TTL,
        )
        .await
        .change_context(errors::StorageError::KVError)
        .attach_printable("Failed to insert payment method token to redis")?;
    Ok(())
}

#[cfg(feature = "v2")]
async fn get_single_use_token_from_store(
    state: &SessionState,
    key: payment_method_data::SingleUseTokenKey,
) -> CustomResult<Option<payment_method_data::SingleUsePaymentMethodToken>, errors::StorageError> {
    let redis_connection = state
        .store
        .get_redis_conn()
        .map_err(Into::<errors::StorageError>::into)?;

    redis_connection
        .get_and_deserialize_key::<Option<payment_method_data::SingleUsePaymentMethodToken>>(
            &payment_method_data::SingleUseTokenKey::get_store_key(&key).into(),
            "SingleUsePaymentMethodToken",
        )
        .await
        .change_context(errors::StorageError::KVError)
        .attach_printable("Failed to get payment method token from redis")
}<|MERGE_RESOLUTION|>--- conflicted
+++ resolved
@@ -66,11 +66,7 @@
     configs::settings,
     core::{
         payment_methods::transformers as pm_transforms, payments as payments_core,
-<<<<<<< HEAD
-        utils as core_utils,
-=======
         tokenization as tokenization_core, utils as core_utils,
->>>>>>> e3233c67
     },
     db::errors::ConnectorErrorExt,
     headers, logger,
@@ -971,12 +967,7 @@
     let vaulting_result = vault_payment_method(
         state,
         &payment_method_data,
-<<<<<<< HEAD
-        merchant_account,
-        key_store,
-=======
         merchant_context,
->>>>>>> e3233c67
         profile,
         None,
         &customer_id,
@@ -994,18 +985,11 @@
     .await;
 
     let (response, payment_method) = match vaulting_result {
-<<<<<<< HEAD
-        Ok(pm_types::AddVaultResponse::AddVaultResponseInternal((
-            vaulting_resp,
-            fingerprint_id,
-        ))) => {
-=======
         Ok(pm_types::AddVaultResponse {
             vault_id,
             fingerprint_id,
             ..
         }) => {
->>>>>>> e3233c67
             let pm_update = create_pm_additional_data_update(
                 Some(&payment_method_data),
                 state,
@@ -1029,38 +1013,6 @@
                     payment_method,
                     pm_update,
                     merchant_context.get_merchant_account().storage_scheme,
-                )
-                .await
-                .change_context(errors::ApiErrorResponse::InternalServerError)
-                .attach_printable("Failed to update payment method in db")?;
-
-            let resp = pm_transforms::generate_payment_method_response(&payment_method, &None)?;
-
-            Ok((resp, payment_method))
-        }
-        Ok(pm_types::AddVaultResponse::AddVaultResponseExternal(ext_vaulting_resp)) => {
-            let pm_update = create_pm_additional_data_update(
-                Some(&payment_method_data),
-                state,
-                key_store,
-                Some(ext_vaulting_resp.connector_vault_id),
-                Some(ext_vaulting_resp.fingerprint_id),
-                &payment_method,
-                None,
-                network_tokenization_resp,
-                Some(req.payment_method_type),
-                Some(req.payment_method_subtype),
-            )
-            .await
-            .attach_printable("Unable to create Payment method data")?;
-
-            let payment_method = db
-                .update_payment_method(
-                    &(state.into()),
-                    key_store,
-                    payment_method,
-                    pm_update,
-                    merchant_account.storage_scheme,
                 )
                 .await
                 .change_context(errors::ApiErrorResponse::InternalServerError)
@@ -1895,143 +1847,10 @@
             .change_context(errors::ApiErrorResponse::InternalServerError)
             .attach_printable("Failed to add payment method in vault")?;
 
-<<<<<<< HEAD
-    Ok(pm_types::AddVaultResponse::AddVaultResponseInternal((
-        resp_from_vault,
-        fingerprint_id_from_vault,
-    )))
-}
-
-#[cfg(all(feature = "v2", feature = "payment_methods_v2"))]
-#[instrument(skip_all)]
-pub async fn vault_payment_method_external(
-    state: &SessionState,
-    pmd: &domain::PaymentMethodVaultingData,
-    merchant_account: &domain::MerchantAccount,
-    merchant_connector_account: payment_helpers::MerchantConnectorAccountType,
-    key_store: &domain::MerchantKeyStore,
-) -> RouterResult<pm_types::AddVaultResponse> {
-    let mut router_data = core_utils::construct_vault_router_data(
-        state,
-        merchant_account,
-        &merchant_connector_account,
-        pmd,
-    )
-    .await?;
-
-    let connector_name = merchant_connector_account
-        .get_connector_name()
-        .unwrap_or_default(); // always get the connector name from this call
-
-    let connector_data = api::ConnectorData::get_external_vault_connector_by_name(
-        &state.conf.connectors,
-        &connector_name,
-        api::GetToken::Connector,
-        merchant_connector_account.get_mca_id(),
-    )
-    .change_context(errors::ApiErrorResponse::InternalServerError)
-    .attach_printable("Failed to get the connector data")?;
-
-    let connector_integration: services::BoxedVaultConnectorIntegrationInterface<
-        api::VaultInsertFlow,
-        types::VaultRequestData,
-        types::VaultResponseData,
-    > = connector_data.connector.get_connector_integration();
-
-    let router_data_resp = services::execute_connector_processing_step(
-        state,
-        connector_integration,
-        &router_data,
-        payments_core::CallConnectorAction::Trigger,
-        None,
-    )
-    .await
-    .to_payout_failed_response()?;
-
-    match router_data_resp.response {
-        Ok(response) => match response {
-            types::VaultResponseData::VaultInsertResponse {
-                connector_vault_id,
-                fingerprint_id,
-            } => Ok(pm_types::AddVaultResponse::AddVaultResponseExternal(
-                pm_types::AddVaultResponseExternal {
-                    connector_vault_id,
-                    fingerprint_id,
-                },
-            )),
-            types::VaultResponseData::VaultRetrieveResponse { .. }
-            | types::VaultResponseData::VaultDeleteResponse { .. } => {
-                Err(report!(errors::ApiErrorResponse::InternalServerError)
-                    .attach_printable("Invalid Vault Reponse"))
-            }
-        },
-        Err(err) => {
-            logger::error!("Error vaulting payment method: {:?}", err);
-            Err(report!(errors::ApiErrorResponse::InternalServerError)
-                .attach_printable("Failed to vault payment method"))
-        }
-    }
-}
-
-#[cfg(all(feature = "v2", feature = "payment_methods_v2"))]
-#[instrument(skip_all)]
-pub async fn vault_payment_method(
-    state: &SessionState,
-    pmd: &domain::PaymentMethodVaultingData,
-    merchant_account: &domain::MerchantAccount,
-    key_store: &domain::MerchantKeyStore,
-    profile: &domain::Profile,
-    existing_vault_id: Option<domain::VaultId>,
-    customer_id: &id_type::GlobalCustomerId,
-) -> RouterResult<pm_types::AddVaultResponse> {
-    let is_external_vault_enabled = profile.get_is_external_vault_enabled();
-
-    if is_external_vault_enabled {
-        let merchant_connector_id: id_type::MerchantConnectorAccountId = profile
-            .vault_connector_details
-            .clone()
-            .map(|connector_details| connector_details.vault_connector_id.clone())
-            .ok_or(errors::ApiErrorResponse::InternalServerError)
-            .attach_printable("mca_id not present for external vault")?;
-
-        let db = &*state.store;
-
-        let merchant_connector_account = payments_core::helpers::get_merchant_connector_account(
-            state,
-            merchant_account.get_id(),
-            None,
-            key_store,
-            profile.get_id(),
-            "",
-            Some(&merchant_connector_id),
-        )
-        .await?;
-
-        vault_payment_method_external(
-            state,
-            pmd,
-            merchant_account,
-            merchant_connector_account,
-            key_store,
-        )
-        .await
-    } else {
-        vault_payment_method_internal(
-            state,
-            pmd,
-            merchant_account,
-            key_store,
-            existing_vault_id,
-            customer_id,
-        )
-        .await
-    }
-=======
     // add fingerprint_id to the response
     resp_from_vault.fingerprint_id = Some(fingerprint_id_from_vault);
 
     Ok(resp_from_vault)
->>>>>>> e3233c67
 }
 
 #[cfg(feature = "v2")]
@@ -2486,31 +2305,14 @@
 #[instrument(skip_all)]
 pub async fn update_payment_method(
     state: SessionState,
-<<<<<<< HEAD
-    merchant_account: domain::MerchantAccount,
-    key_store: domain::MerchantKeyStore,
-=======
     merchant_context: domain::MerchantContext,
->>>>>>> e3233c67
     profile: domain::Profile,
     req: api::PaymentMethodUpdate,
     payment_method_id: &id_type::GlobalPaymentMethodId,
 ) -> RouterResponse<api::PaymentMethodResponse> {
-<<<<<<< HEAD
-    let response = update_payment_method_core(
-        &state,
-        &merchant_account,
-        &key_store,
-        &profile,
-        req,
-        payment_method_id,
-    )
-    .await?;
-=======
     let response =
         update_payment_method_core(&state, &merchant_context, &profile, req, payment_method_id)
             .await?;
->>>>>>> e3233c67
 
     Ok(services::ApplicationResponse::Json(response))
 }
@@ -2519,12 +2321,7 @@
 #[instrument(skip_all)]
 pub async fn update_payment_method_core(
     state: &SessionState,
-<<<<<<< HEAD
-    merchant_account: &domain::MerchantAccount,
-    key_store: &domain::MerchantKeyStore,
-=======
     merchant_context: &domain::MerchantContext,
->>>>>>> e3233c67
     profile: &domain::Profile,
     request: api::PaymentMethodUpdate,
     payment_method_id: &id_type::GlobalPaymentMethodId,
@@ -2575,12 +2372,7 @@
                 vault_payment_method(
                     state,
                     vault_request_data,
-<<<<<<< HEAD
-                    merchant_account,
-                    key_store,
-=======
                     merchant_context,
->>>>>>> e3233c67
                     profile,
                     // using current vault_id for now,
                     // will have to refactor this to generate new one on each vaulting later on
@@ -2594,25 +2386,6 @@
         None => None,
     };
 
-<<<<<<< HEAD
-    let (vault_id, fingerprint_id) = vaulting_response
-        .map(|vaulting_response| match vaulting_response {
-            pm_types::AddVaultResponse::AddVaultResponseInternal((
-                interna_vault_res,
-                fingerprint_id,
-            )) => {
-                let vault_id = interna_vault_res.vault_id.get_string_repr().clone();
-                (vault_id, fingerprint_id)
-            }
-            pm_types::AddVaultResponse::AddVaultResponseExternal(
-                pm_types::AddVaultResponseExternal {
-                    connector_vault_id,
-                    fingerprint_id,
-                },
-            ) => (connector_vault_id, fingerprint_id),
-        })
-        .unzip();
-=======
     let (vault_id, fingerprint_id) = match vaulting_response {
         Some(vaulting_response) => {
             let vault_id = vaulting_response.vault_id.get_string_repr().to_owned();
@@ -2620,7 +2393,6 @@
         }
         None => (None, None),
     };
->>>>>>> e3233c67
 
     let pm_update = create_pm_additional_data_update(
         vault_request_data.as_ref(),
@@ -3045,12 +2817,7 @@
 #[cfg(feature = "v2")]
 pub async fn payment_methods_session_update_payment_method(
     state: SessionState,
-<<<<<<< HEAD
-    merchant_account: domain::MerchantAccount,
-    key_store: domain::MerchantKeyStore,
-=======
     merchant_context: domain::MerchantContext,
->>>>>>> e3233c67
     profile: domain::Profile,
     payment_method_session_id: id_type::GlobalPaymentMethodSessionId,
     request: payment_methods::PaymentMethodSessionUpdateSavedPaymentMethod,
@@ -3074,12 +2841,7 @@
 
     let updated_payment_method = update_payment_method_core(
         &state,
-<<<<<<< HEAD
-        &merchant_account,
-        &key_store,
-=======
         &merchant_context,
->>>>>>> e3233c67
         &profile,
         payment_method_update_request,
         &request.payment_method_id,

--- conflicted
+++ resolved
@@ -33,16 +33,11 @@
     // Validate customer_id
     let db: &dyn StorageInterface = &*state.store;
     let customer_id = req.customer_id.clone();
-<<<<<<< HEAD
     let merchant_id = merchant_context
         .get_owner_merchant_account()
         .get_id()
         .clone();
-    #[cfg(all(any(feature = "v1", feature = "v2"), not(feature = "customer_v2")))]
-=======
-    let merchant_id = merchant_context.get_merchant_account().get_id().clone();
     #[cfg(feature = "v1")]
->>>>>>> 5a37c283
     match db
         .find_customer_by_customer_id_merchant_id(
             &state.into(),

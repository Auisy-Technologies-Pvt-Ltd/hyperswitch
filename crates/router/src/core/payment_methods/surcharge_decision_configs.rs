use api_models::{
    payment_methods::SurchargeDetailsResponse,
    payments, routing,
    surcharge_decision_configs::{self, SurchargeDecisionConfigs, SurchargeDecisionManagerRecord},
};
<<<<<<< HEAD
use common_utils::{
    ext_traits::{OptionExt, StringExt},
    static_cache::StaticCache,
    types as common_utils_types,
};
=======
use common_utils::{ext_traits::StringExt, types as common_utils_types};
>>>>>>> 84bed81d
use error_stack::{self, ResultExt};
use euclid::{
    backend,
    backend::{inputs as dsl_inputs, EuclidBackend},
};
use router_env::{instrument, tracing};
use serde::{Deserialize, Serialize};
use storage_impl::redis::cache::{self, SURCHARGE_CACHE};

use crate::{
    core::{
        errors::{self, ConditionalConfigError as ConfigError},
        payments::{
            conditional_configs::ConditionalConfigResult, routing::make_dsl_input_for_surcharge,
            types, PaymentData,
        },
    },
    db::StorageInterface,
    types::{
        storage::{self, payment_attempt::PaymentAttemptExt},
        transformers::ForeignTryFrom,
    },
    SessionState,
};

#[derive(Debug, Serialize, Deserialize, Clone)]
pub struct VirInterpreterBackendCacheWrapper {
    cached_algorithm: backend::VirInterpreterBackend<SurchargeDecisionConfigs>,
    merchant_surcharge_configs: surcharge_decision_configs::MerchantSurchargeConfigs,
}

impl TryFrom<SurchargeDecisionManagerRecord> for VirInterpreterBackendCacheWrapper {
    type Error = error_stack::Report<ConfigError>;

    fn try_from(value: SurchargeDecisionManagerRecord) -> Result<Self, Self::Error> {
        let cached_algorithm = backend::VirInterpreterBackend::with_program(value.algorithm)
            .change_context(ConfigError::DslBackendInitError)
            .attach_printable("Error initializing DSL interpreter backend")?;
        let merchant_surcharge_configs = value.merchant_surcharge_configs;
        Ok(Self {
            cached_algorithm,
            merchant_surcharge_configs,
        })
    }
}

enum SurchargeSource {
    /// Surcharge will be generated through the surcharge rules
    Generate(VirInterpreterBackendCacheWrapper),
    /// Surcharge is predefined by the merchant through payment create request
    Predetermined(payments::RequestSurchargeDetails),
}

impl SurchargeSource {
    pub fn generate_surcharge_details_and_populate_surcharge_metadata(
        &self,
        backend_input: &backend::BackendInput,
        payment_attempt: &storage::PaymentAttempt,
        surcharge_metadata_and_key: (&mut types::SurchargeMetadata, types::SurchargeKey),
    ) -> ConditionalConfigResult<Option<types::SurchargeDetails>> {
        match self {
            Self::Generate(interpreter) => {
                let surcharge_output = execute_dsl_and_get_conditional_config(
                    backend_input.clone(),
                    &interpreter.cached_algorithm,
                )?;
                Ok(surcharge_output
                    .surcharge_details
                    .map(|surcharge_details| {
                        get_surcharge_details_from_surcharge_output(
                            surcharge_details,
                            payment_attempt,
                        )
                    })
                    .transpose()?
                    .map(|surcharge_details| {
                        let (surcharge_metadata, surcharge_key) = surcharge_metadata_and_key;
                        surcharge_metadata
                            .insert_surcharge_details(surcharge_key, surcharge_details.clone());
                        surcharge_details
                    }))
            }
            Self::Predetermined(request_surcharge_details) => Ok(Some(
                types::SurchargeDetails::from((request_surcharge_details, payment_attempt)),
            )),
        }
    }
}

pub async fn perform_surcharge_decision_management_for_payment_method_list(
    state: &SessionState,
    algorithm_ref: routing::RoutingAlgorithmRef,
    payment_attempt: &storage::PaymentAttempt,
    payment_intent: &storage::PaymentIntent,
    billing_address: Option<payments::Address>,
    response_payment_method_types: &mut [api_models::payment_methods::ResponsePaymentMethodsEnabled],
) -> ConditionalConfigResult<(
    types::SurchargeMetadata,
    surcharge_decision_configs::MerchantSurchargeConfigs,
)> {
    let mut surcharge_metadata = types::SurchargeMetadata::new(payment_attempt.attempt_id.clone());

    let (surcharge_source, merchant_surcharge_configs) = match (
        payment_attempt.get_surcharge_details(),
        algorithm_ref.surcharge_config_algo_id,
    ) {
        (Some(request_surcharge_details), _) => (
            SurchargeSource::Predetermined(request_surcharge_details),
            surcharge_decision_configs::MerchantSurchargeConfigs::default(),
        ),
        (None, Some(algorithm_id)) => {
            let cached_algo = ensure_algorithm_cached(
                &*state.store,
                &payment_attempt.merchant_id,
                algorithm_id.as_str(),
            )
            .await?;

            let merchant_surcharge_config = cached_algo.merchant_surcharge_configs.clone();
            (
                SurchargeSource::Generate(cached_algo),
                merchant_surcharge_config,
            )
        }
        (None, None) => {
            return Ok((
                surcharge_metadata,
                surcharge_decision_configs::MerchantSurchargeConfigs::default(),
            ))
        }
    };

    let mut backend_input =
        make_dsl_input_for_surcharge(payment_attempt, payment_intent, billing_address)
            .change_context(ConfigError::InputConstructionError)?;

    for payment_methods_enabled in response_payment_method_types.iter_mut() {
        for payment_method_type_response in
            &mut payment_methods_enabled.payment_method_types.iter_mut()
        {
            let payment_method_type = payment_method_type_response.payment_method_type;
            backend_input.payment_method.payment_method_type = Some(payment_method_type);
            backend_input.payment_method.payment_method =
                Some(payment_methods_enabled.payment_method);

            if let Some(card_network_list) = &mut payment_method_type_response.card_networks {
                for card_network_type in card_network_list.iter_mut() {
                    backend_input.payment_method.card_network =
                        Some(card_network_type.card_network.clone());
                    let surcharge_details = surcharge_source
                        .generate_surcharge_details_and_populate_surcharge_metadata(
                            &backend_input,
                            payment_attempt,
                            (
                                &mut surcharge_metadata,
                                types::SurchargeKey::PaymentMethodData(
                                    payment_methods_enabled.payment_method,
                                    payment_method_type_response.payment_method_type,
                                    Some(card_network_type.card_network.clone()),
                                ),
                            ),
                        )?;
                    card_network_type.surcharge_details = surcharge_details
                        .map(|surcharge_details| {
                            SurchargeDetailsResponse::foreign_try_from((
                                &surcharge_details,
                                payment_attempt,
                            ))
                            .change_context(ConfigError::DslExecutionError)
                            .attach_printable("Error while constructing Surcharge response type")
                        })
                        .transpose()?;
                }
            } else {
                let surcharge_details = surcharge_source
                    .generate_surcharge_details_and_populate_surcharge_metadata(
                        &backend_input,
                        payment_attempt,
                        (
                            &mut surcharge_metadata,
                            types::SurchargeKey::PaymentMethodData(
                                payment_methods_enabled.payment_method,
                                payment_method_type_response.payment_method_type,
                                None,
                            ),
                        ),
                    )?;
                payment_method_type_response.surcharge_details = surcharge_details
                    .map(|surcharge_details| {
                        SurchargeDetailsResponse::foreign_try_from((
                            &surcharge_details,
                            payment_attempt,
                        ))
                        .change_context(ConfigError::DslExecutionError)
                        .attach_printable("Error while constructing Surcharge response type")
                    })
                    .transpose()?;
            }
        }
    }
    Ok((surcharge_metadata, merchant_surcharge_configs))
}

pub async fn perform_surcharge_decision_management_for_session_flow<O>(
    state: &SessionState,
    algorithm_ref: routing::RoutingAlgorithmRef,
    payment_data: &mut PaymentData<O>,
    payment_method_type_list: &Vec<common_enums::PaymentMethodType>,
) -> ConditionalConfigResult<types::SurchargeMetadata>
where
    O: Send + Clone,
{
    let mut surcharge_metadata =
        types::SurchargeMetadata::new(payment_data.payment_attempt.attempt_id.clone());
    let surcharge_source = match (
        payment_data.payment_attempt.get_surcharge_details(),
        algorithm_ref.surcharge_config_algo_id,
    ) {
        (Some(request_surcharge_details), _) => {
            SurchargeSource::Predetermined(request_surcharge_details)
        }
        (None, Some(algorithm_id)) => {
            let cached_algo = ensure_algorithm_cached(
                &*state.store,
                &payment_data.payment_attempt.merchant_id,
                algorithm_id.as_str(),
            )
            .await?;

            SurchargeSource::Generate(cached_algo)
        }
        (None, None) => return Ok(surcharge_metadata),
    };
    let mut backend_input = make_dsl_input_for_surcharge(
        &payment_data.payment_attempt,
        &payment_data.payment_intent,
        payment_data.address.get_payment_method_billing().cloned(),
    )
    .change_context(ConfigError::InputConstructionError)?;
    for payment_method_type in payment_method_type_list {
        backend_input.payment_method.payment_method_type = Some(*payment_method_type);
        // in case of session flow, payment_method will always be wallet
        backend_input.payment_method.payment_method = Some(payment_method_type.to_owned().into());
        surcharge_source.generate_surcharge_details_and_populate_surcharge_metadata(
            &backend_input,
            &payment_data.payment_attempt,
            (
                &mut surcharge_metadata,
                types::SurchargeKey::PaymentMethodData(
                    payment_method_type.to_owned().into(),
                    *payment_method_type,
                    None,
                ),
            ),
        )?;
    }
    Ok(surcharge_metadata)
}
pub async fn perform_surcharge_decision_management_for_saved_cards(
    state: &SessionState,
    algorithm_ref: routing::RoutingAlgorithmRef,
    payment_attempt: &storage::PaymentAttempt,
    payment_intent: &storage::PaymentIntent,
    customer_payment_method_list: &mut [api_models::payment_methods::CustomerPaymentMethod],
) -> ConditionalConfigResult<types::SurchargeMetadata> {
    let mut surcharge_metadata = types::SurchargeMetadata::new(payment_attempt.attempt_id.clone());
    let surcharge_source = match (
        payment_attempt.get_surcharge_details(),
        algorithm_ref.surcharge_config_algo_id,
    ) {
        (Some(request_surcharge_details), _) => {
            SurchargeSource::Predetermined(request_surcharge_details)
        }
        (None, Some(algorithm_id)) => {
            let cached_algo = ensure_algorithm_cached(
                &*state.store,
                &payment_attempt.merchant_id,
                algorithm_id.as_str(),
            )
            .await?;

            SurchargeSource::Generate(cached_algo)
        }
        (None, None) => return Ok(surcharge_metadata),
    };
    let mut backend_input = make_dsl_input_for_surcharge(payment_attempt, payment_intent, None)
        .change_context(ConfigError::InputConstructionError)?;

    for customer_payment_method in customer_payment_method_list.iter_mut() {
        let payment_token = customer_payment_method
            .payment_token
            .clone()
            .get_required_value("payment_token")
            .change_context(ConfigError::InputConstructionError)?;

        backend_input.payment_method.payment_method = Some(customer_payment_method.payment_method);
        backend_input.payment_method.payment_method_type =
            customer_payment_method.payment_method_type;
        backend_input.payment_method.card_network = customer_payment_method
            .card
            .as_ref()
            .and_then(|card| card.scheme.as_ref())
            .map(|scheme| {
                scheme
                    .clone()
                    .parse_enum("CardNetwork")
                    .change_context(ConfigError::DslExecutionError)
            })
            .transpose()?;
        let surcharge_details = surcharge_source
            .generate_surcharge_details_and_populate_surcharge_metadata(
                &backend_input,
                payment_attempt,
                (
                    &mut surcharge_metadata,
                    types::SurchargeKey::Token(payment_token),
                ),
            )?;
        customer_payment_method.surcharge_details = surcharge_details
            .map(|surcharge_details| {
                SurchargeDetailsResponse::foreign_try_from((&surcharge_details, payment_attempt))
                    .change_context(ConfigError::DslParsingError)
            })
            .transpose()?;
    }
    Ok(surcharge_metadata)
}

fn get_surcharge_details_from_surcharge_output(
    surcharge_details: surcharge_decision_configs::SurchargeDetailsOutput,
    payment_attempt: &storage::PaymentAttempt,
) -> ConditionalConfigResult<types::SurchargeDetails> {
    let surcharge_amount = match surcharge_details.surcharge.clone() {
        surcharge_decision_configs::SurchargeOutput::Fixed { amount } => amount,
        surcharge_decision_configs::SurchargeOutput::Rate(percentage) => percentage
            .apply_and_ceil_result(payment_attempt.amount)
            .change_context(ConfigError::DslExecutionError)
            .attach_printable("Failed to Calculate surcharge amount by applying percentage")?,
    };
    let tax_on_surcharge_amount = surcharge_details
        .tax_on_surcharge
        .clone()
        .map(|tax_on_surcharge| {
            tax_on_surcharge
                .apply_and_ceil_result(surcharge_amount)
                .change_context(ConfigError::DslExecutionError)
                .attach_printable("Failed to Calculate tax amount")
        })
        .transpose()?
        .unwrap_or_default();
    Ok(types::SurchargeDetails {
        original_amount: payment_attempt.amount,
        surcharge: match surcharge_details.surcharge {
            surcharge_decision_configs::SurchargeOutput::Fixed { amount } => {
                common_utils_types::Surcharge::Fixed(amount)
            }
            surcharge_decision_configs::SurchargeOutput::Rate(percentage) => {
                common_utils_types::Surcharge::Rate(percentage)
            }
        },
        tax_on_surcharge: surcharge_details.tax_on_surcharge,
        surcharge_amount,
        tax_on_surcharge_amount,
        final_amount: payment_attempt.amount + surcharge_amount + tax_on_surcharge_amount,
    })
}

#[instrument(skip_all)]
pub async fn ensure_algorithm_cached(
    store: &dyn StorageInterface,
    merchant_id: &str,
    algorithm_id: &str,
) -> ConditionalConfigResult<VirInterpreterBackendCacheWrapper> {
    let key = format!("surcharge_dsl_{merchant_id}");

    let value_to_cache = || async {
        let config: diesel_models::Config = store.find_config_by_key(algorithm_id).await?;
        let record: SurchargeDecisionManagerRecord = config
            .config
            .parse_struct("Program")
            .change_context(errors::StorageError::DeserializationFailed)
            .attach_printable("Error parsing routing algorithm from configs")?;
        VirInterpreterBackendCacheWrapper::try_from(record)
            .change_context(errors::StorageError::ValueNotFound("Program".to_string()))
            .attach_printable("Error initializing DSL interpreter backend")
    };
    let interpreter = cache::get_or_populate_in_memory(
        store.get_cache_store().as_ref(),
        &key,
        value_to_cache,
        &SURCHARGE_CACHE,
    )
    .await
    .change_context(ConfigError::CacheMiss)
    .attach_printable("Unable to retrieve cached routing algorithm even after refresh")?;
    Ok(interpreter)
}

pub fn execute_dsl_and_get_conditional_config(
    backend_input: dsl_inputs::BackendInput,
    interpreter: &backend::VirInterpreterBackend<SurchargeDecisionConfigs>,
) -> ConditionalConfigResult<SurchargeDecisionConfigs> {
    let routing_output = interpreter
        .execute(backend_input)
        .map(|out| out.connector_selection)
        .change_context(ConfigError::DslExecutionError)?;
    Ok(routing_output)
}<|MERGE_RESOLUTION|>--- conflicted
+++ resolved
@@ -3,15 +3,10 @@
     payments, routing,
     surcharge_decision_configs::{self, SurchargeDecisionConfigs, SurchargeDecisionManagerRecord},
 };
-<<<<<<< HEAD
 use common_utils::{
     ext_traits::{OptionExt, StringExt},
-    static_cache::StaticCache,
     types as common_utils_types,
 };
-=======
-use common_utils::{ext_traits::StringExt, types as common_utils_types};
->>>>>>> 84bed81d
 use error_stack::{self, ResultExt};
 use euclid::{
     backend,

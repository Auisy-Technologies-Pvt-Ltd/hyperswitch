use std::{collections::HashSet, marker::PhantomData, str::FromStr};

use api_models::enums::{DisputeStage, DisputeStatus};
#[cfg(feature = "payouts")]
use api_models::payouts::PayoutVendorAccountDetails;
use common_enums::{IntentStatus, RequestIncrementalAuthorization};
#[cfg(feature = "payouts")]
use common_utils::{crypto::Encryptable, pii::Email};
use common_utils::{
    errors::CustomResult,
    ext_traits::AsyncExt,
    types::{keymanager::KeyManagerState, ConnectorTransactionIdTrait, MinorUnit},
};
use error_stack::{report, ResultExt};
use hyperswitch_domain_models::{
    merchant_connector_account::MerchantConnectorAccount, payment_address::PaymentAddress,
    router_data::ErrorResponse, types::OrderDetailsWithAmount,
};
#[cfg(feature = "payouts")]
use masking::{ExposeInterface, PeekInterface};
use maud::{html, PreEscaped};
use router_env::{instrument, tracing};
use uuid::Uuid;

use super::payments::helpers;
#[cfg(feature = "payouts")]
use super::payouts::PayoutData;
#[cfg(feature = "payouts")]
use crate::core::payments;
use crate::{
    configs::Settings,
    consts,
    core::{
        errors::{self, RouterResult, StorageErrorExt},
        payments::PaymentData,
    },
    db::StorageInterface,
    routes::SessionState,
    types::{
        self, api, domain,
        storage::{self, enums},
        PollConfig,
    },
    utils::{generate_id, generate_uuid, OptionExt, ValueExt},
};

pub const IRRELEVANT_CONNECTOR_REQUEST_REFERENCE_ID_IN_DISPUTE_FLOW: &str =
    "irrelevant_connector_request_reference_id_in_dispute_flow";
#[cfg(feature = "payouts")]
pub const IRRELEVANT_CONNECTOR_REQUEST_REFERENCE_ID_IN_PAYOUTS_FLOW: &str =
    "irrelevant_connector_request_reference_id_in_payouts_flow";
const IRRELEVANT_ATTEMPT_ID_IN_DISPUTE_FLOW: &str = "irrelevant_attempt_id_in_dispute_flow";

#[cfg(all(feature = "payouts", feature = "v2", feature = "customer_v2"))]
#[instrument(skip_all)]
pub async fn construct_payout_router_data<'a, F>(
    _connector_data: &api::ConnectorData,
    _merchant_account: &domain::MerchantAccount,
    _payout_data: &mut PayoutData,
) -> RouterResult<types::PayoutsRouterData<F>> {
    todo!()
}

#[cfg(all(
    feature = "payouts",
    any(feature = "v1", feature = "v2"),
    not(feature = "customer_v2")
))]
#[instrument(skip_all)]
pub async fn construct_payout_router_data<'a, F>(
    connector_data: &api::ConnectorData,
    merchant_account: &domain::MerchantAccount,
    payout_data: &mut PayoutData,
) -> RouterResult<types::PayoutsRouterData<F>> {
    let merchant_connector_account = payout_data
        .merchant_connector_account
        .clone()
        .get_required_value("merchant_connector_account")?;
    let connector_name = connector_data.connector_name;
    let connector_auth_type: types::ConnectorAuthType = merchant_connector_account
        .get_connector_account_details()
        .parse_value("ConnectorAuthType")
        .change_context(errors::ApiErrorResponse::InternalServerError)?;

    let billing = payout_data.billing_address.to_owned();

    let billing_address = billing.map(|a| {
        let phone_details = api_models::payments::PhoneDetails {
            number: a.phone_number.clone().map(Encryptable::into_inner),
            country_code: a.country_code.to_owned(),
        };
        let address_details = api_models::payments::AddressDetails {
            city: a.city.to_owned(),
            country: a.country.to_owned(),
            line1: a.line1.clone().map(Encryptable::into_inner),
            line2: a.line2.clone().map(Encryptable::into_inner),
            line3: a.line3.clone().map(Encryptable::into_inner),
            zip: a.zip.clone().map(Encryptable::into_inner),
            first_name: a.first_name.clone().map(Encryptable::into_inner),
            last_name: a.last_name.clone().map(Encryptable::into_inner),
            state: a.state.map(Encryptable::into_inner),
        };

        api_models::payments::Address {
            phone: Some(phone_details),
            address: Some(address_details),
            email: a.email.to_owned().map(Email::from),
        }
    });

    let address = PaymentAddress::new(None, billing_address.map(From::from), None, None);

    let test_mode: Option<bool> = merchant_connector_account.is_test_mode_on();
    let payouts = &payout_data.payouts;
    let payout_attempt = &payout_data.payout_attempt;
    let customer_details = &payout_data.customer_details;
    let connector_label = format!(
        "{}_{}",
        payout_data.profile_id.get_string_repr(),
        connector_name
    );
    let connector_customer_id = customer_details
        .as_ref()
        .and_then(|c| c.connector_customer.as_ref())
        .and_then(|connector_customer_value| {
            connector_customer_value
                .clone()
                .expose()
                .get(connector_label)
                .cloned()
        })
        .and_then(|id| serde_json::from_value::<String>(id).ok());

    let vendor_details: Option<PayoutVendorAccountDetails> =
        match api_models::enums::PayoutConnectors::try_from(connector_name.to_owned()).map_err(
            |err| report!(errors::ApiErrorResponse::InternalServerError).attach_printable(err),
        )? {
            api_models::enums::PayoutConnectors::Stripe => {
                payout_data.payouts.metadata.to_owned().and_then(|meta| {
                    let val = meta
                        .peek()
                        .to_owned()
                        .parse_value("PayoutVendorAccountDetails")
                        .ok();
                    val
                })
            }
            _ => None,
        };

    let router_data = types::RouterData {
        flow: PhantomData,
        merchant_id: merchant_account.get_id().to_owned(),
        customer_id: customer_details.to_owned().map(|c| c.customer_id),
        connector_customer: connector_customer_id,
        connector: connector_name.to_string(),
        payment_id: common_utils::id_type::PaymentId::get_irrelevant_id("payout")
            .get_string_repr()
            .to_owned(),
        attempt_id: "".to_string(),
        status: enums::AttemptStatus::Failure,
        payment_method: enums::PaymentMethod::default(),
        connector_auth_type,
        description: None,
        return_url: payouts.return_url.to_owned(),
        address,
        auth_type: enums::AuthenticationType::default(),
        connector_meta_data: merchant_connector_account.get_metadata(),
        connector_wallets_details: merchant_connector_account.get_connector_wallets_details(),
        amount_captured: None,
        minor_amount_captured: None,
        payment_method_status: None,
        request: types::PayoutsData {
            payout_id: payouts.payout_id.to_owned(),
            amount: payouts.amount.get_amount_as_i64(),
            minor_amount: payouts.amount,
            connector_payout_id: payout_attempt.connector_payout_id.clone(),
            destination_currency: payouts.destination_currency,
            source_currency: payouts.source_currency,
            entity_type: payouts.entity_type.to_owned(),
            payout_type: payouts.payout_type,
            vendor_details,
            priority: payouts.priority,
            customer_details: customer_details
                .to_owned()
                .map(|c| payments::CustomerDetails {
                    customer_id: Some(c.customer_id),
                    name: c.name.map(Encryptable::into_inner),
                    email: c.email.map(Email::from),
                    phone: c.phone.map(Encryptable::into_inner),
                    phone_country_code: c.phone_country_code,
                }),
        },
        response: Ok(types::PayoutsResponseData::default()),
        access_token: None,
        session_token: None,
        reference_id: None,
        payment_method_token: None,
        recurring_mandate_payment_data: None,
        preprocessing_id: None,
        connector_request_reference_id: payout_attempt.payout_attempt_id.clone(),
        payout_method_data: payout_data.payout_method_data.to_owned(),
        quote_id: None,
        test_mode,
        payment_method_balance: None,
        connector_api_version: None,
        connector_http_status_code: None,
        external_latency: None,
        apple_pay_flow: None,
        frm_metadata: None,
        refund_id: None,
        dispute_id: None,
        connector_response: None,
        integrity_check: Ok(()),
        additional_merchant_data: None,
        header_payload: None,
        connector_mandate_request_reference_id: None,
<<<<<<< HEAD
        authentication_id: None,
=======
        psd2_sca_exemption_type: None,
>>>>>>> 3a3e93cb
    };

    Ok(router_data)
}

#[cfg(feature = "v2")]
#[instrument(skip_all)]
#[allow(clippy::too_many_arguments)]
pub async fn construct_refund_router_data<'a, F>(
    _state: &'a SessionState,
    _connector_id: &str,
    _merchant_account: &domain::MerchantAccount,
    _key_store: &domain::MerchantKeyStore,
    _money: (MinorUnit, enums::Currency),
    _payment_intent: &'a storage::PaymentIntent,
    _payment_attempt: &storage::PaymentAttempt,
    _refund: &'a storage::Refund,
    _creds_identifier: Option<String>,
    _charges: Option<types::ChargeRefunds>,
) -> RouterResult<types::RefundsRouterData<F>> {
    todo!()
}

#[cfg(feature = "v1")]
#[instrument(skip_all)]
#[allow(clippy::too_many_arguments)]
pub async fn construct_refund_router_data<'a, F>(
    state: &'a SessionState,
    connector_id: &str,
    merchant_account: &domain::MerchantAccount,
    key_store: &domain::MerchantKeyStore,
    money: (MinorUnit, enums::Currency),
    payment_intent: &'a storage::PaymentIntent,
    payment_attempt: &storage::PaymentAttempt,
    refund: &'a storage::Refund,
    creds_identifier: Option<String>,
    charges: Option<types::ChargeRefunds>,
) -> RouterResult<types::RefundsRouterData<F>> {
    let profile_id = payment_intent
        .profile_id
        .as_ref()
        .get_required_value("profile_id")
        .change_context(errors::ApiErrorResponse::InternalServerError)
        .attach_printable("profile_id is not set in payment_intent")?;

    let merchant_connector_account = helpers::get_merchant_connector_account(
        state,
        merchant_account.get_id(),
        creds_identifier.as_deref(),
        key_store,
        profile_id,
        connector_id,
        payment_attempt.merchant_connector_id.as_ref(),
    )
    .await?;

    let auth_type: types::ConnectorAuthType = merchant_connector_account
        .get_connector_account_details()
        .parse_value("ConnectorAuthType")
        .change_context(errors::ApiErrorResponse::InternalServerError)?;

    let status = payment_attempt.status;

    let (payment_amount, currency) = money;

    let payment_method_type = payment_attempt
        .payment_method
        .get_required_value("payment_method_type")
        .change_context(errors::ApiErrorResponse::InternalServerError)?;

    let webhook_url = Some(helpers::create_webhook_url(
        &state.base_url.clone(),
        merchant_account.get_id(),
        connector_id,
    ));
    let test_mode: Option<bool> = merchant_connector_account.is_test_mode_on();

    let supported_connector = &state
        .conf
        .multiple_api_version_supported_connectors
        .supported_connectors;
    let connector_enum = api_models::enums::Connector::from_str(connector_id)
        .change_context(errors::ConnectorError::InvalidConnectorName)
        .change_context(errors::ApiErrorResponse::InvalidDataValue {
            field_name: "connector",
        })
        .attach_printable_lazy(|| format!("unable to parse connector name {connector_id:?}"))?;

    let connector_api_version = if supported_connector.contains(&connector_enum) {
        state
            .store
            .find_config_by_key(&format!("connector_api_version_{connector_id}"))
            .await
            .map(|value| value.config)
            .ok()
    } else {
        None
    };

    let browser_info: Option<types::BrowserInformation> = payment_attempt
        .browser_info
        .clone()
        .map(|b| b.parse_value("BrowserInformation"))
        .transpose()
        .change_context(errors::ApiErrorResponse::InvalidDataValue {
            field_name: "browser_info",
        })?;

    let connector_refund_id = refund.get_optional_connector_refund_id().cloned();

    let router_data = types::RouterData {
        flow: PhantomData,
        merchant_id: merchant_account.get_id().clone(),
        customer_id: payment_intent.customer_id.to_owned(),
        connector: connector_id.to_string(),
        payment_id: payment_attempt.payment_id.get_string_repr().to_owned(),
        attempt_id: payment_attempt.attempt_id.clone(),
        status,
        payment_method: payment_method_type,
        connector_auth_type: auth_type,
        description: None,
        return_url: payment_intent.return_url.clone(),
        // Does refund need shipping/billing address ?
        address: PaymentAddress::default(),
        auth_type: payment_attempt.authentication_type.unwrap_or_default(),
        connector_meta_data: merchant_connector_account.get_metadata(),
        connector_wallets_details: merchant_connector_account.get_connector_wallets_details(),
        amount_captured: payment_intent
            .amount_captured
            .map(|amt| amt.get_amount_as_i64()),
        payment_method_status: None,
        minor_amount_captured: payment_intent.amount_captured,
        request: types::RefundsData {
            refund_id: refund.refund_id.clone(),
            connector_transaction_id: refund.get_connector_transaction_id().clone(),
            refund_amount: refund.refund_amount.get_amount_as_i64(),
            minor_refund_amount: refund.refund_amount,
            currency,
            payment_amount: payment_amount.get_amount_as_i64(),
            minor_payment_amount: payment_amount,
            webhook_url,
            connector_metadata: payment_attempt.connector_metadata.clone(),
            reason: refund.refund_reason.clone(),
            connector_refund_id: connector_refund_id.clone(),
            browser_info,
            charges,
            integrity_object: None,
            refund_status: refund.refund_status,
        },

        response: Ok(types::RefundsResponseData {
            connector_refund_id: connector_refund_id.unwrap_or_default(),
            refund_status: refund.refund_status,
        }),
        access_token: None,
        session_token: None,
        reference_id: None,
        payment_method_token: None,
        connector_customer: None,
        recurring_mandate_payment_data: None,
        preprocessing_id: None,
        connector_request_reference_id: refund.refund_id.clone(),
        #[cfg(feature = "payouts")]
        payout_method_data: None,
        #[cfg(feature = "payouts")]
        quote_id: None,
        test_mode,
        payment_method_balance: None,
        connector_api_version,
        connector_http_status_code: None,
        external_latency: None,
        apple_pay_flow: None,
        frm_metadata: None,
        refund_id: Some(refund.refund_id.clone()),
        dispute_id: None,
        connector_response: None,
        integrity_check: Ok(()),
        additional_merchant_data: None,
        header_payload: None,
        connector_mandate_request_reference_id: None,
<<<<<<< HEAD
        authentication_id: None,
=======
        psd2_sca_exemption_type: None,
>>>>>>> 3a3e93cb
    };

    Ok(router_data)
}

pub fn get_or_generate_id(
    key: &str,
    provided_id: &Option<String>,
    prefix: &str,
) -> Result<String, errors::ApiErrorResponse> {
    let validate_id = |id| validate_id(id, key);
    provided_id
        .clone()
        .map_or(Ok(generate_id(consts::ID_LENGTH, prefix)), validate_id)
}

pub fn get_or_generate_uuid(
    key: &str,
    provided_id: Option<&String>,
) -> Result<String, errors::ApiErrorResponse> {
    let validate_id = |id: String| validate_uuid(id, key);
    provided_id
        .cloned()
        .map_or(Ok(generate_uuid()), validate_id)
}

fn invalid_id_format_error(key: &str) -> errors::ApiErrorResponse {
    errors::ApiErrorResponse::InvalidDataFormat {
        field_name: key.to_string(),
        expected_format: format!(
            "length should be less than {} characters",
            consts::MAX_ID_LENGTH
        ),
    }
}

pub fn validate_id(id: String, key: &str) -> Result<String, errors::ApiErrorResponse> {
    if id.len() > consts::MAX_ID_LENGTH {
        Err(invalid_id_format_error(key))
    } else {
        Ok(id)
    }
}

pub fn validate_uuid(uuid: String, key: &str) -> Result<String, errors::ApiErrorResponse> {
    match (Uuid::parse_str(&uuid), uuid.len() > consts::MAX_ID_LENGTH) {
        (Ok(_), false) => Ok(uuid),
        (_, _) => Err(invalid_id_format_error(key)),
    }
}

#[cfg(test)]
mod tests {
    #![allow(clippy::expect_used)]
    use super::*;

    #[test]
    fn validate_id_length_constraint() {
        let payment_id =
            "abcdefghijlkmnopqrstuvwzyzabcdefghijknlmnopsjkdnfjsknfkjsdnfspoig".to_string(); //length = 65

        let result = validate_id(payment_id, "payment_id");
        assert!(result.is_err());
    }

    #[test]
    fn validate_id_proper_response() {
        let payment_id = "abcdefghijlkmnopqrstjhbjhjhkhbhgcxdfxvmhb".to_string();

        let result = validate_id(payment_id.clone(), "payment_id");
        assert!(result.is_ok());
        let result = result.unwrap_or_default();
        assert_eq!(result, payment_id);
    }

    #[test]
    fn test_generate_id() {
        let generated_id = generate_id(consts::ID_LENGTH, "ref");
        assert_eq!(generated_id.len(), consts::ID_LENGTH + 4)
    }

    #[test]
    fn test_filter_objects_based_on_profile_id_list() {
        #[derive(PartialEq, Debug, Clone)]
        struct Object {
            profile_id: Option<common_utils::id_type::ProfileId>,
        }

        impl Object {
            pub fn new(profile_id: &'static str) -> Self {
                Self {
                    profile_id: Some(
                        common_utils::id_type::ProfileId::try_from(std::borrow::Cow::from(
                            profile_id,
                        ))
                        .expect("invalid profile ID"),
                    ),
                }
            }
        }

        impl GetProfileId for Object {
            fn get_profile_id(&self) -> Option<&common_utils::id_type::ProfileId> {
                self.profile_id.as_ref()
            }
        }

        fn new_profile_id(profile_id: &'static str) -> common_utils::id_type::ProfileId {
            common_utils::id_type::ProfileId::try_from(std::borrow::Cow::from(profile_id))
                .expect("invalid profile ID")
        }

        // non empty object_list and profile_id_list
        let object_list = vec![
            Object::new("p1"),
            Object::new("p2"),
            Object::new("p2"),
            Object::new("p4"),
            Object::new("p5"),
        ];
        let profile_id_list = vec![
            new_profile_id("p1"),
            new_profile_id("p2"),
            new_profile_id("p3"),
        ];
        let filtered_list =
            filter_objects_based_on_profile_id_list(Some(profile_id_list), object_list.clone());
        let expected_result = vec![Object::new("p1"), Object::new("p2"), Object::new("p2")];
        assert_eq!(filtered_list, expected_result);

        // non empty object_list and empty profile_id_list
        let empty_profile_id_list = vec![];
        let filtered_list = filter_objects_based_on_profile_id_list(
            Some(empty_profile_id_list),
            object_list.clone(),
        );
        let expected_result = vec![];
        assert_eq!(filtered_list, expected_result);

        // non empty object_list and None profile_id_list
        let profile_id_list_as_none = None;
        let filtered_list =
            filter_objects_based_on_profile_id_list(profile_id_list_as_none, object_list);
        let expected_result = vec![
            Object::new("p1"),
            Object::new("p2"),
            Object::new("p2"),
            Object::new("p4"),
            Object::new("p5"),
        ];
        assert_eq!(filtered_list, expected_result);
    }
}

// Dispute Stage can move linearly from PreDispute -> Dispute -> PreArbitration
pub fn validate_dispute_stage(
    prev_dispute_stage: &DisputeStage,
    dispute_stage: &DisputeStage,
) -> bool {
    match prev_dispute_stage {
        DisputeStage::PreDispute => true,
        DisputeStage::Dispute => !matches!(dispute_stage, DisputeStage::PreDispute),
        DisputeStage::PreArbitration => matches!(dispute_stage, DisputeStage::PreArbitration),
    }
}

//Dispute status can go from Opened -> (Expired | Accepted | Cancelled | Challenged -> (Won | Lost))
pub fn validate_dispute_status(
    prev_dispute_status: DisputeStatus,
    dispute_status: DisputeStatus,
) -> bool {
    match prev_dispute_status {
        DisputeStatus::DisputeOpened => true,
        DisputeStatus::DisputeExpired => {
            matches!(dispute_status, DisputeStatus::DisputeExpired)
        }
        DisputeStatus::DisputeAccepted => {
            matches!(dispute_status, DisputeStatus::DisputeAccepted)
        }
        DisputeStatus::DisputeCancelled => {
            matches!(dispute_status, DisputeStatus::DisputeCancelled)
        }
        DisputeStatus::DisputeChallenged => matches!(
            dispute_status,
            DisputeStatus::DisputeChallenged
                | DisputeStatus::DisputeWon
                | DisputeStatus::DisputeLost
        ),
        DisputeStatus::DisputeWon => matches!(dispute_status, DisputeStatus::DisputeWon),
        DisputeStatus::DisputeLost => matches!(dispute_status, DisputeStatus::DisputeLost),
    }
}

pub fn validate_dispute_stage_and_dispute_status(
    prev_dispute_stage: DisputeStage,
    prev_dispute_status: DisputeStatus,
    dispute_stage: DisputeStage,
    dispute_status: DisputeStatus,
) -> CustomResult<(), errors::WebhooksFlowError> {
    let dispute_stage_validation = validate_dispute_stage(&prev_dispute_stage, &dispute_stage);
    let dispute_status_validation = if dispute_stage == prev_dispute_stage {
        validate_dispute_status(prev_dispute_status, dispute_status)
    } else {
        true
    };
    common_utils::fp_utils::when(
        !(dispute_stage_validation && dispute_status_validation),
        || {
            super::metrics::INCOMING_DISPUTE_WEBHOOK_VALIDATION_FAILURE_METRIC.add(
                &super::metrics::CONTEXT,
                1,
                &[],
            );
            Err(errors::WebhooksFlowError::DisputeWebhookValidationFailed)?
        },
    )
}

#[cfg(feature = "v1")]
#[instrument(skip_all)]
pub async fn construct_accept_dispute_router_data<'a>(
    state: &'a SessionState,
    payment_intent: &'a storage::PaymentIntent,
    payment_attempt: &storage::PaymentAttempt,
    merchant_account: &domain::MerchantAccount,
    key_store: &domain::MerchantKeyStore,
    dispute: &storage::Dispute,
) -> RouterResult<types::AcceptDisputeRouterData> {
    let profile_id = payment_intent
        .profile_id
        .as_ref()
        .get_required_value("profile_id")
        .change_context(errors::ApiErrorResponse::InternalServerError)
        .attach_printable("profile_id is not set in payment_intent")?
        .clone();

    let merchant_connector_account = helpers::get_merchant_connector_account(
        state,
        merchant_account.get_id(),
        None,
        key_store,
        &profile_id,
        &dispute.connector,
        payment_attempt.merchant_connector_id.as_ref(),
    )
    .await?;

    let test_mode: Option<bool> = merchant_connector_account.is_test_mode_on();
    let auth_type: types::ConnectorAuthType = merchant_connector_account
        .get_connector_account_details()
        .parse_value("ConnectorAuthType")
        .change_context(errors::ApiErrorResponse::InternalServerError)?;
    let payment_method = payment_attempt
        .payment_method
        .get_required_value("payment_method_type")?;
    let router_data = types::RouterData {
        flow: PhantomData,
        merchant_id: merchant_account.get_id().clone(),
        connector: dispute.connector.to_string(),
        payment_id: payment_attempt.payment_id.get_string_repr().to_owned(),
        attempt_id: payment_attempt.attempt_id.clone(),
        status: payment_attempt.status,
        payment_method,
        connector_auth_type: auth_type,
        description: None,
        return_url: payment_intent.return_url.clone(),
        address: PaymentAddress::default(),
        auth_type: payment_attempt.authentication_type.unwrap_or_default(),
        connector_meta_data: merchant_connector_account.get_metadata(),
        connector_wallets_details: merchant_connector_account.get_connector_wallets_details(),
        amount_captured: payment_intent
            .amount_captured
            .map(|amt| amt.get_amount_as_i64()),
        minor_amount_captured: payment_intent.amount_captured,
        payment_method_status: None,
        request: types::AcceptDisputeRequestData {
            dispute_id: dispute.dispute_id.clone(),
            connector_dispute_id: dispute.connector_dispute_id.clone(),
        },
        response: Err(ErrorResponse::default()),
        access_token: None,
        session_token: None,
        reference_id: None,
        payment_method_token: None,
        connector_customer: None,
        customer_id: None,
        recurring_mandate_payment_data: None,
        preprocessing_id: None,
        connector_request_reference_id: get_connector_request_reference_id(
            &state.conf,
            merchant_account.get_id(),
            payment_attempt,
        ),
        #[cfg(feature = "payouts")]
        payout_method_data: None,
        #[cfg(feature = "payouts")]
        quote_id: None,
        test_mode,
        payment_method_balance: None,
        connector_api_version: None,
        connector_http_status_code: None,
        external_latency: None,
        apple_pay_flow: None,
        frm_metadata: None,
        dispute_id: Some(dispute.dispute_id.clone()),
        refund_id: None,
        connector_response: None,
        integrity_check: Ok(()),
        additional_merchant_data: None,
        header_payload: None,
        connector_mandate_request_reference_id: None,
<<<<<<< HEAD
        authentication_id: None,
=======
        psd2_sca_exemption_type: None,
>>>>>>> 3a3e93cb
    };
    Ok(router_data)
}

#[cfg(feature = "v1")]
#[instrument(skip_all)]
pub async fn construct_submit_evidence_router_data<'a>(
    state: &'a SessionState,
    payment_intent: &'a storage::PaymentIntent,
    payment_attempt: &storage::PaymentAttempt,
    merchant_account: &domain::MerchantAccount,
    key_store: &domain::MerchantKeyStore,
    dispute: &storage::Dispute,
    submit_evidence_request_data: types::SubmitEvidenceRequestData,
) -> RouterResult<types::SubmitEvidenceRouterData> {
    let connector_id = &dispute.connector;
    let profile_id = payment_intent
        .profile_id
        .as_ref()
        .get_required_value("profile_id")
        .change_context(errors::ApiErrorResponse::InternalServerError)
        .attach_printable("profile_id is not set in payment_intent")?
        .clone();

    let merchant_connector_account = helpers::get_merchant_connector_account(
        state,
        merchant_account.get_id(),
        None,
        key_store,
        &profile_id,
        connector_id,
        payment_attempt.merchant_connector_id.as_ref(),
    )
    .await?;

    let test_mode: Option<bool> = merchant_connector_account.is_test_mode_on();
    let auth_type: types::ConnectorAuthType = merchant_connector_account
        .get_connector_account_details()
        .parse_value("ConnectorAuthType")
        .change_context(errors::ApiErrorResponse::InternalServerError)?;
    let payment_method = payment_attempt
        .payment_method
        .get_required_value("payment_method_type")?;
    let router_data = types::RouterData {
        flow: PhantomData,
        merchant_id: merchant_account.get_id().clone(),
        connector: connector_id.to_string(),
        payment_id: payment_attempt.payment_id.get_string_repr().to_owned(),
        attempt_id: payment_attempt.attempt_id.clone(),
        status: payment_attempt.status,
        payment_method,
        connector_auth_type: auth_type,
        description: None,
        return_url: payment_intent.return_url.clone(),
        address: PaymentAddress::default(),
        auth_type: payment_attempt.authentication_type.unwrap_or_default(),
        connector_meta_data: merchant_connector_account.get_metadata(),
        connector_wallets_details: merchant_connector_account.get_connector_wallets_details(),
        amount_captured: payment_intent
            .amount_captured
            .map(|amt| amt.get_amount_as_i64()),
        minor_amount_captured: payment_intent.amount_captured,
        request: submit_evidence_request_data,
        response: Err(ErrorResponse::default()),
        access_token: None,
        session_token: None,
        reference_id: None,
        payment_method_token: None,
        connector_customer: None,
        customer_id: None,
        recurring_mandate_payment_data: None,
        preprocessing_id: None,
        payment_method_balance: None,
        payment_method_status: None,
        connector_request_reference_id: get_connector_request_reference_id(
            &state.conf,
            merchant_account.get_id(),
            payment_attempt,
        ),
        #[cfg(feature = "payouts")]
        payout_method_data: None,
        #[cfg(feature = "payouts")]
        quote_id: None,
        test_mode,
        connector_api_version: None,
        connector_http_status_code: None,
        external_latency: None,
        apple_pay_flow: None,
        frm_metadata: None,
        refund_id: None,
        dispute_id: Some(dispute.dispute_id.clone()),
        connector_response: None,
        integrity_check: Ok(()),
        additional_merchant_data: None,
        header_payload: None,
        connector_mandate_request_reference_id: None,
<<<<<<< HEAD
        authentication_id: None,
=======
        psd2_sca_exemption_type: None,
>>>>>>> 3a3e93cb
    };
    Ok(router_data)
}

#[cfg(feature = "v1")]
#[instrument(skip_all)]
#[allow(clippy::too_many_arguments)]
pub async fn construct_upload_file_router_data<'a>(
    state: &'a SessionState,
    payment_intent: &'a storage::PaymentIntent,
    payment_attempt: &storage::PaymentAttempt,
    merchant_account: &domain::MerchantAccount,
    key_store: &domain::MerchantKeyStore,
    create_file_request: &api::CreateFileRequest,
    connector_id: &str,
    file_key: String,
) -> RouterResult<types::UploadFileRouterData> {
    let profile_id = payment_intent
        .profile_id
        .as_ref()
        .get_required_value("profile_id")
        .change_context(errors::ApiErrorResponse::InternalServerError)
        .attach_printable("profile_id is not set in payment_intent")?
        .clone();

    let merchant_connector_account = helpers::get_merchant_connector_account(
        state,
        merchant_account.get_id(),
        None,
        key_store,
        &profile_id,
        connector_id,
        payment_attempt.merchant_connector_id.as_ref(),
    )
    .await?;

    let test_mode: Option<bool> = merchant_connector_account.is_test_mode_on();
    let auth_type: types::ConnectorAuthType = merchant_connector_account
        .get_connector_account_details()
        .parse_value("ConnectorAuthType")
        .change_context(errors::ApiErrorResponse::InternalServerError)?;
    let payment_method = payment_attempt
        .payment_method
        .get_required_value("payment_method_type")?;
    let router_data = types::RouterData {
        flow: PhantomData,
        merchant_id: merchant_account.get_id().clone(),
        connector: connector_id.to_string(),
        payment_id: payment_attempt.payment_id.get_string_repr().to_owned(),
        attempt_id: payment_attempt.attempt_id.clone(),
        status: payment_attempt.status,
        payment_method,
        connector_auth_type: auth_type,
        description: None,
        return_url: payment_intent.return_url.clone(),
        address: PaymentAddress::default(),
        auth_type: payment_attempt.authentication_type.unwrap_or_default(),
        connector_meta_data: merchant_connector_account.get_metadata(),
        connector_wallets_details: merchant_connector_account.get_connector_wallets_details(),
        amount_captured: payment_intent
            .amount_captured
            .map(|amt| amt.get_amount_as_i64()),
        minor_amount_captured: payment_intent.amount_captured,
        payment_method_status: None,
        request: types::UploadFileRequestData {
            file_key,
            file: create_file_request.file.clone(),
            file_type: create_file_request.file_type.clone(),
            file_size: create_file_request.file_size,
        },
        response: Err(ErrorResponse::default()),
        access_token: None,
        session_token: None,
        reference_id: None,
        payment_method_token: None,
        connector_customer: None,
        customer_id: None,
        recurring_mandate_payment_data: None,
        preprocessing_id: None,
        payment_method_balance: None,
        connector_request_reference_id: get_connector_request_reference_id(
            &state.conf,
            merchant_account.get_id(),
            payment_attempt,
        ),
        #[cfg(feature = "payouts")]
        payout_method_data: None,
        #[cfg(feature = "payouts")]
        quote_id: None,
        test_mode,
        connector_api_version: None,
        connector_http_status_code: None,
        external_latency: None,
        apple_pay_flow: None,
        frm_metadata: None,
        refund_id: None,
        dispute_id: None,
        connector_response: None,
        integrity_check: Ok(()),
        additional_merchant_data: None,
        header_payload: None,
        connector_mandate_request_reference_id: None,
<<<<<<< HEAD
        authentication_id: None,
=======
        psd2_sca_exemption_type: None,
>>>>>>> 3a3e93cb
    };
    Ok(router_data)
}

#[cfg(feature = "v2")]
pub async fn construct_payments_dynamic_tax_calculation_router_data<'a, F: Clone>(
    state: &'a SessionState,
    merchant_account: &domain::MerchantAccount,
    _key_store: &domain::MerchantKeyStore,
    payment_data: &mut PaymentData<F>,
    merchant_connector_account: &MerchantConnectorAccount,
) -> RouterResult<types::PaymentsTaxCalculationRouterData> {
    todo!()
}

#[cfg(feature = "v1")]
pub async fn construct_payments_dynamic_tax_calculation_router_data<'a, F: Clone>(
    state: &'a SessionState,
    merchant_account: &domain::MerchantAccount,
    _key_store: &domain::MerchantKeyStore,
    payment_data: &mut PaymentData<F>,
    merchant_connector_account: &MerchantConnectorAccount,
) -> RouterResult<types::PaymentsTaxCalculationRouterData> {
    let payment_intent = &payment_data.payment_intent.clone();
    let payment_attempt = &payment_data.payment_attempt.clone();

    #[cfg(feature = "v1")]
    let test_mode: Option<bool> = merchant_connector_account.test_mode;

    #[cfg(feature = "v2")]
    let test_mode = None;

    let connector_auth_type: types::ConnectorAuthType = merchant_connector_account
        .connector_account_details
        .clone()
        .parse_value("ConnectorAuthType")
        .change_context(errors::ApiErrorResponse::InternalServerError)
        .attach_printable("Failed while parsing value for ConnectorAuthType")?;

    let shipping_address = payment_data
        .tax_data
        .clone()
        .map(|tax_data| tax_data.shipping_details)
        .clone()
        .ok_or(errors::ApiErrorResponse::InternalServerError)
        .attach_printable("Missing shipping_details")?;

    let order_details: Option<Vec<OrderDetailsWithAmount>> = payment_intent
        .order_details
        .clone()
        .map(|order_details| {
            order_details
                .iter()
                .map(|data| {
                    data.to_owned()
                        .parse_value("OrderDetailsWithAmount")
                        .change_context(errors::ApiErrorResponse::InvalidDataValue {
                            field_name: "OrderDetailsWithAmount",
                        })
                        .attach_printable("Unable to parse OrderDetailsWithAmount")
                })
                .collect::<Result<Vec<_>, _>>()
        })
        .transpose()?;

    let router_data = types::RouterData {
        flow: PhantomData,
        merchant_id: merchant_account.get_id().to_owned(),
        customer_id: None,
        connector_customer: None,
        connector: merchant_connector_account.connector_name.clone(),
        payment_id: payment_attempt.payment_id.get_string_repr().to_owned(),
        attempt_id: payment_attempt.attempt_id.clone(),
        status: payment_attempt.status,
        payment_method: diesel_models::enums::PaymentMethod::default(),
        connector_auth_type,
        description: None,
        return_url: None,
        address: payment_data.address.clone(),
        auth_type: payment_attempt.authentication_type.unwrap_or_default(),
        connector_meta_data: None,
        connector_wallets_details: None,
        amount_captured: None,
        access_token: None,
        session_token: None,
        reference_id: None,
        payment_method_token: None,
        recurring_mandate_payment_data: None,
        preprocessing_id: None,
        payment_method_balance: None,
        connector_api_version: None,
        request: types::PaymentsTaxCalculationData {
            amount: payment_intent.amount,
            shipping_cost: payment_intent.shipping_cost,
            order_details,
            currency: payment_data.currency,
            shipping_address,
        },
        response: Err(ErrorResponse::default()),
        connector_request_reference_id: get_connector_request_reference_id(
            &state.conf,
            merchant_account.get_id(),
            payment_attempt,
        ),
        #[cfg(feature = "payouts")]
        payout_method_data: None,
        #[cfg(feature = "payouts")]
        quote_id: None,
        test_mode,
        connector_http_status_code: None,
        external_latency: None,
        apple_pay_flow: None,
        frm_metadata: None,
        refund_id: None,
        dispute_id: None,
        connector_response: None,
        payment_method_status: None,
        minor_amount_captured: None,
        integrity_check: Ok(()),
        additional_merchant_data: None,
        header_payload: None,
        connector_mandate_request_reference_id: None,
<<<<<<< HEAD
        authentication_id: None,
=======
        psd2_sca_exemption_type: None,
>>>>>>> 3a3e93cb
    };
    Ok(router_data)
}

#[cfg(feature = "v1")]
#[instrument(skip_all)]
pub async fn construct_defend_dispute_router_data<'a>(
    state: &'a SessionState,
    payment_intent: &'a storage::PaymentIntent,
    payment_attempt: &storage::PaymentAttempt,
    merchant_account: &domain::MerchantAccount,
    key_store: &domain::MerchantKeyStore,
    dispute: &storage::Dispute,
) -> RouterResult<types::DefendDisputeRouterData> {
    let _db = &*state.store;
    let connector_id = &dispute.connector;
    let profile_id = payment_intent
        .profile_id
        .as_ref()
        .get_required_value("profile_id")
        .change_context(errors::ApiErrorResponse::InternalServerError)
        .attach_printable("profile_id is not set in payment_intent")?
        .clone();

    let merchant_connector_account = helpers::get_merchant_connector_account(
        state,
        merchant_account.get_id(),
        None,
        key_store,
        &profile_id,
        connector_id,
        payment_attempt.merchant_connector_id.as_ref(),
    )
    .await?;

    let test_mode: Option<bool> = merchant_connector_account.is_test_mode_on();
    let auth_type: types::ConnectorAuthType = merchant_connector_account
        .get_connector_account_details()
        .parse_value("ConnectorAuthType")
        .change_context(errors::ApiErrorResponse::InternalServerError)?;
    let payment_method = payment_attempt
        .payment_method
        .get_required_value("payment_method_type")?;
    let router_data = types::RouterData {
        flow: PhantomData,
        merchant_id: merchant_account.get_id().clone(),
        connector: connector_id.to_string(),
        payment_id: payment_attempt.payment_id.get_string_repr().to_owned(),
        attempt_id: payment_attempt.attempt_id.clone(),
        status: payment_attempt.status,
        payment_method,
        connector_auth_type: auth_type,
        description: None,
        return_url: payment_intent.return_url.clone(),
        address: PaymentAddress::default(),
        auth_type: payment_attempt.authentication_type.unwrap_or_default(),
        connector_meta_data: merchant_connector_account.get_metadata(),
        connector_wallets_details: merchant_connector_account.get_connector_wallets_details(),
        amount_captured: payment_intent
            .amount_captured
            .map(|amt| amt.get_amount_as_i64()),
        minor_amount_captured: payment_intent.amount_captured,
        payment_method_status: None,
        request: types::DefendDisputeRequestData {
            dispute_id: dispute.dispute_id.clone(),
            connector_dispute_id: dispute.connector_dispute_id.clone(),
        },
        response: Err(ErrorResponse::get_not_implemented()),
        access_token: None,
        session_token: None,
        reference_id: None,
        payment_method_token: None,
        customer_id: None,
        connector_customer: None,
        recurring_mandate_payment_data: None,
        preprocessing_id: None,
        payment_method_balance: None,
        connector_request_reference_id: get_connector_request_reference_id(
            &state.conf,
            merchant_account.get_id(),
            payment_attempt,
        ),
        #[cfg(feature = "payouts")]
        payout_method_data: None,
        #[cfg(feature = "payouts")]
        quote_id: None,
        test_mode,
        connector_api_version: None,
        connector_http_status_code: None,
        external_latency: None,
        apple_pay_flow: None,
        frm_metadata: None,
        refund_id: None,
        dispute_id: Some(dispute.dispute_id.clone()),
        connector_response: None,
        integrity_check: Ok(()),
        additional_merchant_data: None,
        header_payload: None,
        connector_mandate_request_reference_id: None,
<<<<<<< HEAD
        authentication_id: None,
=======
        psd2_sca_exemption_type: None,
>>>>>>> 3a3e93cb
    };
    Ok(router_data)
}

#[instrument(skip_all)]
pub async fn construct_retrieve_file_router_data<'a>(
    state: &'a SessionState,
    merchant_account: &domain::MerchantAccount,
    key_store: &domain::MerchantKeyStore,
    file_metadata: &diesel_models::file::FileMetadata,
    connector_id: &str,
) -> RouterResult<types::RetrieveFileRouterData> {
    let profile_id = file_metadata
        .profile_id
        .as_ref()
        .ok_or(errors::ApiErrorResponse::MissingRequiredField {
            field_name: "profile_id",
        })
        .change_context(errors::ApiErrorResponse::InternalServerError)
        .attach_printable("profile_id is not set in file_metadata")?;

    let merchant_connector_account = helpers::get_merchant_connector_account(
        state,
        merchant_account.get_id(),
        None,
        key_store,
        profile_id,
        connector_id,
        file_metadata.merchant_connector_id.as_ref(),
    )
    .await?;

    let test_mode: Option<bool> = merchant_connector_account.is_test_mode_on();
    let auth_type: types::ConnectorAuthType = merchant_connector_account
        .get_connector_account_details()
        .parse_value("ConnectorAuthType")
        .change_context(errors::ApiErrorResponse::InternalServerError)?;
    let router_data = types::RouterData {
        flow: PhantomData,
        merchant_id: merchant_account.get_id().clone(),
        connector: connector_id.to_string(),
        customer_id: None,
        connector_customer: None,
        payment_id: common_utils::id_type::PaymentId::get_irrelevant_id("dispute")
            .get_string_repr()
            .to_owned(),
        attempt_id: IRRELEVANT_ATTEMPT_ID_IN_DISPUTE_FLOW.to_string(),
        status: diesel_models::enums::AttemptStatus::default(),
        payment_method: diesel_models::enums::PaymentMethod::default(),
        connector_auth_type: auth_type,
        description: None,
        return_url: None,
        address: PaymentAddress::default(),
        auth_type: diesel_models::enums::AuthenticationType::default(),
        connector_meta_data: merchant_connector_account.get_metadata(),
        connector_wallets_details: merchant_connector_account.get_connector_wallets_details(),
        amount_captured: None,
        minor_amount_captured: None,
        payment_method_status: None,
        request: types::RetrieveFileRequestData {
            provider_file_id: file_metadata
                .provider_file_id
                .clone()
                .ok_or(errors::ApiErrorResponse::InternalServerError)
                .attach_printable("Missing provider file id")?,
        },
        response: Err(ErrorResponse::default()),
        access_token: None,
        session_token: None,
        reference_id: None,
        payment_method_token: None,
        recurring_mandate_payment_data: None,
        preprocessing_id: None,
        payment_method_balance: None,
        connector_request_reference_id: IRRELEVANT_CONNECTOR_REQUEST_REFERENCE_ID_IN_DISPUTE_FLOW
            .to_string(),
        #[cfg(feature = "payouts")]
        payout_method_data: None,
        #[cfg(feature = "payouts")]
        quote_id: None,
        test_mode,
        connector_api_version: None,
        connector_http_status_code: None,
        external_latency: None,
        apple_pay_flow: None,
        frm_metadata: None,
        refund_id: None,
        dispute_id: None,
        connector_response: None,
        integrity_check: Ok(()),
        additional_merchant_data: None,
        header_payload: None,
        connector_mandate_request_reference_id: None,
<<<<<<< HEAD
        authentication_id: None,
=======
        psd2_sca_exemption_type: None,
>>>>>>> 3a3e93cb
    };
    Ok(router_data)
}

pub fn is_merchant_enabled_for_payment_id_as_connector_request_id(
    conf: &Settings,
    merchant_id: &common_utils::id_type::MerchantId,
) -> bool {
    let config_map = &conf
        .connector_request_reference_id_config
        .merchant_ids_send_payment_id_as_connector_request_id;
    config_map.contains(merchant_id)
}

#[cfg(feature = "v1")]
pub fn get_connector_request_reference_id(
    conf: &Settings,
    merchant_id: &common_utils::id_type::MerchantId,
    payment_attempt: &hyperswitch_domain_models::payments::payment_attempt::PaymentAttempt,
) -> String {
    let is_config_enabled_for_merchant =
        is_merchant_enabled_for_payment_id_as_connector_request_id(conf, merchant_id);
    // Send payment_id if config is enabled for a merchant, else send attempt_id
    if is_config_enabled_for_merchant {
        payment_attempt.payment_id.get_string_repr().to_owned()
    } else {
        payment_attempt.attempt_id.to_owned()
    }
}

// TODO: Based on the connector configuration, the connector_request_reference_id should be generated
#[cfg(feature = "v2")]
pub fn get_connector_request_reference_id(
    conf: &Settings,
    merchant_id: &common_utils::id_type::MerchantId,
    payment_attempt: &hyperswitch_domain_models::payments::payment_attempt::PaymentAttempt,
) -> String {
    todo!()
}

/// Validate whether the profile_id exists and is associated with the merchant_id
pub async fn validate_and_get_business_profile(
    db: &dyn StorageInterface,
    key_manager_state: &KeyManagerState,
    merchant_key_store: &domain::MerchantKeyStore,
    profile_id: Option<&common_utils::id_type::ProfileId>,
    merchant_id: &common_utils::id_type::MerchantId,
) -> RouterResult<Option<domain::Profile>> {
    profile_id
        .async_map(|profile_id| async {
            db.find_business_profile_by_profile_id(
                key_manager_state,
                merchant_key_store,
                profile_id,
            )
            .await
            .to_not_found_response(errors::ApiErrorResponse::ProfileNotFound {
                id: profile_id.get_string_repr().to_owned(),
            })
        })
        .await
        .transpose()?
        .map(|business_profile| {
            // Check if the merchant_id of business profile is same as the current merchant_id
            if business_profile.merchant_id.ne(merchant_id) {
                Err(errors::ApiErrorResponse::AccessForbidden {
                    resource: business_profile.get_id().get_string_repr().to_owned(),
                }
                .into())
            } else {
                Ok(business_profile)
            }
        })
        .transpose()
}

fn connector_needs_business_sub_label(connector_name: &str) -> bool {
    let connectors_list = [api_models::enums::Connector::Cybersource];
    connectors_list
        .map(|connector| connector.to_string())
        .contains(&connector_name.to_string())
}

/// Create the connector label
/// {connector_name}_{country}_{business_label}
pub fn get_connector_label(
    business_country: Option<api_models::enums::CountryAlpha2>,
    business_label: Option<&String>,
    business_sub_label: Option<&String>,
    connector_name: &str,
) -> Option<String> {
    business_country
        .zip(business_label)
        .map(|(business_country, business_label)| {
            let mut connector_label =
                format!("{connector_name}_{business_country}_{business_label}");

            // Business sub label is currently being used only for cybersource
            // To ensure backwards compatibality, cybersource mca's created before this change
            // will have the business_sub_label value as default.
            //
            // Even when creating the connector account, if no sub label is provided, default will be used
            if connector_needs_business_sub_label(connector_name) {
                if let Some(sub_label) = business_sub_label {
                    connector_label.push_str(&format!("_{sub_label}"));
                } else {
                    connector_label.push_str("_default"); // For backwards compatibality
                }
            }

            connector_label
        })
}

#[cfg(feature = "v1")]
/// If profile_id is not passed, use default profile if available, or
/// If business_details (business_country and business_label) are passed, get the business_profile
/// or return a `MissingRequiredField` error
#[allow(clippy::too_many_arguments)]
pub async fn get_profile_id_from_business_details(
    key_manager_state: &KeyManagerState,
    merchant_key_store: &domain::MerchantKeyStore,
    business_country: Option<api_models::enums::CountryAlpha2>,
    business_label: Option<&String>,
    merchant_account: &domain::MerchantAccount,
    request_profile_id: Option<&common_utils::id_type::ProfileId>,
    db: &dyn StorageInterface,
    should_validate: bool,
) -> RouterResult<common_utils::id_type::ProfileId> {
    match request_profile_id.or(merchant_account.default_profile.as_ref()) {
        Some(profile_id) => {
            // Check whether this business profile belongs to the merchant
            if should_validate {
                let _ = validate_and_get_business_profile(
                    db,
                    key_manager_state,
                    merchant_key_store,
                    Some(profile_id),
                    merchant_account.get_id(),
                )
                .await?;
            }
            Ok(profile_id.clone())
        }
        None => match business_country.zip(business_label) {
            Some((business_country, business_label)) => {
                let profile_name = format!("{business_country}_{business_label}");
                let business_profile = db
                    .find_business_profile_by_profile_name_merchant_id(
                        key_manager_state,
                        merchant_key_store,
                        &profile_name,
                        merchant_account.get_id(),
                    )
                    .await
                    .to_not_found_response(errors::ApiErrorResponse::ProfileNotFound {
                        id: profile_name,
                    })?;

                Ok(business_profile.get_id().to_owned())
            }
            _ => Err(report!(errors::ApiErrorResponse::MissingRequiredField {
                field_name: "profile_id or business_country, business_label"
            })),
        },
    }
}

pub fn get_poll_id(merchant_id: &common_utils::id_type::MerchantId, unique_id: String) -> String {
    merchant_id.get_poll_id(&unique_id)
}

pub fn get_external_authentication_request_poll_id(
    payment_id: &common_utils::id_type::PaymentId,
) -> String {
    payment_id.get_external_authentication_request_poll_id()
}

pub fn get_html_redirect_response_for_external_authentication(
    return_url_with_query_params: String,
    payment_response: &api_models::payments::PaymentsResponse,
    payment_id: common_utils::id_type::PaymentId,
    poll_config: &PollConfig,
) -> RouterResult<String> {
    // if intent_status is requires_customer_action then set poll_id, fetch poll config and do a poll_status post message, else do open_url post message to redirect to return_url
    let html = match payment_response.status {
            IntentStatus::RequiresCustomerAction => {
                // Request poll id sent to client for retrieve_poll_status api
                let req_poll_id = get_external_authentication_request_poll_id(&payment_id);
                let poll_frequency = poll_config.frequency;
                let poll_delay_in_secs = poll_config.delay_in_secs;
                html! {
                    head {
                        title { "Redirect Form" }
                        (PreEscaped(format!(r#"
                                <script>
                                    let return_url = "{return_url_with_query_params}";
                                    let poll_status_data = {{
                                        'poll_id': '{req_poll_id}',
                                        'frequency': '{poll_frequency}',
                                        'delay_in_secs': '{poll_delay_in_secs}',
                                        'return_url_with_query_params': return_url
                                    }};
                                    try {{
                                        // if inside iframe, send post message to parent for redirection
                                        if (window.self !== window.parent) {{
                                            window.parent.postMessage({{poll_status: poll_status_data}}, '*')
                                        // if parent, redirect self to return_url
                                        }} else {{
                                            window.location.href = return_url
                                        }}
                                    }}
                                    catch(err) {{
                                        // if error occurs, send post message to parent and wait for 10 secs to redirect. if doesn't redirect, redirect self to return_url
                                        window.parent.postMessage({{poll_status: poll_status_data}}, '*')
                                        setTimeout(function() {{
                                            window.location.href = return_url
                                        }}, 10000);
                                        console.log(err.message)
                                    }}
                                </script>
                                "#)))
                    }
                }
                .into_string()
            },
            _ => {
                html! {
                    head {
                        title { "Redirect Form" }
                        (PreEscaped(format!(r#"
                                <script>
                                    let return_url = "{return_url_with_query_params}";
                                    try {{
                                        // if inside iframe, send post message to parent for redirection
                                        if (window.self !== window.parent) {{
                                            window.parent.postMessage({{openurl_if_required: return_url}}, '*')
                                        // if parent, redirect self to return_url
                                        }} else {{
                                            window.location.href = return_url
                                        }}
                                    }}
                                    catch(err) {{
                                        // if error occurs, send post message to parent and wait for 10 secs to redirect. if doesn't redirect, redirect self to return_url
                                        window.parent.postMessage({{openurl_if_required: return_url}}, '*')
                                        setTimeout(function() {{
                                            window.location.href = return_url
                                        }}, 10000);
                                        console.log(err.message)
                                    }}
                                </script>
                                "#)))
                    }
                }
                .into_string()
            },
        };
    Ok(html)
}

#[inline]
pub fn get_flow_name<F>() -> RouterResult<String> {
    Ok(std::any::type_name::<F>()
        .to_string()
        .rsplit("::")
        .next()
        .ok_or(errors::ApiErrorResponse::InternalServerError)
        .attach_printable("Flow stringify failed")?
        .to_string())
}

pub fn get_request_incremental_authorization_value(
    request_incremental_authorization: Option<bool>,
    capture_method: Option<common_enums::CaptureMethod>,
) -> RouterResult<Option<RequestIncrementalAuthorization>> {
    Some(request_incremental_authorization
        .map(|request_incremental_authorization| {
            if request_incremental_authorization {
                if capture_method == Some(common_enums::CaptureMethod::Automatic) {
                    Err(errors::ApiErrorResponse::NotSupported { message: "incremental authorization is not supported when capture_method is automatic".to_owned() })?
                }
                Ok(RequestIncrementalAuthorization::True)
            } else {
                Ok(RequestIncrementalAuthorization::False)
            }
        })
        .unwrap_or(Ok(RequestIncrementalAuthorization::default()))).transpose()
}

pub fn get_incremental_authorization_allowed_value(
    incremental_authorization_allowed: Option<bool>,
    request_incremental_authorization: Option<RequestIncrementalAuthorization>,
) -> Option<bool> {
    if request_incremental_authorization == Some(RequestIncrementalAuthorization::False) {
        Some(false)
    } else {
        incremental_authorization_allowed
    }
}

pub(crate) trait GetProfileId {
    fn get_profile_id(&self) -> Option<&common_utils::id_type::ProfileId>;
}

impl GetProfileId for MerchantConnectorAccount {
    fn get_profile_id(&self) -> Option<&common_utils::id_type::ProfileId> {
        Some(&self.profile_id)
    }
}

impl GetProfileId for storage::PaymentIntent {
    #[cfg(feature = "v1")]
    fn get_profile_id(&self) -> Option<&common_utils::id_type::ProfileId> {
        self.profile_id.as_ref()
    }

    // TODO: handle this in a better way for v2
    #[cfg(feature = "v2")]
    fn get_profile_id(&self) -> Option<&common_utils::id_type::ProfileId> {
        Some(&self.profile_id)
    }
}

impl<A> GetProfileId for (storage::PaymentIntent, A) {
    fn get_profile_id(&self) -> Option<&common_utils::id_type::ProfileId> {
        self.0.get_profile_id()
    }
}

impl GetProfileId for diesel_models::Dispute {
    fn get_profile_id(&self) -> Option<&common_utils::id_type::ProfileId> {
        self.profile_id.as_ref()
    }
}

impl GetProfileId for diesel_models::Refund {
    fn get_profile_id(&self) -> Option<&common_utils::id_type::ProfileId> {
        self.profile_id.as_ref()
    }
}

#[cfg(feature = "v1")]
impl GetProfileId for api_models::routing::RoutingConfigRequest {
    fn get_profile_id(&self) -> Option<&common_utils::id_type::ProfileId> {
        self.profile_id.as_ref()
    }
}

#[cfg(feature = "v2")]
impl GetProfileId for api_models::routing::RoutingConfigRequest {
    fn get_profile_id(&self) -> Option<&common_utils::id_type::ProfileId> {
        Some(&self.profile_id)
    }
}

impl GetProfileId for api_models::routing::RoutingRetrieveLinkQuery {
    fn get_profile_id(&self) -> Option<&common_utils::id_type::ProfileId> {
        self.profile_id.as_ref()
    }
}

impl GetProfileId for diesel_models::routing_algorithm::RoutingProfileMetadata {
    fn get_profile_id(&self) -> Option<&common_utils::id_type::ProfileId> {
        Some(&self.profile_id)
    }
}

impl GetProfileId for domain::Profile {
    fn get_profile_id(&self) -> Option<&common_utils::id_type::ProfileId> {
        Some(self.get_id())
    }
}

#[cfg(feature = "payouts")]
impl GetProfileId for storage::Payouts {
    fn get_profile_id(&self) -> Option<&common_utils::id_type::ProfileId> {
        Some(&self.profile_id)
    }
}
#[cfg(feature = "payouts")]
impl<T, F, R> GetProfileId for (storage::Payouts, T, F, R) {
    fn get_profile_id(&self) -> Option<&common_utils::id_type::ProfileId> {
        self.0.get_profile_id()
    }
}

/// Filter Objects based on profile ids
pub(super) fn filter_objects_based_on_profile_id_list<T: GetProfileId>(
    profile_id_list_auth_layer: Option<Vec<common_utils::id_type::ProfileId>>,
    object_list: Vec<T>,
) -> Vec<T> {
    if let Some(profile_id_list) = profile_id_list_auth_layer {
        let profile_ids_to_filter: HashSet<_> = profile_id_list.iter().collect();
        object_list
            .into_iter()
            .filter_map(|item| {
                if item
                    .get_profile_id()
                    .is_some_and(|profile_id| profile_ids_to_filter.contains(profile_id))
                {
                    Some(item)
                } else {
                    None
                }
            })
            .collect()
    } else {
        object_list
    }
}

pub(crate) fn validate_profile_id_from_auth_layer<T: GetProfileId + std::fmt::Debug>(
    profile_id_auth_layer: Option<common_utils::id_type::ProfileId>,
    object: &T,
) -> RouterResult<()> {
    match (profile_id_auth_layer, object.get_profile_id()) {
        (Some(auth_profile_id), Some(object_profile_id)) => {
            auth_profile_id.eq(object_profile_id).then_some(()).ok_or(
                errors::ApiErrorResponse::PreconditionFailed {
                    message: "Profile id authentication failed. Please use the correct JWT token"
                        .to_string(),
                }
                .into(),
            )
        }
        (Some(_auth_profile_id), None) => RouterResult::Err(
            errors::ApiErrorResponse::PreconditionFailed {
                message: "Couldn't find profile_id in record for authentication".to_string(),
            }
            .into(),
        )
        .attach_printable(format!("Couldn't find profile_id in entity {:?}", object)),
        (None, None) | (None, Some(_)) => Ok(()),
    }
}<|MERGE_RESOLUTION|>--- conflicted
+++ resolved
@@ -215,11 +215,8 @@
         additional_merchant_data: None,
         header_payload: None,
         connector_mandate_request_reference_id: None,
-<<<<<<< HEAD
         authentication_id: None,
-=======
         psd2_sca_exemption_type: None,
->>>>>>> 3a3e93cb
     };
 
     Ok(router_data)
@@ -400,11 +397,8 @@
         additional_merchant_data: None,
         header_payload: None,
         connector_mandate_request_reference_id: None,
-<<<<<<< HEAD
         authentication_id: None,
-=======
         psd2_sca_exemption_type: None,
->>>>>>> 3a3e93cb
     };
 
     Ok(router_data)
@@ -716,11 +710,8 @@
         additional_merchant_data: None,
         header_payload: None,
         connector_mandate_request_reference_id: None,
-<<<<<<< HEAD
         authentication_id: None,
-=======
         psd2_sca_exemption_type: None,
->>>>>>> 3a3e93cb
     };
     Ok(router_data)
 }
@@ -817,11 +808,8 @@
         additional_merchant_data: None,
         header_payload: None,
         connector_mandate_request_reference_id: None,
-<<<<<<< HEAD
         authentication_id: None,
-=======
         psd2_sca_exemption_type: None,
->>>>>>> 3a3e93cb
     };
     Ok(router_data)
 }
@@ -924,11 +912,8 @@
         additional_merchant_data: None,
         header_payload: None,
         connector_mandate_request_reference_id: None,
-<<<<<<< HEAD
         authentication_id: None,
-=======
         psd2_sca_exemption_type: None,
->>>>>>> 3a3e93cb
     };
     Ok(router_data)
 }
@@ -1051,11 +1036,8 @@
         additional_merchant_data: None,
         header_payload: None,
         connector_mandate_request_reference_id: None,
-<<<<<<< HEAD
         authentication_id: None,
-=======
         psd2_sca_exemption_type: None,
->>>>>>> 3a3e93cb
     };
     Ok(router_data)
 }
@@ -1155,11 +1137,8 @@
         additional_merchant_data: None,
         header_payload: None,
         connector_mandate_request_reference_id: None,
-<<<<<<< HEAD
         authentication_id: None,
-=======
         psd2_sca_exemption_type: None,
->>>>>>> 3a3e93cb
     };
     Ok(router_data)
 }
@@ -1253,11 +1232,8 @@
         additional_merchant_data: None,
         header_payload: None,
         connector_mandate_request_reference_id: None,
-<<<<<<< HEAD
         authentication_id: None,
-=======
         psd2_sca_exemption_type: None,
->>>>>>> 3a3e93cb
     };
     Ok(router_data)
 }

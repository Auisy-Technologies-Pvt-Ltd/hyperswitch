--- conflicted
+++ resolved
@@ -9,14 +9,7 @@
     authentication::{AcquirerDetails, AuthenticationCreateRequest, AuthenticationResponse},
     payments,
 };
-<<<<<<< HEAD
 use common_utils::{ext_traits::ValueExt, types::keymanager::ToEncryptable};
-=======
-use common_utils::{
-    ext_traits::{OptionExt, ValueExt},
-    types::keymanager::ToEncryptable,
-};
->>>>>>> 733d8b08
 use diesel_models::authentication::{Authentication, AuthenticationNew};
 use error_stack::ResultExt;
 use hyperswitch_domain_models::{
@@ -1078,36 +1071,6 @@
     )
     .await?;
 
-<<<<<<< HEAD
-=======
-    // Tokenise card data if authentication is successful
-    if updated_authentication.error_code.is_none() && updated_authentication.error_message.is_none()
-    {
-        let card = payment_method_data
-            .get_card()
-            .ok_or(ApiErrorResponse::InvalidDataValue {
-                field_name: "payment_method_data - expected Card variant",
-            })?;
-
-        let stringyfied_card_data = card
-            .get_value1(None)
-            .change_context(ApiErrorResponse::InternalServerError)?;
-
-        let extra_card_data = card
-            .get_value2(None)
-            .change_context(ApiErrorResponse::InternalServerError)?;
-
-        create_tokenize(
-            &state,
-            stringyfied_card_data,
-            Some(extra_card_data),
-            authentication_id.get_string_repr().to_string(),
-            merchant_context.get_merchant_key_store().key.get_inner(),
-        )
-        .await?;
-    }
-
->>>>>>> 733d8b08
     let response = AuthenticationEligibilityResponse::foreign_from((
         updated_authentication,
         req.get_next_action_api(

--- conflicted
+++ resolved
@@ -4503,11 +4503,8 @@
             extended_authorization_applied: None,
             capture_before: None,
             card_discovery: None,
-<<<<<<< HEAD
+            setup_future_usage_applied: None,
             overcapture_status: None,
-=======
-            setup_future_usage_applied: None,
->>>>>>> 50cbe20e
         }
     }
 

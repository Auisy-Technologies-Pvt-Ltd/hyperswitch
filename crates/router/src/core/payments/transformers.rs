--- conflicted
+++ resolved
@@ -326,11 +326,8 @@
         merchant_config_currency: None,
         connector_testing_data: None,
         order_id: None,
-<<<<<<< HEAD
+        locale: None,
         payment_channel: None,
-=======
-        locale: None,
->>>>>>> 2bd8c9d1
     };
     let connector_mandate_request_reference_id = payment_data
         .payment_attempt
@@ -3611,11 +3608,8 @@
             merchant_config_currency: None,
             connector_testing_data: None,
             order_id: None,
-<<<<<<< HEAD
+            locale: None,
             payment_channel: None,
-=======
-            locale: None,
->>>>>>> 2bd8c9d1
         })
     }
 }
@@ -3847,11 +3841,8 @@
             merchant_config_currency,
             connector_testing_data,
             order_id: None,
-<<<<<<< HEAD
+            locale: Some(additional_data.state.locale.clone()),
             payment_channel: payment_data.payment_intent.payment_channel,
-=======
-            locale: Some(additional_data.state.locale.clone()),
->>>>>>> 2bd8c9d1
         })
     }
 }

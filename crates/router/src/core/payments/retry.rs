--- conflicted
+++ resolved
@@ -653,14 +653,11 @@
         fingerprint_id: Default::default(),
         customer_acceptance: Default::default(),
         connector_mandate_detail: Default::default(),
-<<<<<<< HEAD
         platform_merchant_id: old_payment_attempt.platform_merchant_id,
-=======
         request_extended_authorization: Default::default(),
         extended_authorization_applied: Default::default(),
         capture_before: Default::default(),
         card_discovery: old_payment_attempt.card_discovery,
->>>>>>> 74bbf4bf
     }
 }
 

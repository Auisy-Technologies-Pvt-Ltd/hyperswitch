--- conflicted
+++ resolved
@@ -47,8 +47,6 @@
         attempt_id: router_data.attempt_id,
         access_token: router_data.access_token,
         session_token: router_data.session_token,
-<<<<<<< HEAD
-=======
         reference_id: None,
     }
 }
@@ -72,7 +70,6 @@
             Ok(access_token) => router_data.access_token = access_token.clone(),
             Err(connector_error) => router_data.response = Err(connector_error.clone()),
         }
->>>>>>> e102cae7
     }
 }
 

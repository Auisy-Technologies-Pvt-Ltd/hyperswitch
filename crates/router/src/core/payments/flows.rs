pub mod approve_flow;
pub mod authorize_flow;
pub mod cancel_flow;
pub mod capture_flow;
pub mod complete_authorize_flow;
pub mod incremental_authorization_flow;
pub mod post_session_tokens_flow;
pub mod psync_flow;
pub mod reject_flow;
pub mod session_flow;
pub mod session_update_flow;
pub mod setup_mandate_flow;
pub mod update_metadata_flow;

use async_trait::async_trait;
#[cfg(all(feature = "v2", feature = "revenue_recovery"))]
use hyperswitch_domain_models::router_flow_types::{
    BillingConnectorInvoiceSync, BillingConnectorPaymentsSync, RecoveryRecordBack,
};
use hyperswitch_domain_models::{
    mandates::CustomerAcceptance,
    router_flow_types::{
        Authenticate, AuthenticationConfirmation, PostAuthenticate, PreAuthenticate,
    },
    router_request_types::PaymentsCaptureData,
};
use hyperswitch_interfaces::api::{
    payouts::Payouts, UasAuthentication, UasAuthenticationConfirmation, UasPostAuthentication,
    UasPreAuthentication, UnifiedAuthenticationService,
};

#[cfg(feature = "frm")]
use crate::types::fraud_check as frm_types;
use crate::{
    connector,
    core::{
        errors::{ApiErrorResponse, ConnectorError, CustomResult, RouterResult},
        payments::{self, helpers},
    },
    logger,
    routes::SessionState,
    services, types as router_types,
    types::{self, api, api::enums as api_enums, domain},
};

#[async_trait]
#[allow(clippy::too_many_arguments)]
pub trait ConstructFlowSpecificData<F, Req, Res> {
    #[cfg(feature = "v1")]
    async fn construct_router_data<'a>(
        &self,
        state: &SessionState,
        connector_id: &str,
        merchant_context: &domain::MerchantContext,
        customer: &Option<domain::Customer>,
        merchant_connector_account: &helpers::MerchantConnectorAccountType,
        merchant_recipient_data: Option<types::MerchantRecipientData>,
        header_payload: Option<hyperswitch_domain_models::payments::HeaderPayload>,
    ) -> RouterResult<types::RouterData<F, Req, Res>>;

    #[cfg(feature = "v2")]
    async fn construct_router_data<'a>(
        &self,
        _state: &SessionState,
        _connector_id: &str,
        _merchant_context: &domain::MerchantContext,
        _customer: &Option<domain::Customer>,
        _merchant_connector_account: &domain::MerchantConnectorAccount,
        _merchant_recipient_data: Option<types::MerchantRecipientData>,
        _header_payload: Option<hyperswitch_domain_models::payments::HeaderPayload>,
    ) -> RouterResult<types::RouterData<F, Req, Res>>;

    async fn get_merchant_recipient_data<'a>(
        &self,
        state: &SessionState,
        merchant_context: &domain::MerchantContext,
        merchant_connector_account: &helpers::MerchantConnectorAccountType,
        connector: &api::ConnectorData,
    ) -> RouterResult<Option<types::MerchantRecipientData>>;
}

#[allow(clippy::too_many_arguments)]
#[async_trait]
pub trait Feature<F, T> {
    async fn decide_flows<'a>(
        self,
        state: &SessionState,
        connector: &api::ConnectorData,
        call_connector_action: payments::CallConnectorAction,
        connector_request: Option<services::Request>,
        business_profile: &domain::Profile,
        header_payload: hyperswitch_domain_models::payments::HeaderPayload,
    ) -> RouterResult<Self>
    where
        Self: Sized,
        F: Clone,
        dyn api::Connector: services::ConnectorIntegration<F, T, types::PaymentsResponseData>;

    async fn add_access_token<'a>(
        &self,
        state: &SessionState,
        connector: &api::ConnectorData,
        merchant_context: &domain::MerchantContext,
        creds_identifier: Option<&str>,
    ) -> RouterResult<types::AddAccessTokenResult>
    where
        F: Clone,
        Self: Sized,
        dyn api::Connector: services::ConnectorIntegration<F, T, types::PaymentsResponseData>;

    async fn add_session_token<'a>(
        self,
        _state: &SessionState,
        _connector: &api::ConnectorData,
    ) -> RouterResult<Self>
    where
        F: Clone,
        Self: Sized,
        dyn api::Connector: services::ConnectorIntegration<F, T, types::PaymentsResponseData>,
    {
        Ok(self)
    }

    async fn add_payment_method_token<'a>(
        &mut self,
        _state: &SessionState,
        _connector: &api::ConnectorData,
        _tokenization_action: &payments::TokenizationAction,
        _should_continue_payment: bool,
    ) -> RouterResult<types::PaymentMethodTokenResult>
    where
        F: Clone,
        Self: Sized,
        dyn api::Connector: services::ConnectorIntegration<F, T, types::PaymentsResponseData>,
    {
        Ok(types::PaymentMethodTokenResult {
            payment_method_token_result: Ok(None),
            is_payment_method_tokenization_performed: false,
            connector_response: None,
        })
    }

    async fn preprocessing_steps<'a>(
        self,
        _state: &SessionState,
        _connector: &api::ConnectorData,
    ) -> RouterResult<Self>
    where
        F: Clone,
        Self: Sized,
        dyn api::Connector: services::ConnectorIntegration<F, T, types::PaymentsResponseData>,
    {
        Ok(self)
    }

    async fn postprocessing_steps<'a>(
        self,
        _state: &SessionState,
        _connector: &api::ConnectorData,
    ) -> RouterResult<Self>
    where
        F: Clone,
        Self: Sized,
        dyn api::Connector: services::ConnectorIntegration<F, T, types::PaymentsResponseData>,
    {
        Ok(self)
    }

    async fn create_connector_customer<'a>(
        &self,
        _state: &SessionState,
        _connector: &api::ConnectorData,
    ) -> RouterResult<Option<String>>
    where
        F: Clone,
        Self: Sized,
        dyn api::Connector: services::ConnectorIntegration<F, T, types::PaymentsResponseData>,
    {
        Ok(None)
    }

    /// Returns the connector request and a bool which specifies whether to proceed with further
    async fn build_flow_specific_connector_request(
        &mut self,
        _state: &SessionState,
        _connector: &api::ConnectorData,
        _call_connector_action: payments::CallConnectorAction,
    ) -> RouterResult<(Option<services::Request>, bool)> {
        Ok((None, true))
    }
}

macro_rules! default_imp_for_complete_authorize {
    ($($path:ident::$connector:ident),*) => {
        $(
            impl api::PaymentsCompleteAuthorize for $path::$connector {}
            impl
            services::ConnectorIntegration<
            api::CompleteAuthorize,
            types::CompleteAuthorizeData,
            types::PaymentsResponseData,
        > for $path::$connector
        {}
    )*
    };
}

#[cfg(feature = "dummy_connector")]
impl<const T: u8> api::PaymentsCompleteAuthorize for connector::DummyConnector<T> {}
#[cfg(feature = "dummy_connector")]
impl<const T: u8>
    services::ConnectorIntegration<
        api::CompleteAuthorize,
        types::CompleteAuthorizeData,
        types::PaymentsResponseData,
    > for connector::DummyConnector<T>
{
}

default_imp_for_complete_authorize!(connector::Stripe);
macro_rules! default_imp_for_webhook_source_verification {
    ($($path:ident::$connector:ident),*) => {
        $(
            impl api::ConnectorVerifyWebhookSource for $path::$connector {}
            impl
            services::ConnectorIntegration<
            api::VerifyWebhookSource,
            types::VerifyWebhookSourceRequestData,
            types::VerifyWebhookSourceResponseData,
        > for $path::$connector
        {}
    )*
    };
}

#[cfg(feature = "dummy_connector")]
impl<const T: u8> api::ConnectorVerifyWebhookSource for connector::DummyConnector<T> {}
#[cfg(feature = "dummy_connector")]
impl<const T: u8>
    services::ConnectorIntegration<
        api::VerifyWebhookSource,
        types::VerifyWebhookSourceRequestData,
        types::VerifyWebhookSourceResponseData,
    > for connector::DummyConnector<T>
{
}
default_imp_for_webhook_source_verification!(connector::Stripe);

macro_rules! default_imp_for_create_customer {
    ($($path:ident::$connector:ident),*) => {
        $(
            impl api::ConnectorCustomer for $path::$connector {}
            impl
            services::ConnectorIntegration<
            api::CreateConnectorCustomer,
            types::ConnectorCustomerData,
            types::PaymentsResponseData,
        > for $path::$connector
        {}
    )*
    };
}

#[cfg(feature = "dummy_connector")]
impl<const T: u8> api::ConnectorCustomer for connector::DummyConnector<T> {}
#[cfg(feature = "dummy_connector")]
impl<const T: u8>
    services::ConnectorIntegration<
        api::CreateConnectorCustomer,
        types::ConnectorCustomerData,
        types::PaymentsResponseData,
    > for connector::DummyConnector<T>
{
}

default_imp_for_create_customer!();

macro_rules! default_imp_for_connector_redirect_response {
    ($($path:ident::$connector:ident),*) => {
        $(
            impl services::ConnectorRedirectResponse for $path::$connector {
                fn get_flow_type(
                    &self,
                    _query_params: &str,
                    _json_payload: Option<serde_json::Value>,
                    _action: services::PaymentAction
                ) -> CustomResult<payments::CallConnectorAction, ConnectorError> {
                    Ok(payments::CallConnectorAction::Trigger)
                }
            }
    )*
    };
}

#[cfg(feature = "dummy_connector")]
impl<const T: u8> services::ConnectorRedirectResponse for connector::DummyConnector<T> {
    fn get_flow_type(
        &self,
        _query_params: &str,
        _json_payload: Option<serde_json::Value>,
        _action: services::PaymentAction,
    ) -> CustomResult<payments::CallConnectorAction, ConnectorError> {
        Ok(payments::CallConnectorAction::Trigger)
    }
}

default_imp_for_connector_redirect_response!();

macro_rules! default_imp_for_connector_request_id {
    ($($path:ident::$connector:ident),*) => {
        $(
            impl api::ConnectorTransactionId for $path::$connector {}
    )*
    };
}

#[cfg(feature = "dummy_connector")]
impl<const T: u8> api::ConnectorTransactionId for connector::DummyConnector<T> {}

default_imp_for_connector_request_id!(connector::Stripe);

macro_rules! default_imp_for_accept_dispute {
    ($($path:ident::$connector:ident),*) => {
        $(
            impl api::Dispute for $path::$connector {}
            impl api::AcceptDispute for $path::$connector {}
            impl
                services::ConnectorIntegration<
                api::Accept,
                types::AcceptDisputeRequestData,
                types::AcceptDisputeResponse,
            > for $path::$connector
            {}
    )*
    };
}

#[cfg(feature = "dummy_connector")]
impl<const T: u8> api::Dispute for connector::DummyConnector<T> {}
#[cfg(feature = "dummy_connector")]
impl<const T: u8> api::AcceptDispute for connector::DummyConnector<T> {}
#[cfg(feature = "dummy_connector")]
impl<const T: u8>
    services::ConnectorIntegration<
        api::Accept,
        types::AcceptDisputeRequestData,
        types::AcceptDisputeResponse,
    > for connector::DummyConnector<T>
{
}

default_imp_for_accept_dispute!(connector::Stripe);

macro_rules! default_imp_for_file_upload {
    ($($path:ident::$connector:ident),*) => {
        $(
            impl api::FileUpload for $path::$connector {}
            impl api::UploadFile for $path::$connector {}
            impl
                services::ConnectorIntegration<
                api::Upload,
                types::UploadFileRequestData,
                types::UploadFileResponse,
            > for $path::$connector
            {}
            impl api::RetrieveFile for $path::$connector {}
            impl
                services::ConnectorIntegration<
                api::Retrieve,
                types::RetrieveFileRequestData,
                types::RetrieveFileResponse,
            > for $path::$connector
            {}
    )*
    };
}

#[cfg(feature = "dummy_connector")]
impl<const T: u8> api::FileUpload for connector::DummyConnector<T> {}
#[cfg(feature = "dummy_connector")]
impl<const T: u8> api::UploadFile for connector::DummyConnector<T> {}
#[cfg(feature = "dummy_connector")]
impl<const T: u8>
    services::ConnectorIntegration<
        api::Upload,
        types::UploadFileRequestData,
        types::UploadFileResponse,
    > for connector::DummyConnector<T>
{
}
#[cfg(feature = "dummy_connector")]
impl<const T: u8> api::RetrieveFile for connector::DummyConnector<T> {}
#[cfg(feature = "dummy_connector")]
impl<const T: u8>
    services::ConnectorIntegration<
        api::Retrieve,
        types::RetrieveFileRequestData,
        types::RetrieveFileResponse,
    > for connector::DummyConnector<T>
{
}

default_imp_for_file_upload!();

macro_rules! default_imp_for_submit_evidence {
    ($($path:ident::$connector:ident),*) => {
        $(
            impl api::SubmitEvidence for $path::$connector {}
            impl
                services::ConnectorIntegration<
                api::Evidence,
                types::SubmitEvidenceRequestData,
                types::SubmitEvidenceResponse,
            > for $path::$connector
            {}
    )*
    };
}

#[cfg(feature = "dummy_connector")]
impl<const T: u8> api::SubmitEvidence for connector::DummyConnector<T> {}
#[cfg(feature = "dummy_connector")]
impl<const T: u8>
    services::ConnectorIntegration<
        api::Evidence,
        types::SubmitEvidenceRequestData,
        types::SubmitEvidenceResponse,
    > for connector::DummyConnector<T>
{
}

default_imp_for_submit_evidence!();

macro_rules! default_imp_for_defend_dispute {
    ($($path:ident::$connector:ident),*) => {
        $(
            impl api::DefendDispute for $path::$connector {}
            impl
                services::ConnectorIntegration<
                api::Defend,
                types::DefendDisputeRequestData,
                types::DefendDisputeResponse,
            > for $path::$connector
            {}
        )*
    };
}

#[cfg(feature = "dummy_connector")]
impl<const T: u8> api::DefendDispute for connector::DummyConnector<T> {}
#[cfg(feature = "dummy_connector")]
impl<const T: u8>
    services::ConnectorIntegration<
        api::Defend,
        types::DefendDisputeRequestData,
        types::DefendDisputeResponse,
    > for connector::DummyConnector<T>
{
}

default_imp_for_defend_dispute!(connector::Stripe);

macro_rules! default_imp_for_pre_processing_steps{
    ($($path:ident::$connector:ident),*)=> {
        $(
            impl api::PaymentsPreProcessing for $path::$connector {}
            impl
            services::ConnectorIntegration<
            api::PreProcessing,
            types::PaymentsPreProcessingData,
            types::PaymentsResponseData,
        > for $path::$connector
        {}
    )*
    };
}

macro_rules! default_imp_for_post_processing_steps{
    ($($path:ident::$connector:ident),*)=> {
        $(
            impl api::PaymentsPostProcessing for $path::$connector {}
            impl
            services::ConnectorIntegration<
            api::PostProcessing,
            types::PaymentsPostProcessingData,
            types::PaymentsResponseData,
        > for $path::$connector
        {}
    )*
    };
}

#[cfg(feature = "dummy_connector")]
impl<const T: u8> api::PaymentsPreProcessing for connector::DummyConnector<T> {}
#[cfg(feature = "dummy_connector")]
impl<const T: u8>
    services::ConnectorIntegration<
        api::PreProcessing,
        types::PaymentsPreProcessingData,
        types::PaymentsResponseData,
    > for connector::DummyConnector<T>
{
}

default_imp_for_pre_processing_steps!(connector::Stripe);

#[cfg(feature = "dummy_connector")]
impl<const T: u8> api::PaymentsPostProcessing for connector::DummyConnector<T> {}
#[cfg(feature = "dummy_connector")]
impl<const T: u8>
    services::ConnectorIntegration<
        api::PostProcessing,
        types::PaymentsPostProcessingData,
        types::PaymentsResponseData,
    > for connector::DummyConnector<T>
{
}

default_imp_for_post_processing_steps!(connector::Stripe);

macro_rules! default_imp_for_payouts {
    ($($path:ident::$connector:ident),*) => {
        $(
            impl Payouts for $path::$connector {}
    )*
    };
}

#[cfg(feature = "dummy_connector")]
impl<const T: u8> Payouts for connector::DummyConnector<T> {}

default_imp_for_payouts!();

#[cfg(feature = "payouts")]
macro_rules! default_imp_for_payouts_create {
    ($($path:ident::$connector:ident),*) => {
        $(
            impl api::PayoutCreate for $path::$connector {}
            impl
            services::ConnectorIntegration<
            api::PoCreate,
            types::PayoutsData,
            types::PayoutsResponseData,
        > for $path::$connector
        {}
    )*
    };
}

#[cfg(feature = "payouts")]
#[cfg(feature = "dummy_connector")]
impl<const T: u8> api::PayoutCreate for connector::DummyConnector<T> {}
#[cfg(feature = "payouts")]
#[cfg(feature = "dummy_connector")]
impl<const T: u8>
    services::ConnectorIntegration<api::PoCreate, types::PayoutsData, types::PayoutsResponseData>
    for connector::DummyConnector<T>
{
}

#[cfg(feature = "payouts")]
default_imp_for_payouts_create!();

#[cfg(feature = "payouts")]
macro_rules! default_imp_for_payouts_retrieve {
    ($($path:ident::$connector:ident),*) => {
        $(
            impl api::PayoutSync for $path::$connector {}
            impl
            services::ConnectorIntegration<
            api::PoSync,
            types::PayoutsData,
            types::PayoutsResponseData,
        > for $path::$connector
        {}
    )*
    };
}

#[cfg(feature = "payouts")]
#[cfg(feature = "dummy_connector")]
impl<const T: u8> api::PayoutSync for connector::DummyConnector<T> {}
#[cfg(feature = "payouts")]
#[cfg(feature = "dummy_connector")]
impl<const T: u8>
    services::ConnectorIntegration<api::PoSync, types::PayoutsData, types::PayoutsResponseData>
    for connector::DummyConnector<T>
{
}

#[cfg(feature = "payouts")]
default_imp_for_payouts_retrieve!(connector::Stripe);

#[cfg(feature = "payouts")]
macro_rules! default_imp_for_payouts_eligibility {
    ($($path:ident::$connector:ident),*) => {
        $(
            impl api::PayoutEligibility for $path::$connector {}
            impl
            services::ConnectorIntegration<
            api::PoEligibility,
            types::PayoutsData,
            types::PayoutsResponseData,
        > for $path::$connector
        {}
    )*
    };
}

#[cfg(feature = "payouts")]
#[cfg(feature = "dummy_connector")]
impl<const T: u8> api::PayoutEligibility for connector::DummyConnector<T> {}
#[cfg(feature = "payouts")]
#[cfg(feature = "dummy_connector")]
impl<const T: u8>
    services::ConnectorIntegration<
        api::PoEligibility,
        types::PayoutsData,
        types::PayoutsResponseData,
    > for connector::DummyConnector<T>
{
}

#[cfg(feature = "payouts")]
default_imp_for_payouts_eligibility!(connector::Stripe);

#[cfg(feature = "payouts")]
macro_rules! default_imp_for_payouts_fulfill {
    ($($path:ident::$connector:ident),*) => {
        $(
            impl api::PayoutFulfill for $path::$connector {}
            impl
            services::ConnectorIntegration<
            api::PoFulfill,
            types::PayoutsData,
            types::PayoutsResponseData,
        > for $path::$connector
        {}
    )*
    };
}

#[cfg(feature = "payouts")]
#[cfg(feature = "dummy_connector")]
impl<const T: u8> api::PayoutFulfill for connector::DummyConnector<T> {}
#[cfg(feature = "payouts")]
#[cfg(feature = "dummy_connector")]
impl<const T: u8>
    services::ConnectorIntegration<api::PoFulfill, types::PayoutsData, types::PayoutsResponseData>
    for connector::DummyConnector<T>
{
}

#[cfg(feature = "payouts")]
default_imp_for_payouts_fulfill!();

#[cfg(feature = "payouts")]
macro_rules! default_imp_for_payouts_cancel {
    ($($path:ident::$connector:ident),*) => {
        $(
            impl api::PayoutCancel for $path::$connector {}
            impl
            services::ConnectorIntegration<
            api::PoCancel,
            types::PayoutsData,
            types::PayoutsResponseData,
        > for $path::$connector
        {}
    )*
    };
}

#[cfg(feature = "payouts")]
#[cfg(feature = "dummy_connector")]
impl<const T: u8> api::PayoutCancel for connector::DummyConnector<T> {}
#[cfg(feature = "payouts")]
#[cfg(feature = "dummy_connector")]
impl<const T: u8>
    services::ConnectorIntegration<api::PoCancel, types::PayoutsData, types::PayoutsResponseData>
    for connector::DummyConnector<T>
{
}

#[cfg(feature = "payouts")]
default_imp_for_payouts_cancel!();

#[cfg(feature = "payouts")]
macro_rules! default_imp_for_payouts_quote {
    ($($path:ident::$connector:ident),*) => {
        $(
            impl api::PayoutQuote for $path::$connector {}
            impl
            services::ConnectorIntegration<
            api::PoQuote,
            types::PayoutsData,
            types::PayoutsResponseData,
        > for $path::$connector
        {}
    )*
    };
}

#[cfg(feature = "payouts")]
#[cfg(feature = "dummy_connector")]
impl<const T: u8> api::PayoutQuote for connector::DummyConnector<T> {}
#[cfg(feature = "payouts")]
#[cfg(feature = "dummy_connector")]
impl<const T: u8>
    services::ConnectorIntegration<api::PoQuote, types::PayoutsData, types::PayoutsResponseData>
    for connector::DummyConnector<T>
{
}

#[cfg(feature = "payouts")]
default_imp_for_payouts_quote!(connector::Stripe);

#[cfg(feature = "payouts")]
macro_rules! default_imp_for_payouts_recipient {
    ($($path:ident::$connector:ident),*) => {
        $(
            impl api::PayoutRecipient for $path::$connector {}
            impl
            services::ConnectorIntegration<
            api::PoRecipient,
            types::PayoutsData,
            types::PayoutsResponseData,
        > for $path::$connector
        {}
    )*
    };
}

#[cfg(feature = "payouts")]
#[cfg(feature = "dummy_connector")]
impl<const T: u8> api::PayoutRecipient for connector::DummyConnector<T> {}
#[cfg(feature = "payouts")]
#[cfg(feature = "dummy_connector")]
impl<const T: u8>
    services::ConnectorIntegration<api::PoRecipient, types::PayoutsData, types::PayoutsResponseData>
    for connector::DummyConnector<T>
{
}

#[cfg(feature = "payouts")]
default_imp_for_payouts_recipient!();

#[cfg(feature = "payouts")]
macro_rules! default_imp_for_payouts_recipient_account {
    ($($path:ident::$connector:ident),*) => {
        $(
            impl api::PayoutRecipientAccount for $path::$connector {}
            impl
            services::ConnectorIntegration<
            api::PoRecipientAccount,
            types::PayoutsData,
            types::PayoutsResponseData,
        > for $path::$connector
        {}
    )*
    };
}

#[cfg(feature = "payouts")]
#[cfg(feature = "dummy_connector")]
impl<const T: u8> api::PayoutRecipientAccount for connector::DummyConnector<T> {}
#[cfg(feature = "payouts")]
#[cfg(feature = "dummy_connector")]
impl<const T: u8>
    services::ConnectorIntegration<
        api::PoRecipientAccount,
        types::PayoutsData,
        types::PayoutsResponseData,
    > for connector::DummyConnector<T>
{
}

#[cfg(feature = "payouts")]
default_imp_for_payouts_recipient_account!();

macro_rules! default_imp_for_approve {
    ($($path:ident::$connector:ident),*) => {
        $(
            impl api::PaymentApprove for $path::$connector {}
            impl
            services::ConnectorIntegration<
            api::Approve,
            types::PaymentsApproveData,
            types::PaymentsResponseData,
        > for $path::$connector
        {}
    )*
    };
}

#[cfg(feature = "dummy_connector")]
impl<const T: u8> api::PaymentApprove for connector::DummyConnector<T> {}
#[cfg(feature = "dummy_connector")]
impl<const T: u8>
    services::ConnectorIntegration<
        api::Approve,
        types::PaymentsApproveData,
        types::PaymentsResponseData,
    > for connector::DummyConnector<T>
{
}

default_imp_for_approve!(connector::Stripe);

macro_rules! default_imp_for_reject {
    ($($path:ident::$connector:ident),*) => {
        $(
            impl api::PaymentReject for $path::$connector {}
            impl
            services::ConnectorIntegration<
            api::Reject,
            types::PaymentsRejectData,
            types::PaymentsResponseData,
        > for $path::$connector
        {}
    )*
    };
}

#[cfg(feature = "dummy_connector")]
impl<const T: u8> api::PaymentReject for connector::DummyConnector<T> {}
#[cfg(feature = "dummy_connector")]
impl<const T: u8>
    services::ConnectorIntegration<
        api::Reject,
        types::PaymentsRejectData,
        types::PaymentsResponseData,
    > for connector::DummyConnector<T>
{
}

default_imp_for_reject!(connector::Stripe);

#[cfg(feature = "frm")]
macro_rules! default_imp_for_fraud_check {
    ($($path:ident::$connector:ident),*) => {
        $(
            impl api::FraudCheck for $path::$connector {}
    )*
    };
}

#[cfg(feature = "dummy_connector")]
impl<const T: u8> api::FraudCheck for connector::DummyConnector<T> {}

#[cfg(feature = "frm")]
default_imp_for_fraud_check!(connector::Stripe);

#[cfg(feature = "frm")]
macro_rules! default_imp_for_frm_sale {
    ($($path:ident::$connector:ident),*) => {
        $(
            impl api::FraudCheckSale for $path::$connector {}
            impl
            services::ConnectorIntegration<
            api::Sale,
            frm_types::FraudCheckSaleData,
            frm_types::FraudCheckResponseData,
        > for $path::$connector
        {}
    )*
    };
}

#[cfg(all(feature = "frm", feature = "dummy_connector"))]
impl<const T: u8> api::FraudCheckSale for connector::DummyConnector<T> {}
#[cfg(all(feature = "frm", feature = "dummy_connector"))]
impl<const T: u8>
    services::ConnectorIntegration<
        api::Sale,
        frm_types::FraudCheckSaleData,
        frm_types::FraudCheckResponseData,
    > for connector::DummyConnector<T>
{
}

#[cfg(feature = "frm")]
default_imp_for_frm_sale!(connector::Stripe);

#[cfg(feature = "frm")]
macro_rules! default_imp_for_frm_checkout {
    ($($path:ident::$connector:ident),*) => {
        $(
            impl api::FraudCheckCheckout for $path::$connector {}
            impl
            services::ConnectorIntegration<
            api::Checkout,
            frm_types::FraudCheckCheckoutData,
            frm_types::FraudCheckResponseData,
        > for $path::$connector
        {}
    )*
    };
}

#[cfg(all(feature = "frm", feature = "dummy_connector"))]
impl<const T: u8> api::FraudCheckCheckout for connector::DummyConnector<T> {}
#[cfg(all(feature = "frm", feature = "dummy_connector"))]
impl<const T: u8>
    services::ConnectorIntegration<
        api::Checkout,
        frm_types::FraudCheckCheckoutData,
        frm_types::FraudCheckResponseData,
    > for connector::DummyConnector<T>
{
}

#[cfg(feature = "frm")]
default_imp_for_frm_checkout!(connector::Stripe);

#[cfg(feature = "frm")]
macro_rules! default_imp_for_frm_transaction {
    ($($path:ident::$connector:ident),*) => {
        $(
            impl api::FraudCheckTransaction for $path::$connector {}
            impl
            services::ConnectorIntegration<
            api::Transaction,
            frm_types::FraudCheckTransactionData,
            frm_types::FraudCheckResponseData,
        > for $path::$connector
        {}
    )*
    };
}

#[cfg(all(feature = "frm", feature = "dummy_connector"))]
impl<const T: u8> api::FraudCheckTransaction for connector::DummyConnector<T> {}
#[cfg(all(feature = "frm", feature = "dummy_connector"))]
impl<const T: u8>
    services::ConnectorIntegration<
        api::Transaction,
        frm_types::FraudCheckTransactionData,
        frm_types::FraudCheckResponseData,
    > for connector::DummyConnector<T>
{
}

#[cfg(feature = "frm")]
default_imp_for_frm_transaction!(connector::Stripe);

#[cfg(feature = "frm")]
macro_rules! default_imp_for_frm_fulfillment {
    ($($path:ident::$connector:ident),*) => {
        $(
            impl api::FraudCheckFulfillment for $path::$connector {}
            impl
            services::ConnectorIntegration<
            api::Fulfillment,
            frm_types::FraudCheckFulfillmentData,
            frm_types::FraudCheckResponseData,
        > for $path::$connector
        {}
    )*
    };
}

#[cfg(all(feature = "frm", feature = "dummy_connector"))]
impl<const T: u8> api::FraudCheckFulfillment for connector::DummyConnector<T> {}
#[cfg(all(feature = "frm", feature = "dummy_connector"))]
impl<const T: u8>
    services::ConnectorIntegration<
        api::Fulfillment,
        frm_types::FraudCheckFulfillmentData,
        frm_types::FraudCheckResponseData,
    > for connector::DummyConnector<T>
{
}

#[cfg(feature = "frm")]
default_imp_for_frm_fulfillment!(connector::Stripe);

#[cfg(feature = "frm")]
macro_rules! default_imp_for_frm_record_return {
    ($($path:ident::$connector:ident),*) => {
        $(
            impl api::FraudCheckRecordReturn for $path::$connector {}
            impl
            services::ConnectorIntegration<
            api::RecordReturn,
            frm_types::FraudCheckRecordReturnData,
            frm_types::FraudCheckResponseData,
        > for $path::$connector
        {}
    )*
    };
}

#[cfg(all(feature = "frm", feature = "dummy_connector"))]
impl<const T: u8> api::FraudCheckRecordReturn for connector::DummyConnector<T> {}
#[cfg(all(feature = "frm", feature = "dummy_connector"))]
impl<const T: u8>
    services::ConnectorIntegration<
        api::RecordReturn,
        frm_types::FraudCheckRecordReturnData,
        frm_types::FraudCheckResponseData,
    > for connector::DummyConnector<T>
{
}

#[cfg(feature = "frm")]
default_imp_for_frm_record_return!(connector::Stripe);

macro_rules! default_imp_for_incremental_authorization {
    ($($path:ident::$connector:ident),*) => {
        $(
            impl api::PaymentIncrementalAuthorization for $path::$connector {}
            impl
            services::ConnectorIntegration<
            api::IncrementalAuthorization,
            types::PaymentsIncrementalAuthorizationData,
            types::PaymentsResponseData,
        > for $path::$connector
        {}
    )*
    };
}

#[cfg(feature = "dummy_connector")]
impl<const T: u8> api::PaymentIncrementalAuthorization for connector::DummyConnector<T> {}
#[cfg(feature = "dummy_connector")]
impl<const T: u8>
    services::ConnectorIntegration<
        api::IncrementalAuthorization,
        types::PaymentsIncrementalAuthorizationData,
        types::PaymentsResponseData,
    > for connector::DummyConnector<T>
{
}

default_imp_for_incremental_authorization!(connector::Stripe);

macro_rules! default_imp_for_revoking_mandates {
    ($($path:ident::$connector:ident),*) => {
        $( impl api::ConnectorMandateRevoke for $path::$connector {}
            impl
            services::ConnectorIntegration<
            api::MandateRevoke,
            types::MandateRevokeRequestData,
            types::MandateRevokeResponseData,
        > for $path::$connector
        {}
    )*
    };
}

#[cfg(feature = "dummy_connector")]
impl<const T: u8> api::ConnectorMandateRevoke for connector::DummyConnector<T> {}
#[cfg(feature = "dummy_connector")]
impl<const T: u8>
    services::ConnectorIntegration<
        api::MandateRevoke,
        types::MandateRevokeRequestData,
        types::MandateRevokeResponseData,
    > for connector::DummyConnector<T>
{
}
default_imp_for_revoking_mandates!(connector::Stripe);

macro_rules! default_imp_for_connector_authentication {
    ($($path:ident::$connector:ident),*) => {
        $( impl api::ExternalAuthentication for $path::$connector {}
            impl api::ConnectorAuthentication for $path::$connector {}
            impl api::ConnectorPreAuthentication for $path::$connector {}
            impl api::ConnectorPreAuthenticationVersionCall for $path::$connector {}
            impl api::ConnectorPostAuthentication for $path::$connector {}
            impl
            services::ConnectorIntegration<
            api::Authentication,
            types::authentication::ConnectorAuthenticationRequestData,
            types::authentication::AuthenticationResponseData,
        > for $path::$connector
        {}
        impl
            services::ConnectorIntegration<
            api::PreAuthentication,
            types::authentication::PreAuthNRequestData,
            types::authentication::AuthenticationResponseData,
        > for $path::$connector
        {}
        impl
            services::ConnectorIntegration<
            api::PreAuthenticationVersionCall,
            types::authentication::PreAuthNRequestData,
            types::authentication::AuthenticationResponseData,
        > for $path::$connector
        {}
        impl
            services::ConnectorIntegration<
            api::PostAuthentication,
            types::authentication::ConnectorPostAuthenticationRequestData,
            types::authentication::AuthenticationResponseData,
        > for $path::$connector
        {}
    )*
    };
}

#[cfg(feature = "dummy_connector")]
impl<const T: u8> api::ExternalAuthentication for connector::DummyConnector<T> {}
#[cfg(feature = "dummy_connector")]
impl<const T: u8> api::ConnectorPreAuthentication for connector::DummyConnector<T> {}
#[cfg(feature = "dummy_connector")]
impl<const T: u8> api::ConnectorPreAuthenticationVersionCall for connector::DummyConnector<T> {}
#[cfg(feature = "dummy_connector")]
impl<const T: u8> api::ConnectorAuthentication for connector::DummyConnector<T> {}
#[cfg(feature = "dummy_connector")]
impl<const T: u8> api::ConnectorPostAuthentication for connector::DummyConnector<T> {}

#[cfg(feature = "dummy_connector")]
impl<const T: u8>
    services::ConnectorIntegration<
        api::Authentication,
        types::authentication::ConnectorAuthenticationRequestData,
        types::authentication::AuthenticationResponseData,
    > for connector::DummyConnector<T>
{
}
#[cfg(feature = "dummy_connector")]
impl<const T: u8>
    services::ConnectorIntegration<
        api::PreAuthentication,
        types::authentication::PreAuthNRequestData,
        types::authentication::AuthenticationResponseData,
    > for connector::DummyConnector<T>
{
}
#[cfg(feature = "dummy_connector")]
impl<const T: u8>
    services::ConnectorIntegration<
        api::PreAuthenticationVersionCall,
        types::authentication::PreAuthNRequestData,
        types::authentication::AuthenticationResponseData,
    > for connector::DummyConnector<T>
{
}
#[cfg(feature = "dummy_connector")]
impl<const T: u8>
    services::ConnectorIntegration<
        api::PostAuthentication,
        types::authentication::ConnectorPostAuthenticationRequestData,
        types::authentication::AuthenticationResponseData,
    > for connector::DummyConnector<T>
{
}
default_imp_for_connector_authentication!(connector::Stripe);

macro_rules! default_imp_for_authorize_session_token {
    ($($path:ident::$connector:ident),*) => {
        $( impl api::PaymentAuthorizeSessionToken for $path::$connector {}
            impl
            services::ConnectorIntegration<
                api::AuthorizeSessionToken,
                types::AuthorizeSessionTokenData,
                types::PaymentsResponseData
        > for $path::$connector
        {}
    )*
    };
}
#[cfg(feature = "dummy_connector")]
impl<const T: u8> api::PaymentAuthorizeSessionToken for connector::DummyConnector<T> {}
#[cfg(feature = "dummy_connector")]
impl<const T: u8>
    services::ConnectorIntegration<
        api::AuthorizeSessionToken,
        types::AuthorizeSessionTokenData,
        types::PaymentsResponseData,
    > for connector::DummyConnector<T>
{
}
default_imp_for_authorize_session_token!(connector::Stripe);

macro_rules! default_imp_for_calculate_tax {
    ($($path:ident::$connector:ident),*) => {
        $( impl api::TaxCalculation for $path::$connector {}
            impl
            services::ConnectorIntegration<
                api::CalculateTax,
                types::PaymentsTaxCalculationData,
                types::TaxCalculationResponseData
        > for $path::$connector
        {}
    )*
    };
}
#[cfg(feature = "dummy_connector")]
impl<const T: u8> api::TaxCalculation for connector::DummyConnector<T> {}
#[cfg(feature = "dummy_connector")]
impl<const T: u8>
    services::ConnectorIntegration<
        api::CalculateTax,
        types::PaymentsTaxCalculationData,
        types::TaxCalculationResponseData,
    > for connector::DummyConnector<T>
{
}

default_imp_for_calculate_tax!(connector::Stripe);

macro_rules! default_imp_for_session_update {
    ($($path:ident::$connector:ident),*) => {
        $( impl api::PaymentSessionUpdate for $path::$connector {}
            impl
            services::ConnectorIntegration<
                api::SdkSessionUpdate,
                types::SdkPaymentsSessionUpdateData,
                types::PaymentsResponseData
        > for $path::$connector
        {}
    )*
    };
}
#[cfg(feature = "dummy_connector")]
impl<const T: u8> api::PaymentSessionUpdate for connector::DummyConnector<T> {}
#[cfg(feature = "dummy_connector")]
impl<const T: u8>
    services::ConnectorIntegration<
        api::SdkSessionUpdate,
        types::SdkPaymentsSessionUpdateData,
        types::PaymentsResponseData,
    > for connector::DummyConnector<T>
{
}

default_imp_for_session_update!(connector::Stripe);

macro_rules! default_imp_for_post_session_tokens {
    ($($path:ident::$connector:ident),*) => {
        $( impl api::PaymentPostSessionTokens for $path::$connector {}
            impl
            services::ConnectorIntegration<
                api::PostSessionTokens,
                types::PaymentsPostSessionTokensData,
                types::PaymentsResponseData
        > for $path::$connector
        {}
    )*
    };
}
#[cfg(feature = "dummy_connector")]
impl<const T: u8> api::PaymentPostSessionTokens for connector::DummyConnector<T> {}
#[cfg(feature = "dummy_connector")]
impl<const T: u8>
    services::ConnectorIntegration<
        api::PostSessionTokens,
        types::PaymentsPostSessionTokensData,
        types::PaymentsResponseData,
    > for connector::DummyConnector<T>
{
}

default_imp_for_post_session_tokens!(connector::Stripe);

macro_rules! default_imp_for_update_metadata {
    ($($path:ident::$connector:ident),*) => {
        $( impl api::PaymentUpdateMetadata for $path::$connector {}
            impl
            services::ConnectorIntegration<
                api::UpdateMetadata,
                types::PaymentsUpdateMetadataData,
                types::PaymentsResponseData
        > for $path::$connector
        {}
    )*
    };
}
#[cfg(feature = "dummy_connector")]
impl<const T: u8> api::PaymentUpdateMetadata for connector::DummyConnector<T> {}
#[cfg(feature = "dummy_connector")]
impl<const T: u8>
    services::ConnectorIntegration<
        api::UpdateMetadata,
        types::PaymentsUpdateMetadataData,
        types::PaymentsResponseData,
    > for connector::DummyConnector<T>
{
}

default_imp_for_update_metadata!();

macro_rules! default_imp_for_uas_pre_authentication {
    ($($path:ident::$connector:ident),*) => {
        $( impl UnifiedAuthenticationService for $path::$connector {}
            impl UasPreAuthentication for $path::$connector {}
            impl
            services::ConnectorIntegration<
            PreAuthenticate,
            types::UasPreAuthenticationRequestData,
            types::UasAuthenticationResponseData
        > for $path::$connector
        {}
    )*
    };
}
#[cfg(feature = "dummy_connector")]
impl<const T: u8> UasPreAuthentication for connector::DummyConnector<T> {}
#[cfg(feature = "dummy_connector")]
impl<const T: u8> UnifiedAuthenticationService for connector::DummyConnector<T> {}
#[cfg(feature = "dummy_connector")]
impl<const T: u8>
    services::ConnectorIntegration<
        PreAuthenticate,
        types::UasPreAuthenticationRequestData,
        types::UasAuthenticationResponseData,
    > for connector::DummyConnector<T>
{
}

default_imp_for_uas_pre_authentication!(connector::Stripe);

macro_rules! default_imp_for_uas_post_authentication {
    ($($path:ident::$connector:ident),*) => {
        $( impl UasPostAuthentication for $path::$connector {}
            impl
            services::ConnectorIntegration<
                PostAuthenticate,
                types::UasPostAuthenticationRequestData,
                types::UasAuthenticationResponseData
        > for $path::$connector
        {}
    )*
    };
}
#[cfg(feature = "dummy_connector")]
impl<const T: u8> UasPostAuthentication for connector::DummyConnector<T> {}
#[cfg(feature = "dummy_connector")]
impl<const T: u8>
    services::ConnectorIntegration<
        PostAuthenticate,
        types::UasPostAuthenticationRequestData,
        types::UasAuthenticationResponseData,
    > for connector::DummyConnector<T>
{
}

default_imp_for_uas_post_authentication!(connector::Stripe);

macro_rules! default_imp_for_uas_authentication_confirmation {
    ($($path:ident::$connector:ident),*) => {
        $( impl UasAuthenticationConfirmation for $path::$connector {}
            impl
            services::ConnectorIntegration<
            AuthenticationConfirmation,
            types::UasConfirmationRequestData,
            types::UasAuthenticationResponseData
            > for $path::$connector
            {}
        )*
    };
}

default_imp_for_uas_authentication_confirmation!(connector::Stripe);

#[cfg(feature = "dummy_connector")]
impl<const T: u8> UasAuthenticationConfirmation for connector::DummyConnector<T> {}
#[cfg(feature = "dummy_connector")]
impl<const T: u8>
    services::ConnectorIntegration<
        AuthenticationConfirmation,
        types::UasConfirmationRequestData,
        types::UasAuthenticationResponseData,
    > for connector::DummyConnector<T>
{
}

macro_rules! default_imp_for_uas_authentication {
    ($($path:ident::$connector:ident),*) => {
        $( impl UasAuthentication for $path::$connector {}
            impl
            services::ConnectorIntegration<
                Authenticate,
                types::UasAuthenticationRequestData,
                types::UasAuthenticationResponseData
        > for $path::$connector
        {}
    )*
    };
}

#[cfg(feature = "dummy_connector")]
impl<const T: u8> UasAuthentication for connector::DummyConnector<T> {}
#[cfg(feature = "dummy_connector")]
impl<const T: u8>
    services::ConnectorIntegration<
        Authenticate,
        types::UasAuthenticationRequestData,
        types::UasAuthenticationResponseData,
    > for connector::DummyConnector<T>
{
}

default_imp_for_uas_authentication!(connector::Stripe);

/// Determines whether a capture API call should be made for a payment attempt
/// This function evaluates whether an authorized payment should proceed with a capture API call
/// based on various payment parameters. It's primarily used in two-step (auth + capture) payment flows for CaptureMethod SequentialAutomatic
///
pub fn should_initiate_capture_flow(
    connector_name: &router_types::Connector,
    customer_acceptance: Option<CustomerAcceptance>,
    capture_method: Option<api_enums::CaptureMethod>,
    setup_future_usage: Option<api_enums::FutureUsage>,
    status: common_enums::AttemptStatus,
) -> bool {
    match status {
        common_enums::AttemptStatus::Authorized => {
            if let Some(api_enums::CaptureMethod::SequentialAutomatic) = capture_method {
                match connector_name {
                    router_types::Connector::Paybox => {
                        // Check CIT conditions for Paybox
                        setup_future_usage == Some(api_enums::FutureUsage::OffSession)
                            && customer_acceptance.is_some()
                    }
                    _ => false,
                }
            } else {
                false
            }
        }
        _ => false,
    }
}

/// Executes a capture request by building a connector-specific request and deciding
/// the appropriate flow to send it to the payment connector.
pub async fn call_capture_request(
    mut capture_router_data: types::RouterData<
        api::Capture,
        PaymentsCaptureData,
        types::PaymentsResponseData,
    >,
    state: &SessionState,
    connector: &api::ConnectorData,
    call_connector_action: payments::CallConnectorAction,
    business_profile: &domain::Profile,
    header_payload: hyperswitch_domain_models::payments::HeaderPayload,
) -> RouterResult<types::RouterData<api::Capture, PaymentsCaptureData, types::PaymentsResponseData>>
{
    // Build capture-specific connector request
    let (connector_request, _should_continue_further) = capture_router_data
        .build_flow_specific_connector_request(state, connector, call_connector_action.clone())
        .await?;

    // Execute capture flow
    capture_router_data
        .decide_flows(
            state,
            connector,
            call_connector_action,
            connector_request,
            business_profile,
            header_payload.clone(),
        )
        .await
}

/// Processes the response from the capture flow and determines the final status and the response.
fn handle_post_capture_response(
    authorize_router_data_response: types::PaymentsResponseData,
    post_capture_router_data: Result<
        types::RouterData<api::Capture, PaymentsCaptureData, types::PaymentsResponseData>,
        error_stack::Report<ApiErrorResponse>,
    >,
) -> RouterResult<(common_enums::AttemptStatus, types::PaymentsResponseData)> {
    match post_capture_router_data {
        Err(err) => {
            logger::error!(
                "Capture flow encountered an error: {:?}. Proceeding without updating.",
                err
            );
            Ok((
                common_enums::AttemptStatus::Authorized,
                authorize_router_data_response,
            ))
        }
        Ok(post_capture_router_data) => {
            match (
                &post_capture_router_data.response,
                post_capture_router_data.status,
            ) {
                (Ok(post_capture_resp), common_enums::AttemptStatus::Charged) => Ok((
                    common_enums::AttemptStatus::Charged,
                    types::PaymentsResponseData::merge_transaction_responses(
                        &authorize_router_data_response,
                        post_capture_resp,
                    )?,
                )),
                _ => {
                    logger::error!(
                        "Error in post capture_router_data response: {:?}, Current Status: {:?}. Proceeding without updating.",
                        post_capture_router_data.response,
                        post_capture_router_data.status,
                    );
                    Ok((
                        common_enums::AttemptStatus::Authorized,
                        authorize_router_data_response,
                    ))
                }
            }
        }
    }
}

macro_rules! default_imp_for_revenue_recovery {
    ($($path:ident::$connector:ident),*) => {
        $(  impl api::RevenueRecovery for $path::$connector {}
    )*
    };
}

#[cfg(feature = "dummy_connector")]
impl<const T: u8> api::RevenueRecovery for connector::DummyConnector<T> {}

default_imp_for_revenue_recovery! {

    connector::Stripe



}

#[cfg(all(feature = "v2", feature = "revenue_recovery"))]
macro_rules! default_imp_for_billing_connector_payment_sync {
    ($($path:ident::$connector:ident),*) => {
        $(  impl api::BillingConnectorPaymentsSyncIntegration for $path::$connector {}
            impl
            services::ConnectorIntegration<
                BillingConnectorPaymentsSync,
                types::BillingConnectorPaymentsSyncRequest,
                types::BillingConnectorPaymentsSyncResponse,
        > for $path::$connector
        {}
    )*
    };
}
#[cfg(all(feature = "v2", feature = "revenue_recovery"))]
#[cfg(feature = "dummy_connector")]
impl<const T: u8> api::BillingConnectorPaymentsSyncIntegration for connector::DummyConnector<T> {}
#[cfg(all(feature = "v2", feature = "revenue_recovery"))]
#[cfg(feature = "dummy_connector")]
impl<const T: u8>
    services::ConnectorIntegration<
        BillingConnectorPaymentsSync,
        types::BillingConnectorPaymentsSyncRequest,
        types::BillingConnectorPaymentsSyncResponse,
    > for connector::DummyConnector<T>
{
}

#[cfg(all(feature = "v2", feature = "revenue_recovery"))]
default_imp_for_billing_connector_payment_sync!(connector::Stripe);

#[cfg(all(feature = "v2", feature = "revenue_recovery"))]
macro_rules! default_imp_for_revenue_recovery_record_back {
    ($($path:ident::$connector:ident),*) => {
        $(
            impl api::RevenueRecoveryRecordBack for $path::$connector {}
            impl
            services::ConnectorIntegration<
                RecoveryRecordBack,
                types::RevenueRecoveryRecordBackRequest,
                types::RevenueRecoveryRecordBackResponse,
        > for $path::$connector
        {}
    )*
    };
}
#[cfg(all(feature = "v2", feature = "revenue_recovery"))]
#[cfg(feature = "dummy_connector")]
impl<const T: u8> api::RevenueRecoveryRecordBack for connector::DummyConnector<T> {}
#[cfg(all(feature = "v2", feature = "revenue_recovery"))]
#[cfg(feature = "dummy_connector")]
impl<const T: u8>
    services::ConnectorIntegration<
        RecoveryRecordBack,
        types::RevenueRecoveryRecordBackRequest,
        types::RevenueRecoveryRecordBackResponse,
    > for connector::DummyConnector<T>
{
}
#[cfg(all(feature = "v2", feature = "revenue_recovery"))]
<<<<<<< HEAD
default_imp_for_revenue_recovery_record_back!(connector::Stripe);
=======
default_imp_for_revenue_recovery_record_back!(
    connector::Signifyd,
    connector::Stripe,
    connector::Threedsecureio,
    connector::Wellsfargopayout,
    connector::Wise
);

#[cfg(all(feature = "v2", feature = "revenue_recovery"))]
macro_rules! default_imp_for_billing_connector_invoice_sync {
    ($($path:ident::$connector:ident),*) => {
        $(
            impl api::BillingConnectorInvoiceSyncIntegration for $path::$connector {}
            impl
            services::ConnectorIntegration<
                BillingConnectorInvoiceSync,
                types::BillingConnectorInvoiceSyncRequest,
                types::BillingConnectorInvoiceSyncResponse,
        > for $path::$connector
        {}
    )*
    };
}
#[cfg(all(feature = "v2", feature = "revenue_recovery"))]
#[cfg(feature = "dummy_connector")]
impl<const T: u8> api::BillingConnectorInvoiceSyncIntegration for connector::DummyConnector<T> {}
#[cfg(all(feature = "v2", feature = "revenue_recovery"))]
#[cfg(feature = "dummy_connector")]
impl<const T: u8>
    services::ConnectorIntegration<
        BillingConnectorInvoiceSync,
        types::BillingConnectorInvoiceSyncRequest,
        types::BillingConnectorInvoiceSyncResponse,
    > for connector::DummyConnector<T>
{
}
#[cfg(all(feature = "v2", feature = "revenue_recovery"))]
default_imp_for_billing_connector_invoice_sync!(
    connector::Signifyd,
    connector::Stripe,
    connector::Threedsecureio,
    connector::Wellsfargopayout,
    connector::Wise
);
>>>>>>> a1015d6c
<|MERGE_RESOLUTION|>--- conflicted
+++ resolved
@@ -1584,16 +1584,7 @@
 {
 }
 #[cfg(all(feature = "v2", feature = "revenue_recovery"))]
-<<<<<<< HEAD
-default_imp_for_revenue_recovery_record_back!(connector::Stripe);
-=======
-default_imp_for_revenue_recovery_record_back!(
-    connector::Signifyd,
-    connector::Stripe,
-    connector::Threedsecureio,
-    connector::Wellsfargopayout,
-    connector::Wise
-);
+default_imp_for_revenue_recovery_record_back!(connector::Stripe,);
 
 #[cfg(all(feature = "v2", feature = "revenue_recovery"))]
 macro_rules! default_imp_for_billing_connector_invoice_sync {
@@ -1624,11 +1615,4 @@
 {
 }
 #[cfg(all(feature = "v2", feature = "revenue_recovery"))]
-default_imp_for_billing_connector_invoice_sync!(
-    connector::Signifyd,
-    connector::Stripe,
-    connector::Threedsecureio,
-    connector::Wellsfargopayout,
-    connector::Wise
-);
->>>>>>> a1015d6c
+default_imp_for_billing_connector_invoice_sync!(connector::Stripe,);
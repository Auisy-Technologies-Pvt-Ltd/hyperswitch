--- conflicted
+++ resolved
@@ -1593,12 +1593,9 @@
             psd2_sca_exemption_type: request.psd2_sca_exemption_type,
             platform_merchant_id: platform_merchant_account
                 .map(|platform_merchant_account| platform_merchant_account.get_id().to_owned()),
-<<<<<<< HEAD
-            request_overcapture: request.request_overcapture,
-=======
             force_3ds_challenge: request.force_3ds_challenge,
             force_3ds_challenge_trigger: Some(force_3ds_challenge_trigger),
->>>>>>> c2f9658c
+            request_overcapture: request.request_overcapture,
         })
     }
 

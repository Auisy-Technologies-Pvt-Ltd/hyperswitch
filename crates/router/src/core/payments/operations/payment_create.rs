--- conflicted
+++ resolved
@@ -335,11 +335,8 @@
             merchant_key_store,
             profile_id,
             &customer_acceptance,
-<<<<<<< HEAD
+            merchant_account.storage_scheme,
             &business_profile,
-=======
-            merchant_account.storage_scheme,
->>>>>>> 629c26c7
         )
         .await?;
 
@@ -1128,11 +1125,8 @@
         key_store: &domain::MerchantKeyStore,
         profile_id: common_utils::id_type::ProfileId,
         customer_acceptance: &Option<payments::CustomerAcceptance>,
-<<<<<<< HEAD
+        storage_scheme: enums::MerchantStorageScheme,
         business_profile: &domain::Profile,
-=======
-        storage_scheme: enums::MerchantStorageScheme,
->>>>>>> 629c26c7
     ) -> RouterResult<(
         storage::PaymentAttemptNew,
         Option<api_models::payments::AdditionalPaymentData>,
@@ -1261,14 +1255,6 @@
             additional_pm_data.as_ref(),
         ));
 
-<<<<<<< HEAD
-        let request_overcapture = helpers::validate_and_get_overcapture_request(
-            &request.capture_method,
-            &request.request_overcapture,
-            business_profile,
-            request.confirm.unwrap_or_default(),
-        )?;
-=======
         // TODO: remove once https://github.com/juspay/hyperswitch/issues/7421 is fixed
         let payment_method_billing_address_id = match optional_payment_method_billing_address_id {
             None => payment_method_info
@@ -1306,7 +1292,13 @@
                 .map(|address| address.address_id),
             address_id => address_id,
         };
->>>>>>> 629c26c7
+
+        let request_overcapture = helpers::validate_and_get_overcapture_request(
+            &request.capture_method,
+            &request.request_overcapture,
+            business_profile,
+            request.confirm.unwrap_or_default(),
+        )?;
 
         Ok((
             storage::PaymentAttemptNew {

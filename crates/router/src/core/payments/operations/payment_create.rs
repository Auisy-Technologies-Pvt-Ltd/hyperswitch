use std::marker::PhantomData;

use api_models::{
    enums::FrmSuggestion, mandates::RecurringDetails, payment_methods::PaymentMethodsData,
    payments::GetAddressFromPaymentMethodData,
};
use async_trait::async_trait;
use common_utils::{
    ext_traits::{AsyncExt, Encode, ValueExt},
    type_name,
    types::{
        keymanager::{Identifier, KeyManagerState, ToEncryptable},
        MinorUnit,
    },
};
use diesel_models::{
    ephemeral_key,
    payment_attempt::ConnectorMandateReferenceId as DieselConnectorMandateReferenceId,
};
use error_stack::{self, ResultExt};
use hyperswitch_domain_models::{
    mandates::MandateDetails,
    payments::{
        payment_attempt::PaymentAttempt, payment_intent::CustomerData,
        FromRequestEncryptablePaymentIntent,
    },
};
use masking::{ExposeInterface, PeekInterface, Secret};
use router_derive::PaymentOperation;
use router_env::{instrument, logger, tracing};
use time::PrimitiveDateTime;

use super::{BoxedOperation, Domain, GetTracker, Operation, UpdateTracker, ValidateRequest};
use crate::{
    consts,
    core::{
        errors::{self, CustomResult, RouterResult, StorageErrorExt},
        mandate::helpers as m_helpers,
        payment_link,
        payment_methods::cards::create_encrypted_data,
        payments::{self, helpers, operations, CustomerDetails, PaymentAddress, PaymentData},
        utils as core_utils,
    },
    db::StorageInterface,
    events::audit_events::{AuditEvent, AuditEventType},
    routes::{app::ReqState, SessionState},
    services,
    types::{
        self,
        api::{self, ConnectorCallType, PaymentIdTypeExt},
        domain,
        storage::{
            self,
            enums::{self, IntentStatus},
        },
        transformers::{ForeignFrom, ForeignTryFrom},
    },
    utils::{self, OptionExt},
};

#[derive(Debug, Clone, Copy, PaymentOperation)]
#[operation(operations = "all", flow = "authorize")]
pub struct PaymentCreate;

type PaymentCreateOperation<'a, F> = BoxedOperation<'a, F, api::PaymentsRequest, PaymentData<F>>;

/// The `get_trackers` function for `PaymentsCreate` is an entrypoint for new payments
/// This will create all the entities required for a new payment from the request
#[async_trait]
impl<F: Send + Clone + Sync> GetTracker<F, PaymentData<F>, api::PaymentsRequest> for PaymentCreate {
    #[instrument(skip_all)]
    async fn get_trackers<'a>(
        &'a self,
        state: &'a SessionState,
        payment_id: &api::PaymentIdType,
        request: &api::PaymentsRequest,
        merchant_context: &domain::MerchantContext,
        _auth_flow: services::AuthFlow,
        header_payload: &hyperswitch_domain_models::payments::HeaderPayload,
    ) -> RouterResult<operations::GetTrackerResponse<'a, F, api::PaymentsRequest, PaymentData<F>>>
    {
        let db = &*state.store;
        let key_manager_state = &state.into();
        let ephemeral_key = Self::get_ephemeral_key(request, state, merchant_context).await;
        let merchant_id = merchant_context.get_merchant_account().get_id();
        let storage_scheme = merchant_context.get_merchant_account().storage_scheme;

        let money @ (amount, currency) = payments_create_request_validation(request)?;

        let payment_id = payment_id
            .get_payment_intent_id()
            .change_context(errors::ApiErrorResponse::PaymentNotFound)?;

        #[cfg(feature = "v1")]
        helpers::validate_business_details(
            request.business_country,
            request.business_label.as_ref(),
            merchant_context,
        )?;

        // If profile id is not passed, get it from the business_country and business_label
        #[cfg(feature = "v1")]
        let profile_id = core_utils::get_profile_id_from_business_details(
            key_manager_state,
            request.business_country,
            request.business_label.as_ref(),
            merchant_context,
            request.profile_id.as_ref(),
            &*state.store,
            true,
        )
        .await?;

        // Profile id will be mandatory in v2 in the request / headers
        #[cfg(feature = "v2")]
        let profile_id = request
            .profile_id
            .clone()
            .get_required_value("profile_id")
            .attach_printable("Profile id is a mandatory parameter")?;

        // TODO: eliminate a redundant db call to fetch the business profile
        // Validate whether profile_id passed in request is valid and is linked to the merchant
        let business_profile = if let Some(business_profile) =
            core_utils::validate_and_get_business_profile(
                db,
                key_manager_state,
                merchant_context.get_merchant_key_store(),
                Some(&profile_id),
                merchant_id,
            )
            .await?
        {
            business_profile
        } else {
            db.find_business_profile_by_profile_id(
                key_manager_state,
                merchant_context.get_merchant_key_store(),
                &profile_id,
            )
            .await
            .to_not_found_response(errors::ApiErrorResponse::ProfileNotFound {
                id: profile_id.get_string_repr().to_owned(),
            })?
        };
        let customer_acceptance = request.customer_acceptance.clone().map(From::from);

        let recurring_details = request.recurring_details.clone();

        let mandate_type = m_helpers::get_mandate_type(
            request.mandate_data.clone(),
            request.off_session,
            request.setup_future_usage,
            request.customer_acceptance.clone(),
            request.payment_token.clone(),
            request.payment_method,
        )
        .change_context(errors::ApiErrorResponse::MandateValidationFailed {
            reason: "Expected one out of recurring_details and mandate_data but got both".into(),
        })?;

        let m_helpers::MandateGenericData {
            token,
            payment_method,
            payment_method_type,
            mandate_data,
            recurring_mandate_payment_data,
            mandate_connector,
            payment_method_info,
        } = helpers::get_token_pm_type_mandate_details(
            state,
            request,
            mandate_type,
            merchant_context,
            None,
            None,
        )
        .await?;

        helpers::validate_allowed_payment_method_types_request(
            state,
            &profile_id,
            merchant_context,
            request.allowed_payment_method_types.clone(),
        )
        .await?;

        let customer_details = helpers::get_customer_details_from_request(request);

        let shipping_address = helpers::create_or_find_address_for_payment_by_request(
            state,
            request.shipping.as_ref(),
            None,
            merchant_id,
            customer_details.customer_id.as_ref(),
            merchant_context.get_merchant_key_store(),
            &payment_id,
            merchant_context.get_merchant_account().storage_scheme,
        )
        .await?;

        let billing_address = helpers::create_or_find_address_for_payment_by_request(
            state,
            request.billing.as_ref(),
            None,
            merchant_id,
            customer_details.customer_id.as_ref(),
            merchant_context.get_merchant_key_store(),
            &payment_id,
            merchant_context.get_merchant_account().storage_scheme,
        )
        .await?;

        let payment_method_billing_address =
            helpers::create_or_find_address_for_payment_by_request(
                state,
                request
                    .payment_method_data
                    .as_ref()
                    .and_then(|pmd| pmd.billing.as_ref()),
                None,
                merchant_id,
                customer_details.customer_id.as_ref(),
                merchant_context.get_merchant_key_store(),
                &payment_id,
                merchant_context.get_merchant_account().storage_scheme,
            )
            .await?;

        let browser_info = request
            .browser_info
            .clone()
            .as_ref()
            .map(Encode::encode_to_value)
            .transpose()
            .change_context(errors::ApiErrorResponse::InvalidDataValue {
                field_name: "browser_info",
            })?;

        let attempt_id = if core_utils::is_merchant_enabled_for_payment_id_as_connector_request_id(
            &state.conf,
            merchant_id,
        ) {
            payment_id.get_string_repr().to_string()
        } else {
            payment_id.get_attempt_id(1)
        };

        let session_expiry =
            common_utils::date_time::now().saturating_add(time::Duration::seconds(
                request.session_expiry.map(i64::from).unwrap_or(
                    business_profile
                        .session_expiry
                        .unwrap_or(consts::DEFAULT_SESSION_EXPIRY),
                ),
            ));

        let payment_link_data = match request.payment_link {
            Some(true) => {
                let merchant_name = merchant_context
                    .get_merchant_account()
                    .merchant_name
                    .clone()
                    .map(|name| name.into_inner().peek().to_owned())
                    .unwrap_or_default();

                let default_domain_name = state.base_url.clone();

                let (payment_link_config, domain_name) =
                    payment_link::get_payment_link_config_based_on_priority(
                        request.payment_link_config.clone(),
                        business_profile.payment_link_config.clone(),
                        merchant_name,
                        default_domain_name,
                        request.payment_link_config_id.clone(),
                    )?;

                create_payment_link(
                    request,
                    payment_link_config,
                    merchant_id,
                    payment_id.clone(),
                    db,
                    amount,
                    request.description.clone(),
                    profile_id.clone(),
                    domain_name,
                    session_expiry,
                    header_payload.locale.clone(),
                )
                .await?
            }
            _ => None,
        };

        let payment_intent_new = Self::make_payment_intent(
            state,
            &payment_id,
            merchant_context,
            money,
            request,
            shipping_address
                .as_ref()
                .map(|address| address.address_id.clone()),
            payment_link_data.clone(),
            billing_address
                .as_ref()
                .map(|address| address.address_id.clone()),
            attempt_id,
            profile_id.clone(),
            session_expiry,
            &business_profile,
        )
        .await?;

        let (payment_attempt_new, additional_payment_data) = Self::make_payment_attempt(
            &payment_id,
            merchant_id,
            &merchant_context.get_merchant_account().organization_id,
            money,
            payment_method,
            payment_method_type,
            request,
            browser_info,
            state,
            payment_method_billing_address
                .as_ref()
                .map(|address| address.address_id.clone()),
            &payment_method_info,
            merchant_context.get_merchant_key_store(),
            profile_id,
            &customer_acceptance,
            merchant_context.get_merchant_account().storage_scheme,
        )
        .await?;

        let payment_intent = db
            .insert_payment_intent(
                key_manager_state,
                payment_intent_new,
                merchant_context.get_merchant_key_store(),
                storage_scheme,
            )
            .await
            .to_duplicate_response(errors::ApiErrorResponse::DuplicatePayment {
                payment_id: payment_id.clone(),
            })?;

        if let Some(order_details) = &request.order_details {
            helpers::validate_order_details_amount(
                order_details.to_owned(),
                payment_intent.amount,
                false,
            )?;
        }

        #[cfg(feature = "v1")]
        let mut payment_attempt = db
            .insert_payment_attempt(payment_attempt_new, storage_scheme)
            .await
            .to_duplicate_response(errors::ApiErrorResponse::DuplicatePayment {
                payment_id: payment_id.clone(),
            })?;

        #[cfg(feature = "v2")]
        let payment_attempt = db
            .insert_payment_attempt(
                key_manager_state,
                merchant_key_store,
                payment_attempt_new,
                storage_scheme,
            )
            .await
            .to_duplicate_response(errors::ApiErrorResponse::DuplicatePayment {
                payment_id: payment_id.clone(),
            })?;

        let mandate_details_present = payment_attempt.mandate_details.is_some();

        helpers::validate_mandate_data_and_future_usage(
            request.setup_future_usage,
            mandate_details_present,
        )?;
        // connector mandate reference update history
        let mandate_id = request
            .mandate_id
            .as_ref()
            .or_else(|| {
            request.recurring_details
                .as_ref()
                .and_then(|recurring_details| match recurring_details {
                    RecurringDetails::MandateId(id) => Some(id),
                    _ => None,
                })
        })
            .async_and_then(|mandate_id| async {
                let mandate = db
                    .find_mandate_by_merchant_id_mandate_id(merchant_id, mandate_id, storage_scheme)
                    .await
                    .to_not_found_response(errors::ApiErrorResponse::MandateNotFound);
                Some(mandate.and_then(|mandate_obj| {
                    match (
                        mandate_obj.network_transaction_id,
                        mandate_obj.connector_mandate_ids,
                    ) {
                        (_, Some(connector_mandate_id)) => connector_mandate_id
                        .parse_value("ConnectorMandateId")
                        .change_context(errors::ApiErrorResponse::MandateNotFound)
                        .map(|connector_id: api_models::payments::ConnectorMandateReferenceId| {
                            api_models::payments::MandateIds {
                                mandate_id: Some(mandate_obj.mandate_id),
                                mandate_reference_id: Some(api_models::payments::MandateReferenceId::ConnectorMandateId(
                                api_models::payments::ConnectorMandateReferenceId::new(
                                    connector_id.get_connector_mandate_id(),
                                    connector_id.get_payment_method_id(),
                                    None,
                                    None,
                                    connector_id.get_connector_mandate_request_reference_id(),
                                )
                                ))
                            }
                         }),
                        (Some(network_tx_id), _) => Ok(api_models::payments::MandateIds {
                            mandate_id: Some(mandate_obj.mandate_id),
                            mandate_reference_id: Some(
                                api_models::payments::MandateReferenceId::NetworkMandateId(
                                    network_tx_id,
                                ),
                            ),
                        }),
                        (_, _) => Ok(api_models::payments::MandateIds {
                            mandate_id: Some(mandate_obj.mandate_id),
                            mandate_reference_id: None,
                        }),
                    }
                }))
            })
            .await
            .transpose()?;

        let mandate_id = if mandate_id.is_none() {
            request
                .recurring_details
                .as_ref()
                .and_then(|recurring_details| match recurring_details {
                    RecurringDetails::ProcessorPaymentToken(token) => {
                        Some(api_models::payments::MandateIds {
                            mandate_id: None,
                            mandate_reference_id: Some(
                                api_models::payments::MandateReferenceId::ConnectorMandateId(
                                    api_models::payments::ConnectorMandateReferenceId::new(
                                        Some(token.processor_payment_token.clone()),
                                        None,
                                        None,
                                        None,
                                        None,
                                    ),
                                ),
                            ),
                        })
                    }
                    _ => None,
                })
        } else {
            mandate_id
        };
        let operation = payments::if_not_create_change_operation::<_, F>(
            payment_intent.status,
            request.confirm,
            self,
        );

        let creds_identifier = request
            .merchant_connector_details
            .as_ref()
            .map(|mcd| mcd.creds_identifier.to_owned());
        request
            .merchant_connector_details
            .to_owned()
            .async_map(|mcd| async {
                helpers::insert_merchant_connector_creds_to_config(
                    db,
                    merchant_context.get_merchant_account().get_id(),
                    mcd,
                )
                .await
            })
            .await
            .transpose()?;

        // The operation merges mandate data from both request and payment_attempt
        let setup_mandate = mandate_data;

        let surcharge_details = request.surcharge_details.map(|request_surcharge_details| {
            payments::types::SurchargeDetails::from((&request_surcharge_details, &payment_attempt))
        });

        let payment_method_data_after_card_bin_call = request
            .payment_method_data
            .as_ref()
            .and_then(|payment_method_data_from_request| {
                payment_method_data_from_request
                    .payment_method_data
                    .as_ref()
            })
            .zip(additional_payment_data)
            .map(|(payment_method_data, additional_payment_data)| {
                payment_method_data.apply_additional_payment_data(additional_payment_data)
            })
            .transpose()
            .change_context(errors::ApiErrorResponse::InternalServerError)
            .attach_printable("Card cobadge check failed due to an invalid card network regex")?;

        let additional_pm_data_from_locker = if let Some(ref pm) = payment_method_info {
            let card_detail_from_locker: Option<api::CardDetailFromLocker> = pm
                .payment_method_data
                .clone()
                .map(|x| x.into_inner().expose())
                .and_then(|v| {
                    v.parse_value("PaymentMethodsData")
                        .map_err(|err| {
                            router_env::logger::info!(
                                "PaymentMethodsData deserialization failed: {:?}",
                                err
                            )
                        })
                        .ok()
                })
                .and_then(|pmd| match pmd {
                    PaymentMethodsData::Card(crd) => Some(api::CardDetailFromLocker::from(crd)),
                    _ => None,
                });

            card_detail_from_locker.map(|card_details| {
                let additional_data = card_details.into();
                api_models::payments::AdditionalPaymentData::Card(Box::new(additional_data))
            })
        } else {
            None
        };
        // Only set `payment_attempt.payment_method_data` if `additional_pm_data_from_locker` is not None
        if let Some(additional_pm_data) = additional_pm_data_from_locker.as_ref() {
            payment_attempt.payment_method_data = Some(
                Encode::encode_to_value(additional_pm_data)
                    .change_context(errors::ApiErrorResponse::InternalServerError)
                    .attach_printable("Failed to encode additional pm data")?,
            );
        }
        let amount = payment_attempt.get_total_amount().into();

        payment_attempt.connector_mandate_detail =
            Some(DieselConnectorMandateReferenceId::foreign_from(
                api_models::payments::ConnectorMandateReferenceId::new(
                    None,
                    None,
                    None, // update_history
                    None, // mandate_metadata
                    Some(common_utils::generate_id_with_len(
                        consts::CONNECTOR_MANDATE_REQUEST_REFERENCE_ID_LENGTH,
                    )), // connector_mandate_request_reference_id
                ),
            ));

        let address = PaymentAddress::new(
            shipping_address.as_ref().map(From::from),
            billing_address.as_ref().map(From::from),
            payment_method_billing_address.as_ref().map(From::from),
            business_profile.use_billing_as_payment_method_billing,
        );

        let payment_method_data_billing = request
            .payment_method_data
            .as_ref()
            .and_then(|pmd| pmd.payment_method_data.as_ref())
            .and_then(|payment_method_data_billing| {
                payment_method_data_billing.get_billing_address()
            })
            .map(From::from);

        let unified_address =
            address.unify_with_payment_method_data_billing(payment_method_data_billing);

        let payment_data = PaymentData {
            flow: PhantomData,
            payment_intent,
            payment_attempt,
            currency,
            amount,
            email: request.email.clone(),
            mandate_id: mandate_id.clone(),
            mandate_connector,
            setup_mandate,
            customer_acceptance,
            token,
            address: unified_address,
            token_data: None,
            confirm: request.confirm,
            payment_method_data: payment_method_data_after_card_bin_call.map(Into::into),
            payment_method_info,
            refunds: vec![],
            disputes: vec![],
            attempts: None,
            force_sync: None,
            sessions_token: vec![],
            card_cvc: request.card_cvc.clone(),
            creds_identifier,
            pm_token: None,
            connector_customer_id: None,
            recurring_mandate_payment_data,
            ephemeral_key,
            multiple_capture_data: None,
            redirect_response: None,
            surcharge_details,
            frm_message: None,
            payment_link_data,
            incremental_authorization_details: None,
            authorizations: vec![],
            authentication: None,
            recurring_details,
            poll_config: None,
            tax_data: None,
            session_id: None,
            service_details: None,
            card_testing_guard_data: None,
            vault_operation: None,
            threeds_method_comp_ind: None,
        };

        let get_trackers_response = operations::GetTrackerResponse {
            operation,
            customer_details: Some(customer_details),
            payment_data,
            business_profile,
            mandate_type,
        };

        Ok(get_trackers_response)
    }
}

#[async_trait]
impl<F: Clone + Send + Sync> Domain<F, api::PaymentsRequest, PaymentData<F>> for PaymentCreate {
    #[instrument(skip_all)]
    async fn get_or_create_customer_details<'a>(
        &'a self,
        state: &SessionState,
        payment_data: &mut PaymentData<F>,
        request: Option<CustomerDetails>,
        key_store: &domain::MerchantKeyStore,
        storage_scheme: enums::MerchantStorageScheme,
    ) -> CustomResult<(PaymentCreateOperation<'a, F>, Option<domain::Customer>), errors::StorageError>
    {
        helpers::create_customer_if_not_exist(
            state,
            Box::new(self),
            payment_data,
            request,
            &key_store.merchant_id,
            key_store,
            storage_scheme,
        )
        .await
    }

    async fn payments_dynamic_tax_calculation<'a>(
        &'a self,
        state: &SessionState,
        payment_data: &mut PaymentData<F>,
        _connector_call_type: &ConnectorCallType,
        business_profile: &domain::Profile,
        merchant_context: &domain::MerchantContext,
    ) -> CustomResult<(), errors::ApiErrorResponse> {
        let is_tax_connector_enabled = business_profile.get_is_tax_connector_enabled();
        let skip_external_tax_calculation = payment_data
            .payment_intent
            .skip_external_tax_calculation
            .unwrap_or(false);
        if is_tax_connector_enabled && !skip_external_tax_calculation {
            let db = state.store.as_ref();

            let key_manager_state: &KeyManagerState = &state.into();

            let merchant_connector_id = business_profile
                .tax_connector_id
                .as_ref()
                .get_required_value("business_profile.tax_connector_id")?;

            #[cfg(feature = "v1")]
            let mca = db
                .find_by_merchant_connector_account_merchant_id_merchant_connector_id(
                    key_manager_state,
                    &business_profile.merchant_id,
                    merchant_connector_id,
                    merchant_context.get_merchant_key_store(),
                )
                .await
                .to_not_found_response(
                    errors::ApiErrorResponse::MerchantConnectorAccountNotFound {
                        id: merchant_connector_id.get_string_repr().to_string(),
                    },
                )?;

            #[cfg(feature = "v2")]
            let mca = db
                .find_merchant_connector_account_by_id(
                    key_manager_state,
                    merchant_connector_id,
                    key_store,
                )
                .await
                .to_not_found_response(
                    errors::ApiErrorResponse::MerchantConnectorAccountNotFound {
                        id: merchant_connector_id.get_string_repr().to_string(),
                    },
                )?;

            let connector_data =
                api::TaxCalculateConnectorData::get_connector_by_name(&mca.connector_name)?;

            let router_data = core_utils::construct_payments_dynamic_tax_calculation_router_data(
                state,
                merchant_context,
                payment_data,
                &mca,
            )
            .await?;
            let connector_integration: services::BoxedPaymentConnectorIntegrationInterface<
                api::CalculateTax,
                types::PaymentsTaxCalculationData,
                types::TaxCalculationResponseData,
            > = connector_data.connector.get_connector_integration();

            let response = services::execute_connector_processing_step(
                state,
                connector_integration,
                &router_data,
                payments::CallConnectorAction::Trigger,
                None,
            )
            .await
            .change_context(errors::ApiErrorResponse::InternalServerError)
            .attach_printable("Tax connector Response Failed")?;

            let tax_response = response.response.map_err(|err| {
                errors::ApiErrorResponse::ExternalConnectorError {
                    code: err.code,
                    message: err.message,
                    connector: connector_data.connector_name.clone().to_string(),
                    status_code: err.status_code,
                    reason: err.reason,
                }
            })?;

            payment_data.payment_intent.tax_details = Some(diesel_models::TaxDetails {
                default: Some(diesel_models::DefaultTax {
                    order_tax_amount: tax_response.order_tax_amount,
                }),
                payment_method_type: None,
            });

            Ok(())
        } else {
            Ok(())
        }
    }

    #[instrument(skip_all)]
    async fn make_pm_data<'a>(
        &'a self,
        state: &'a SessionState,
        payment_data: &mut PaymentData<F>,
        storage_scheme: enums::MerchantStorageScheme,
        merchant_key_store: &domain::MerchantKeyStore,
        customer: &Option<domain::Customer>,
        business_profile: &domain::Profile,
        should_retry_with_pan: bool,
    ) -> RouterResult<(
        PaymentCreateOperation<'a, F>,
        Option<domain::PaymentMethodData>,
        Option<String>,
    )> {
        Box::pin(helpers::make_pm_data(
            Box::new(self),
            state,
            payment_data,
            merchant_key_store,
            customer,
            storage_scheme,
            business_profile,
            should_retry_with_pan,
        ))
        .await
    }

    #[instrument(skip_all)]
    async fn add_task_to_process_tracker<'a>(
        &'a self,
        _state: &'a SessionState,
        _payment_attempt: &PaymentAttempt,
        _requeue: bool,
        _schedule_time: Option<PrimitiveDateTime>,
    ) -> CustomResult<(), errors::ApiErrorResponse> {
        Ok(())
    }

    async fn get_connector<'a>(
        &'a self,
        _merchant_context: &domain::MerchantContext,
        state: &SessionState,
        request: &api::PaymentsRequest,
        _payment_intent: &storage::PaymentIntent,
    ) -> CustomResult<api::ConnectorChoice, errors::ApiErrorResponse> {
        helpers::get_connector_default(state, request.routing.clone()).await
    }

    #[instrument(skip_all)]
    async fn guard_payment_against_blocklist<'a>(
        &'a self,
        _state: &SessionState,
        _merchant_context: &domain::MerchantContext,
        _payment_data: &mut PaymentData<F>,
    ) -> CustomResult<bool, errors::ApiErrorResponse> {
        Ok(false)
    }
}

#[async_trait]
impl<F: Clone + Sync> UpdateTracker<F, PaymentData<F>, api::PaymentsRequest> for PaymentCreate {
    #[instrument(skip_all)]
    async fn update_trackers<'b>(
        &'b self,
        state: &'b SessionState,
        req_state: ReqState,
        mut payment_data: PaymentData<F>,
        customer: Option<domain::Customer>,
        storage_scheme: enums::MerchantStorageScheme,
        _updated_customer: Option<storage::CustomerUpdate>,
        key_store: &domain::MerchantKeyStore,
        _frm_suggestion: Option<FrmSuggestion>,
        _header_payload: hyperswitch_domain_models::payments::HeaderPayload,
    ) -> RouterResult<(PaymentCreateOperation<'b, F>, PaymentData<F>)>
    where
        F: 'b + Send,
    {
        let status = match payment_data.payment_intent.status {
            IntentStatus::RequiresPaymentMethod => match payment_data.payment_method_data {
                Some(_) => Some(IntentStatus::RequiresConfirmation),
                _ => None,
            },
            IntentStatus::RequiresConfirmation => {
                if let Some(true) = payment_data.confirm {
                    //TODO: do this later, request validation should happen before
                    Some(IntentStatus::Processing)
                } else {
                    None
                }
            }
            _ => None,
        };

        let payment_token = payment_data.token.clone();
        let connector = payment_data.payment_attempt.connector.clone();
        let straight_through_algorithm = payment_data
            .payment_attempt
            .straight_through_algorithm
            .clone();
        let authorized_amount = payment_data.payment_attempt.get_total_amount();
        let merchant_connector_id = payment_data.payment_attempt.merchant_connector_id.clone();

        let surcharge_amount = payment_data
            .surcharge_details
            .as_ref()
            .map(|surcharge_details| surcharge_details.surcharge_amount);
        let tax_amount = payment_data
            .surcharge_details
            .as_ref()
            .map(|surcharge_details| surcharge_details.tax_on_surcharge_amount);

        payment_data.payment_attempt = state
            .store
            .update_payment_attempt_with_attempt_id(
                payment_data.payment_attempt,
                storage::PaymentAttemptUpdate::UpdateTrackers {
                    payment_token,
                    connector,
                    straight_through_algorithm,
                    amount_capturable: match payment_data.confirm.unwrap_or(true) {
                        true => Some(authorized_amount),
                        false => None,
                    },
                    surcharge_amount,
                    tax_amount,
                    updated_by: storage_scheme.to_string(),
                    merchant_connector_id,
                },
                storage_scheme,
            )
            .await
            .to_not_found_response(errors::ApiErrorResponse::PaymentNotFound)?;

        let customer_id = payment_data.payment_intent.customer_id.clone();

        let raw_customer_details = customer
            .map(|customer| CustomerData::foreign_try_from(customer.clone()))
            .transpose()?;
        let key_manager_state = state.into();
        // Updation of Customer Details for the cases where both customer_id and specific customer
        // details are provided in Payment Create Request
        let customer_details = raw_customer_details
            .clone()
            .async_map(|customer_details| {
                create_encrypted_data(&key_manager_state, key_store, customer_details)
            })
            .await
            .transpose()
            .change_context(errors::ApiErrorResponse::InternalServerError)
            .attach_printable("Unable to encrypt customer details")?;

        payment_data.payment_intent = state
            .store
            .update_payment_intent(
                &state.into(),
                payment_data.payment_intent,
                storage::PaymentIntentUpdate::PaymentCreateUpdate {
                    return_url: None,
                    status,
                    customer_id,
                    shipping_address_id: None,
                    billing_address_id: None,
                    customer_details,
                    updated_by: storage_scheme.to_string(),
                },
                key_store,
                storage_scheme,
            )
            .await
            .to_not_found_response(errors::ApiErrorResponse::PaymentNotFound)?;
        req_state
            .event_context
            .event(AuditEvent::new(AuditEventType::PaymentCreate))
            .with(payment_data.to_event())
            .emit();

        // payment_data.mandate_id = response.and_then(|router_data| router_data.request.mandate_id);
        Ok((
            payments::is_confirm(self, payment_data.confirm),
            payment_data,
        ))
    }
}

impl<F: Send + Clone + Sync> ValidateRequest<F, api::PaymentsRequest, PaymentData<F>>
    for PaymentCreate
{
    #[instrument(skip_all)]
    fn validate_request<'a, 'b>(
        &'b self,
        request: &api::PaymentsRequest,
        merchant_context: &'a domain::MerchantContext,
    ) -> RouterResult<(PaymentCreateOperation<'b, F>, operations::ValidateResult)> {
        helpers::validate_customer_information(request)?;

        if let Some(amount) = request.amount {
            helpers::validate_max_amount(amount)?;
        }
        if let Some(session_expiry) = &request.session_expiry {
            helpers::validate_session_expiry(session_expiry.to_owned())?;
        }

        if let Some(payment_link) = &request.payment_link {
            if *payment_link {
                helpers::validate_payment_link_request(request)?;
            }
        };

        let payment_id = request.payment_id.clone().ok_or(error_stack::report!(
            errors::ApiErrorResponse::PaymentNotFound
        ))?;

        let request_merchant_id = request.merchant_id.as_ref();
        helpers::validate_merchant_id(
            merchant_context.get_merchant_account().get_id(),
            request_merchant_id,
        )
        .change_context(errors::ApiErrorResponse::MerchantAccountNotFound)?;

        helpers::validate_request_amount_and_amount_to_capture(
            request.amount,
            request.amount_to_capture,
            request.surcharge_details,
        )
        .change_context(errors::ApiErrorResponse::InvalidDataFormat {
            field_name: "amount_to_capture".to_string(),
            expected_format: "amount_to_capture lesser than amount".to_string(),
        })?;

        helpers::validate_amount_to_capture_and_capture_method(None, request)?;
        helpers::validate_card_data(
            request
                .payment_method_data
                .as_ref()
                .and_then(|pmd| pmd.payment_method_data.clone()),
        )?;

        helpers::validate_payment_method_fields_present(request)?;

        let mandate_type =
            helpers::validate_mandate(request, payments::is_operation_confirm(self))?;

        helpers::validate_recurring_details_and_token(
            &request.recurring_details,
            &request.payment_token,
            &request.mandate_id,
        )?;

        if request.confirm.unwrap_or(false) {
            helpers::validate_pm_or_token_given(
                &request.payment_method,
                &request
                    .payment_method_data
                    .as_ref()
                    .and_then(|pmd| pmd.payment_method_data.clone()),
                &request.payment_method_type,
                &mandate_type,
                &request.payment_token,
                &request.ctp_service_details,
            )?;

            helpers::validate_customer_id_mandatory_cases(
                request.setup_future_usage.is_some(),
                request.customer_id.as_ref().or(request
                    .customer
                    .as_ref()
                    .map(|customer| customer.id.clone())
                    .as_ref()),
            )?;
        }

        if request.split_payments.is_some() {
            let amount = request.amount.get_required_value("amount")?;
            helpers::validate_platform_request_for_marketplace(
                amount,
                request.split_payments.clone(),
            )?;
        };

        let _request_straight_through: Option<api::routing::StraightThroughAlgorithm> = request
            .routing
            .clone()
            .map(|val| val.parse_value("RoutingAlgorithm"))
            .transpose()
            .change_context(errors::ApiErrorResponse::InvalidRequestData {
                message: "Invalid straight through routing rules format".to_string(),
            })
            .attach_printable("Invalid straight through routing rules format")?;

        Ok((
            Box::new(self),
            operations::ValidateResult {
                merchant_id: merchant_context.get_merchant_account().get_id().to_owned(),
                payment_id,
                storage_scheme: merchant_context.get_merchant_account().storage_scheme,
                requeue: matches!(
                    request.retry_action,
                    Some(api_models::enums::RetryAction::Requeue)
                ),
            },
        ))
    }
}

impl PaymentCreate {
    #[cfg(all(feature = "v2", feature = "payment_methods_v2"))]
    #[instrument(skip_all)]
    #[allow(clippy::too_many_arguments)]
    pub async fn make_payment_attempt(
        payment_id: &common_utils::id_type::PaymentId,
        merchant_id: &common_utils::id_type::MerchantId,
        organization_id: &common_utils::id_type::OrganizationId,
        money: (api::Amount, enums::Currency),
        payment_method: Option<enums::PaymentMethod>,
        payment_method_type: Option<enums::PaymentMethodType>,
        request: &api::PaymentsRequest,
        browser_info: Option<serde_json::Value>,
        state: &SessionState,
        payment_method_billing_address_id: Option<String>,
        payment_method_info: &Option<domain::PaymentMethod>,
        _key_store: &domain::MerchantKeyStore,
        profile_id: common_utils::id_type::ProfileId,
        customer_acceptance: &Option<payments::CustomerAcceptance>,
        storage_scheme: enums::MerchantStorageScheme,
    ) -> RouterResult<(
        storage::PaymentAttemptNew,
        Option<api_models::payments::AdditionalPaymentData>,
    )> {
        todo!()
    }

    #[cfg(all(
        any(feature = "v1", feature = "v2"),
        not(feature = "payment_methods_v2")
    ))]
    #[instrument(skip_all)]
    #[allow(clippy::too_many_arguments)]
    pub async fn make_payment_attempt(
        payment_id: &common_utils::id_type::PaymentId,
        merchant_id: &common_utils::id_type::MerchantId,
        organization_id: &common_utils::id_type::OrganizationId,
        money: (api::Amount, enums::Currency),
        payment_method: Option<enums::PaymentMethod>,
        payment_method_type: Option<enums::PaymentMethodType>,
        request: &api::PaymentsRequest,
        browser_info: Option<serde_json::Value>,
        state: &SessionState,
        optional_payment_method_billing_address_id: Option<String>,
        payment_method_info: &Option<domain::PaymentMethod>,
        key_store: &domain::MerchantKeyStore,
        profile_id: common_utils::id_type::ProfileId,
        customer_acceptance: &Option<payments::CustomerAcceptance>,
        storage_scheme: enums::MerchantStorageScheme,
    ) -> RouterResult<(
        storage::PaymentAttemptNew,
        Option<api_models::payments::AdditionalPaymentData>,
    )> {
        let payment_method_data =
            request
                .payment_method_data
                .as_ref()
                .and_then(|payment_method_data_request| {
                    payment_method_data_request.payment_method_data.as_ref()
                });

        let created_at @ modified_at @ last_synced = Some(common_utils::date_time::now());
        let status = helpers::payment_attempt_status_fsm(payment_method_data, request.confirm);
        let (amount, currency) = (money.0, Some(money.1));

        let mut additional_pm_data = request
            .payment_method_data
            .as_ref()
            .and_then(|payment_method_data_request| {
                payment_method_data_request.payment_method_data.clone()
            })
            .async_map(|payment_method_data| async {
                helpers::get_additional_payment_data(
                    &payment_method_data.into(),
                    &*state.store,
                    &profile_id,
                )
                .await
            })
            .await
            .transpose()?
            .flatten();

        if additional_pm_data.is_none() {
            // If recurring payment is made using payment_method_id, then fetch payment_method_data from retrieved payment_method object
            additional_pm_data = payment_method_info.as_ref().and_then(|pm_info| {
                pm_info
                    .payment_method_data
                    .clone()
                    .map(|x| x.into_inner().expose())
                    .and_then(|v| {
                        serde_json::from_value::<PaymentMethodsData>(v)
                            .map_err(|err| {
                                logger::error!(
                                    "Unable to deserialize payment methods data: {:?}",
                                    err
                                )
                            })
                            .ok()
                    })
                    .and_then(|pmd| match pmd {
                        PaymentMethodsData::Card(card) => {
                            Some(api_models::payments::AdditionalPaymentData::Card(Box::new(
                                api::CardDetailFromLocker::from(card).into(),
                            )))
                        }
                        PaymentMethodsData::WalletDetails(wallet) => match payment_method_type {
                            Some(enums::PaymentMethodType::GooglePay) => {
                                Some(api_models::payments::AdditionalPaymentData::Wallet {
                                    apple_pay: None,
                                    google_pay: Some(wallet.into()),
                                    samsung_pay: None,
                                })
                            }
                            Some(enums::PaymentMethodType::SamsungPay) => {
                                Some(api_models::payments::AdditionalPaymentData::Wallet {
                                    apple_pay: None,
                                    google_pay: None,
                                    samsung_pay: Some(wallet.into()),
                                })
                            }
                            _ => None,
                        },
                        _ => None,
                    })
                    .or_else(|| match payment_method_type {
                        Some(enums::PaymentMethodType::Paypal) => {
                            Some(api_models::payments::AdditionalPaymentData::Wallet {
                                apple_pay: None,
                                google_pay: None,
                                samsung_pay: None,
                            })
                        }
                        _ => None,
                    })
            });
        };

        let additional_pm_data_value = additional_pm_data
            .as_ref()
            .map(Encode::encode_to_value)
            .transpose()
            .change_context(errors::ApiErrorResponse::InternalServerError)
            .attach_printable("Failed to encode additional pm data")?;
        let attempt_id = if core_utils::is_merchant_enabled_for_payment_id_as_connector_request_id(
            &state.conf,
            merchant_id,
        ) {
            payment_id.get_string_repr().to_owned()
        } else {
            payment_id.get_attempt_id(1)
        };

        if request.mandate_data.as_ref().is_some_and(|mandate_data| {
            mandate_data.update_mandate_id.is_some() && mandate_data.mandate_type.is_some()
        }) {
            Err(errors::ApiErrorResponse::InvalidRequestData {message:"Only one field out of 'mandate_type' and 'update_mandate_id' was expected, found both".to_string()})?
        }

        let mandate_data = if let Some(update_id) = request
            .mandate_data
            .as_ref()
            .and_then(|inner| inner.update_mandate_id.clone())
        {
            let mandate_details = MandateDetails {
                update_mandate_id: Some(update_id),
            };
            Some(mandate_details)
        } else {
            None
        };

        let payment_method_type = Option::<enums::PaymentMethodType>::foreign_from((
            payment_method_type,
            additional_pm_data.as_ref(),
        ));

        // TODO: remove once https://github.com/juspay/hyperswitch/issues/7421 is fixed
        let payment_method_billing_address_id = match optional_payment_method_billing_address_id {
            None => payment_method_info
                .as_ref()
                .and_then(|pm_info| pm_info.payment_method_billing_address.as_ref())
                .map(|address| {
                    address.clone().deserialize_inner_value(|value| {
                        value.parse_value::<api_models::payments::Address>("Address")
                    })
                })
                .transpose()
                .change_context(errors::ApiErrorResponse::InternalServerError)
                .ok()
                .flatten()
                .async_map(|addr| async move {
                    helpers::create_or_find_address_for_payment_by_request(
                        state,
                        Some(addr.get_inner()),
                        None,
                        merchant_id,
                        payment_method_info
                            .as_ref()
                            .map(|pmd_info| pmd_info.customer_id.clone())
                            .as_ref(),
                        key_store,
                        payment_id,
                        storage_scheme,
                    )
                    .await
                })
                .await
                .transpose()
                .change_context(errors::ApiErrorResponse::InternalServerError)?
                .flatten()
                .map(|address| address.address_id),
            address_id => address_id,
        };

        Ok((
            storage::PaymentAttemptNew {
                payment_id: payment_id.to_owned(),
                merchant_id: merchant_id.to_owned(),
                attempt_id,
                status,
                currency,
                payment_method,
                capture_method: request.capture_method,
                capture_on: request.capture_on,
                confirm: request.confirm.unwrap_or(false),
                created_at,
                modified_at,
                last_synced,
                authentication_type: request.authentication_type,
                browser_info,
                payment_experience: request.payment_experience,
                payment_method_type,
                payment_method_data: additional_pm_data_value,
                amount_to_capture: request.amount_to_capture,
                payment_token: request.payment_token.clone(),
                mandate_id: request.mandate_id.clone(),
                business_sub_label: request.business_sub_label.clone(),
                mandate_details: request
                    .mandate_data
                    .as_ref()
                    .and_then(|inner| inner.mandate_type.clone().map(Into::into)),
                external_three_ds_authentication_attempted: None,
                mandate_data,
                payment_method_billing_address_id,
                net_amount: hyperswitch_domain_models::payments::payment_attempt::NetAmount::from_payments_request(
                    request,
                    MinorUnit::from(amount),
                ),
                save_to_locker: None,
                connector: None,
                error_message: None,
                offer_amount: None,
                payment_method_id: payment_method_info
                    .as_ref()
                    .map(|pm_info| pm_info.get_id().clone()),
                cancellation_reason: None,
                error_code: None,
                connector_metadata: None,
                straight_through_algorithm: None,
                preprocessing_step_id: None,
                error_reason: None,
                connector_response_reference_id: None,
                multiple_capture_count: None,
                amount_capturable: MinorUnit::new(i64::default()),
                updated_by: String::default(),
                authentication_data: None,
                encoded_data: None,
                merchant_connector_id: None,
                unified_code: None,
                unified_message: None,
                fingerprint_id: None,
                authentication_connector: None,
                authentication_id: None,
                client_source: None,
                client_version: None,
                customer_acceptance: customer_acceptance
                    .clone()
                    .map(|customer_acceptance| customer_acceptance.encode_to_value())
                    .transpose()
                    .change_context(errors::ApiErrorResponse::InternalServerError)
                    .attach_printable("Failed to serialize customer_acceptance")?
                    .map(Secret::new),
                organization_id: organization_id.clone(),
                profile_id,
                connector_mandate_detail: None,
                request_extended_authorization: None,
                extended_authorization_applied: None,
                capture_before: None,
                card_discovery: None,
<<<<<<< HEAD
                surcharge_algorithm_id: None,
=======
                processor_merchant_id: merchant_id.to_owned(),
                created_by: None,
                setup_future_usage_applied: request.setup_future_usage,
>>>>>>> c6c57c1c
            },
            additional_pm_data,

        ))
    }

    #[instrument(skip_all)]
    #[allow(clippy::too_many_arguments)]
    async fn make_payment_intent(
        state: &SessionState,
        payment_id: &common_utils::id_type::PaymentId,
        merchant_context: &domain::MerchantContext,
        money: (api::Amount, enums::Currency),
        request: &api::PaymentsRequest,
        shipping_address_id: Option<String>,
        payment_link_data: Option<api_models::payments::PaymentLinkResponse>,
        billing_address_id: Option<String>,
        active_attempt_id: String,
        profile_id: common_utils::id_type::ProfileId,
        session_expiry: PrimitiveDateTime,
        business_profile: &domain::Profile,
    ) -> RouterResult<storage::PaymentIntent> {
        let created_at @ modified_at @ last_synced = common_utils::date_time::now();

        let status = helpers::payment_intent_status_fsm(
            request
                .payment_method_data
                .as_ref()
                .and_then(|request_payment_method_data| {
                    request_payment_method_data.payment_method_data.as_ref()
                }),
            request.confirm,
        );
        let client_secret = payment_id.generate_client_secret();
        let (amount, currency) = (money.0, Some(money.1));

        let order_details = request
            .get_order_details_as_value()
            .change_context(errors::ApiErrorResponse::InternalServerError)
            .attach_printable("Failed to convert order details to value")?;

        let allowed_payment_method_types = request
            .get_allowed_payment_method_types_as_value()
            .change_context(errors::ApiErrorResponse::InternalServerError)
            .attach_printable("Error converting allowed_payment_types to Value")?;

        let connector_metadata = request
            .get_connector_metadata_as_value()
            .change_context(errors::ApiErrorResponse::InternalServerError)
            .attach_printable("Error converting connector_metadata to Value")?;

        let feature_metadata = request
            .get_feature_metadata_as_value()
            .change_context(errors::ApiErrorResponse::InternalServerError)
            .attach_printable("Error converting feature_metadata to Value")?;

        let payment_link_id = payment_link_data.map(|pl_data| pl_data.payment_link_id);

        let request_incremental_authorization =
            core_utils::get_request_incremental_authorization_value(
                request.request_incremental_authorization,
                request.capture_method,
            )?;

        let split_payments = request.split_payments.clone();

        // Derivation of directly supplied Customer data in our Payment Create Request
        let raw_customer_details = if request.customer_id.is_none()
            && (request.name.is_some()
                || request.email.is_some()
                || request.phone.is_some()
                || request.phone_country_code.is_some())
        {
            Some(CustomerData {
                name: request.name.clone(),
                phone: request.phone.clone(),
                email: request.email.clone(),
                phone_country_code: request.phone_country_code.clone(),
            })
        } else {
            None
        };
        let is_payment_processor_token_flow = request.recurring_details.as_ref().and_then(
            |recurring_details| match recurring_details {
                RecurringDetails::ProcessorPaymentToken(_) => Some(true),
                _ => None,
            },
        );

        let key = merchant_context
            .get_merchant_key_store()
            .key
            .get_inner()
            .peek();
        let identifier = Identifier::Merchant(
            merchant_context
                .get_merchant_key_store()
                .merchant_id
                .clone(),
        );
        let key_manager_state: KeyManagerState = state.into();

        let shipping_details_encoded = request
            .shipping
            .clone()
            .map(|shipping| Encode::encode_to_value(&shipping).map(Secret::new))
            .transpose()
            .change_context(errors::ApiErrorResponse::InternalServerError)
            .attach_printable("Unable to encode billing details to serde_json::Value")?;

        let billing_details_encoded = request
            .billing
            .clone()
            .map(|billing| Encode::encode_to_value(&billing).map(Secret::new))
            .transpose()
            .change_context(errors::ApiErrorResponse::InternalServerError)
            .attach_printable("Unable to encode billing details to serde_json::Value")?;

        let customer_details_encoded = raw_customer_details
            .map(|customer| Encode::encode_to_value(&customer).map(Secret::new))
            .transpose()
            .change_context(errors::ApiErrorResponse::InternalServerError)
            .attach_printable("Unable to encode shipping details to serde_json::Value")?;

        let encrypted_data = domain::types::crypto_operation(
            &key_manager_state,
            type_name!(storage::PaymentIntent),
            domain::types::CryptoOperation::BatchEncrypt(
                FromRequestEncryptablePaymentIntent::to_encryptable(
                    FromRequestEncryptablePaymentIntent {
                        shipping_details: shipping_details_encoded,
                        billing_details: billing_details_encoded,
                        customer_details: customer_details_encoded,
                    },
                ),
            ),
            identifier.clone(),
            key,
        )
        .await
        .and_then(|val| val.try_into_batchoperation())
        .change_context(errors::ApiErrorResponse::InternalServerError)
        .attach_printable("Unable to encrypt data")?;

        let encrypted_data = FromRequestEncryptablePaymentIntent::from_encryptable(encrypted_data)
            .change_context(errors::ApiErrorResponse::InternalServerError)
            .attach_printable("Unable to encrypt the payment intent data")?;

        let skip_external_tax_calculation = request.skip_external_tax_calculation;

        let tax_details = request
            .order_tax_amount
            .map(|tax_amount| diesel_models::TaxDetails {
                default: Some(diesel_models::DefaultTax {
                    order_tax_amount: tax_amount,
                }),
                payment_method_type: None,
            });
        let force_3ds_challenge_trigger = request
            .force_3ds_challenge
            .unwrap_or(business_profile.force_3ds_challenge);

        Ok(storage::PaymentIntent {
            payment_id: payment_id.to_owned(),
            merchant_id: merchant_context.get_merchant_account().get_id().to_owned(),
            status,
            amount: MinorUnit::from(amount),
            currency,
            description: request.description.clone(),
            created_at,
            modified_at,
            last_synced: Some(last_synced),
            client_secret: Some(client_secret),
            setup_future_usage: request.setup_future_usage,
            off_session: request.off_session,
            return_url: request.return_url.as_ref().map(|a| a.to_string()),
            shipping_address_id,
            billing_address_id,
            statement_descriptor_name: request.statement_descriptor_name.clone(),
            statement_descriptor_suffix: request.statement_descriptor_suffix.clone(),
            metadata: request.metadata.clone(),
            business_country: request.business_country,
            business_label: request.business_label.clone(),
            active_attempt: hyperswitch_domain_models::RemoteStorageObject::ForeignID(
                active_attempt_id,
            ),
            order_details,
            amount_captured: None,
            customer_id: request.get_customer_id().cloned(),
            connector_id: None,
            allowed_payment_method_types,
            connector_metadata,
            feature_metadata,
            attempt_count: 1,
            profile_id: Some(profile_id),
            merchant_decision: None,
            payment_link_id,
            payment_confirm_source: None,
            surcharge_applicable: None,
            updated_by: merchant_context
                .get_merchant_account()
                .storage_scheme
                .to_string(),
            request_incremental_authorization,
            incremental_authorization_allowed: None,
            authorization_count: None,
            fingerprint_id: None,
            session_expiry: Some(session_expiry),
            request_external_three_ds_authentication: request
                .request_external_three_ds_authentication,
            split_payments,
            frm_metadata: request.frm_metadata.clone(),
            billing_details: encrypted_data.billing_details,
            customer_details: encrypted_data.customer_details,
            merchant_order_reference_id: request.merchant_order_reference_id.clone(),
            shipping_details: encrypted_data.shipping_details,
            is_payment_processor_token_flow,
            organization_id: merchant_context
                .get_merchant_account()
                .organization_id
                .clone(),
            shipping_cost: request.shipping_cost,
            tax_details,
            skip_external_tax_calculation,
            request_extended_authorization: request.request_extended_authorization,
            psd2_sca_exemption_type: request.psd2_sca_exemption_type,
            processor_merchant_id: merchant_context.get_merchant_account().get_id().to_owned(),
            created_by: None,
            force_3ds_challenge: request.force_3ds_challenge,
            force_3ds_challenge_trigger: Some(force_3ds_challenge_trigger),
        })
    }

    #[instrument(skip_all)]
    pub async fn get_ephemeral_key(
        request: &api::PaymentsRequest,
        state: &SessionState,
        merchant_context: &domain::MerchantContext,
    ) -> Option<ephemeral_key::EphemeralKey> {
        match request.get_customer_id() {
            Some(customer_id) => helpers::make_ephemeral_key(
                state.clone(),
                customer_id.clone(),
                merchant_context
                    .get_merchant_account()
                    .get_id()
                    .to_owned()
                    .clone(),
            )
            .await
            .ok()
            .and_then(|ek| {
                if let services::ApplicationResponse::Json(ek) = ek {
                    Some(ek)
                } else {
                    None
                }
            }),
            None => None,
        }
    }
}

#[instrument(skip_all)]
pub fn payments_create_request_validation(
    req: &api::PaymentsRequest,
) -> RouterResult<(api::Amount, enums::Currency)> {
    let currency = req.currency.get_required_value("currency")?;
    let amount = req.amount.get_required_value("amount")?;
    Ok((amount, currency))
}

#[allow(clippy::too_many_arguments)]
async fn create_payment_link(
    request: &api::PaymentsRequest,
    payment_link_config: api_models::admin::PaymentLinkConfig,
    merchant_id: &common_utils::id_type::MerchantId,
    payment_id: common_utils::id_type::PaymentId,
    db: &dyn StorageInterface,
    amount: api::Amount,
    description: Option<String>,
    profile_id: common_utils::id_type::ProfileId,
    domain_name: String,
    session_expiry: PrimitiveDateTime,
    locale: Option<String>,
) -> RouterResult<Option<api_models::payments::PaymentLinkResponse>> {
    let created_at @ last_modified_at = Some(common_utils::date_time::now());
    let payment_link_id = utils::generate_id(consts::ID_LENGTH, "plink");
    let locale_str = locale.unwrap_or("en".to_owned());
    let open_payment_link = format!(
        "{}/payment_link/{}/{}?locale={}",
        domain_name,
        merchant_id.get_string_repr(),
        payment_id.get_string_repr(),
        locale_str.clone(),
    );

    let secure_link = payment_link_config.allowed_domains.as_ref().map(|_| {
        format!(
            "{}/payment_link/s/{}/{}?locale={}",
            domain_name,
            merchant_id.get_string_repr(),
            payment_id.get_string_repr(),
            locale_str,
        )
    });

    let payment_link_config_encoded_value = payment_link_config.encode_to_value().change_context(
        errors::ApiErrorResponse::InvalidDataValue {
            field_name: "payment_link_config",
        },
    )?;

    let payment_link_req = storage::PaymentLinkNew {
        payment_link_id: payment_link_id.clone(),
        payment_id: payment_id.clone(),
        merchant_id: merchant_id.clone(),
        link_to_pay: open_payment_link.clone(),
        amount: MinorUnit::from(amount),
        currency: request.currency,
        created_at,
        last_modified_at,
        fulfilment_time: Some(session_expiry),
        custom_merchant_name: Some(payment_link_config.seller_name),
        description,
        payment_link_config: Some(payment_link_config_encoded_value),
        profile_id: Some(profile_id),
        secure_link,
    };
    let payment_link_db = db
        .insert_payment_link(payment_link_req)
        .await
        .to_duplicate_response(errors::ApiErrorResponse::GenericDuplicateError {
            message: "payment link already exists!".to_string(),
        })?;

    Ok(Some(api_models::payments::PaymentLinkResponse {
        link: payment_link_db.link_to_pay.clone(),
        secure_link: payment_link_db.secure_link,
        payment_link_id: payment_link_db.payment_link_id,
    }))
}<|MERGE_RESOLUTION|>--- conflicted
+++ resolved
@@ -1359,13 +1359,10 @@
                 extended_authorization_applied: None,
                 capture_before: None,
                 card_discovery: None,
-<<<<<<< HEAD
                 surcharge_algorithm_id: None,
-=======
                 processor_merchant_id: merchant_id.to_owned(),
                 created_by: None,
                 setup_future_usage_applied: request.setup_future_usage,
->>>>>>> c6c57c1c
             },
             additional_pm_data,
 

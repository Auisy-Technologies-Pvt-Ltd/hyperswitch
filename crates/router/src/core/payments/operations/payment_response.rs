use std::collections::HashMap;

use api_models::payments::{ConnectorMandateReferenceId, MandateReferenceId};
#[cfg(feature = "dynamic_routing")]
use api_models::routing::RoutableConnectorChoice;
use async_trait::async_trait;
use common_enums::AuthorizationStatus;
#[cfg(all(feature = "v1", feature = "dynamic_routing"))]
use common_utils::ext_traits::ValueExt;
use common_utils::{
    ext_traits::{AsyncExt, Encode},
    types::{keymanager::KeyManagerState, ConnectorTransactionId, MinorUnit},
};
use error_stack::{report, ResultExt};
use futures::FutureExt;
use hyperswitch_domain_models::payments::payment_attempt::PaymentAttempt;
#[cfg(feature = "v2")]
use hyperswitch_domain_models::payments::{
    PaymentConfirmData, PaymentIntentData, PaymentStatusData,
};
use router_derive;
use router_env::{instrument, logger, tracing};
use storage_impl::DataModelExt;
use tracing_futures::Instrument;

use super::{Operation, OperationSessionSetters, PostUpdateTracker};
#[cfg(all(feature = "v1", feature = "dynamic_routing"))]
use crate::core::routing::helpers as routing_helpers;
#[cfg(feature = "v2")]
use crate::utils::OptionExt;
use crate::{
    connector::utils::PaymentResponseRouterData,
    consts,
    core::{
        card_testing_guard::utils as card_testing_guard_utils,
        errors::{self, CustomResult, RouterResult, StorageErrorExt},
        mandate,
        payment_methods::{self, cards::create_encrypted_data},
        payments::{
            helpers::{
                self as payments_helpers,
                update_additional_payment_data_with_connector_response_pm_data,
            },
            tokenization,
            types::MultipleCaptureData,
            PaymentData, PaymentMethodChecker,
        },
        utils as core_utils,
    },
    routes::{metrics, SessionState},
    types::{
        self, domain,
        storage::{self, enums},
        transformers::{ForeignFrom, ForeignTryFrom},
        CaptureSyncResponse, ErrorResponse,
    },
    utils,
};

#[cfg(feature = "v1")]
#[derive(Debug, Clone, Copy, router_derive::PaymentOperation)]
#[operation(
    operations = "post_update_tracker",
    flow = "sync_data, cancel_data, authorize_data, capture_data, complete_authorize_data, approve_data, reject_data, setup_mandate_data, session_data,incremental_authorization_data, sdk_session_update_data, post_session_tokens_data, update_metadata_data"
)]
pub struct PaymentResponse;

#[cfg(feature = "v2")]
#[derive(Debug, Clone, Copy)]
pub struct PaymentResponse;

#[cfg(feature = "v1")]
#[async_trait]
impl<F: Send + Clone> PostUpdateTracker<F, PaymentData<F>, types::PaymentsAuthorizeData>
    for PaymentResponse
{
    async fn update_tracker<'b>(
        &'b self,
        db: &'b SessionState,
        mut payment_data: PaymentData<F>,
        router_data: types::RouterData<
            F,
            types::PaymentsAuthorizeData,
            types::PaymentsResponseData,
        >,
        key_store: &domain::MerchantKeyStore,
        storage_scheme: enums::MerchantStorageScheme,
        locale: &Option<String>,
        #[cfg(all(feature = "v1", feature = "dynamic_routing"))] routable_connector: Vec<
            RoutableConnectorChoice,
        >,
        #[cfg(all(feature = "v1", feature = "dynamic_routing"))] business_profile: &domain::Profile,
    ) -> RouterResult<PaymentData<F>>
    where
        F: 'b,
    {
        payment_data.mandate_id = payment_data
            .mandate_id
            .or_else(|| router_data.request.mandate_id.clone());

        // update setup_future_usage incase it is downgraded to on-session
        payment_data.payment_attempt.setup_future_usage_applied =
            router_data.request.setup_future_usage;

        payment_data = Box::pin(payment_response_update_tracker(
            db,
            payment_data,
            router_data,
            key_store,
            storage_scheme,
            locale,
            #[cfg(all(feature = "v1", feature = "dynamic_routing"))]
            routable_connector,
            #[cfg(all(feature = "v1", feature = "dynamic_routing"))]
            business_profile,
        ))
        .await?;

        Ok(payment_data)
    }

    #[cfg(feature = "v2")]
    async fn save_pm_and_mandate<'b>(
        &self,
        state: &SessionState,
        resp: &types::RouterData<F, types::PaymentsAuthorizeData, types::PaymentsResponseData>,
        merchant_context: &domain::MerchantContext,
        payment_data: &mut PaymentData<F>,
        business_profile: &domain::Profile,
    ) -> CustomResult<(), errors::ApiErrorResponse>
    where
        F: 'b + Clone + Send + Sync,
    {
        todo!()
    }

    #[cfg(feature = "v1")]
    async fn save_pm_and_mandate<'b>(
        &self,
        state: &SessionState,
        resp: &types::RouterData<F, types::PaymentsAuthorizeData, types::PaymentsResponseData>,
        merchant_context: &domain::MerchantContext,
        payment_data: &mut PaymentData<F>,
        business_profile: &domain::Profile,
    ) -> CustomResult<(), errors::ApiErrorResponse>
    where
        F: 'b + Clone + Send + Sync,
    {
        let customer_id = payment_data.payment_intent.customer_id.clone();
        let save_payment_data = tokenization::SavePaymentMethodData::from(resp);
        let payment_method_billing_address = payment_data.address.get_payment_method_billing();

        let connector_name = payment_data
            .payment_attempt
            .connector
            .clone()
            .ok_or_else(|| {
                logger::error!("Missing required Param connector_name");
                errors::ApiErrorResponse::MissingRequiredField {
                    field_name: "connector_name",
                }
            })?;
        let merchant_connector_id = payment_data.payment_attempt.merchant_connector_id.clone();
        let billing_name = resp
            .address
            .get_payment_method_billing()
            .and_then(|billing_details| billing_details.address.as_ref())
            .and_then(|address| address.get_optional_full_name());
        let mut should_avoid_saving = false;
        let vault_operation = payment_data.vault_operation.clone();
        let payment_method_info = payment_data.payment_method_info.clone();

        if let Some(payment_method_info) = &payment_data.payment_method_info {
            if payment_data.payment_intent.off_session.is_none() && resp.response.is_ok() {
                should_avoid_saving = resp.request.payment_method_type
                    == Some(enums::PaymentMethodType::ApplePay)
                    || resp.request.payment_method_type
                        == Some(enums::PaymentMethodType::GooglePay);
                payment_methods::cards::update_last_used_at(
                    payment_method_info,
                    state,
                    merchant_context.get_merchant_account().storage_scheme,
                    merchant_context.get_merchant_key_store(),
                )
                .await
                .map_err(|e| {
                    logger::error!("Failed to update last used at: {:?}", e);
                })
                .ok();
            }
        };
        let connector_mandate_reference_id = payment_data
            .payment_attempt
            .connector_mandate_detail
            .as_ref()
            .map(|detail| ConnectorMandateReferenceId::foreign_from(detail.clone()));
        let save_payment_call_future = Box::pin(tokenization::save_payment_method(
            state,
            connector_name.clone(),
            save_payment_data,
            customer_id.clone(),
            merchant_context,
            resp.request.payment_method_type,
            billing_name.clone(),
            payment_method_billing_address,
            business_profile,
            connector_mandate_reference_id.clone(),
            merchant_connector_id.clone(),
            vault_operation.clone(),
            payment_method_info.clone(),
        ));

        let is_connector_mandate = resp.request.customer_acceptance.is_some()
            && matches!(
                resp.request.setup_future_usage,
                Some(enums::FutureUsage::OffSession)
            );

        let is_legacy_mandate = resp.request.setup_mandate_details.is_some()
            && matches!(
                resp.request.setup_future_usage,
                Some(enums::FutureUsage::OffSession)
            );
        let storage_scheme = merchant_context.get_merchant_account().storage_scheme;
        if is_legacy_mandate {
            // Mandate is created on the application side and at the connector.
            let tokenization::SavePaymentMethodDataResponse {
                payment_method_id, ..
            } = save_payment_call_future.await?;

            let mandate_id = mandate::mandate_procedure(
                state,
                resp,
                &customer_id.clone(),
                payment_method_id.clone(),
                merchant_connector_id.clone(),
                merchant_context.get_merchant_account().storage_scheme,
                payment_data.payment_intent.get_id(),
            )
            .await?;
            payment_data.payment_attempt.payment_method_id = payment_method_id;
            payment_data.payment_attempt.mandate_id = mandate_id;

            Ok(())
        } else if is_connector_mandate {
            // The mandate is created on connector's end.
            let tokenization::SavePaymentMethodDataResponse {
                payment_method_id,
                connector_mandate_reference_id,
                ..
            } = save_payment_call_future.await?;
            payment_data.payment_method_info = if let Some(payment_method_id) = &payment_method_id {
                match state
                    .store
                    .find_payment_method(
                        &(state.into()),
                        merchant_context.get_merchant_key_store(),
                        payment_method_id,
                        storage_scheme,
                    )
                    .await
                {
                    Ok(payment_method) => Some(payment_method),
                    Err(error) => {
                        if error.current_context().is_db_not_found() {
                            logger::info!("Payment Method not found in db {:?}", error);
                            None
                        } else {
                            Err(error)
                                .change_context(errors::ApiErrorResponse::InternalServerError)
                                .attach_printable("Error retrieving payment method from db")
                                .map_err(|err| logger::error!(payment_method_retrieve=?err))
                                .ok()
                        }
                    }
                }
            } else {
                None
            };
            payment_data.payment_attempt.payment_method_id = payment_method_id;
            payment_data.payment_attempt.connector_mandate_detail = connector_mandate_reference_id
                .clone()
                .map(ForeignFrom::foreign_from);
            payment_data.set_mandate_id(api_models::payments::MandateIds {
                mandate_id: None,
                mandate_reference_id: connector_mandate_reference_id.map(|connector_mandate_id| {
                    MandateReferenceId::ConnectorMandateId(connector_mandate_id)
                }),
            });
            Ok(())
        } else if should_avoid_saving {
            if let Some(pm_info) = &payment_data.payment_method_info {
                payment_data.payment_attempt.payment_method_id = Some(pm_info.get_id().clone());
            };
            Ok(())
        } else {
            // Save card flow
            let save_payment_data = tokenization::SavePaymentMethodData::from(resp);
            let state = state.clone();
            let customer_id = payment_data.payment_intent.customer_id.clone();
            let payment_attempt = payment_data.payment_attempt.clone();

            let business_profile = business_profile.clone();
            let payment_method_type = resp.request.payment_method_type;
            let payment_method_billing_address = payment_method_billing_address.cloned();

            let cloned_merchant_context = merchant_context.clone();
            logger::info!("Call to save_payment_method in locker");
            let _task_handle = tokio::spawn(
                async move {
                    logger::info!("Starting async call to save_payment_method in locker");

                    let result = Box::pin(tokenization::save_payment_method(
                        &state,
                        connector_name,
                        save_payment_data,
                        customer_id,
                        &cloned_merchant_context,
                        payment_method_type,
                        billing_name,
                        payment_method_billing_address.as_ref(),
                        &business_profile,
                        connector_mandate_reference_id,
                        merchant_connector_id.clone(),
                        vault_operation.clone(),
                        payment_method_info.clone(),
                    ))
                    .await;

                    if let Err(err) = result {
                        logger::error!("Asynchronously saving card in locker failed : {:?}", err);
                    } else if let Ok(tokenization::SavePaymentMethodDataResponse {
                        payment_method_id,
                        ..
                    }) = result
                    {
                        let payment_attempt_update =
                            storage::PaymentAttemptUpdate::PaymentMethodDetailsUpdate {
                                payment_method_id,
                                updated_by: storage_scheme.clone().to_string(),
                            };

                        #[cfg(feature = "v1")]
                        let respond = state
                            .store
                            .update_payment_attempt_with_attempt_id(
                                payment_attempt,
                                payment_attempt_update,
                                storage_scheme,
                            )
                            .await;

                        #[cfg(feature = "v2")]
                        let respond = state
                            .store
                            .update_payment_attempt_with_attempt_id(
                                &(&state).into(),
                                &key_store,
                                payment_attempt,
                                payment_attempt_update,
                                storage_scheme,
                            )
                            .await;

                        if let Err(err) = respond {
                            logger::error!("Error updating payment attempt: {:?}", err);
                        };
                    }
                }
                .in_current_span(),
            );
            Ok(())
        }
    }
}

#[cfg(feature = "v1")]
#[async_trait]
impl<F: Clone> PostUpdateTracker<F, PaymentData<F>, types::PaymentsIncrementalAuthorizationData>
    for PaymentResponse
{
    async fn update_tracker<'b>(
        &'b self,
        state: &'b SessionState,
        mut payment_data: PaymentData<F>,
        router_data: types::RouterData<
            F,
            types::PaymentsIncrementalAuthorizationData,
            types::PaymentsResponseData,
        >,
        key_store: &domain::MerchantKeyStore,
        storage_scheme: enums::MerchantStorageScheme,
        _locale: &Option<String>,
        #[cfg(all(feature = "v1", feature = "dynamic_routing"))] _routable_connector: Vec<
            RoutableConnectorChoice,
        >,
        #[cfg(all(feature = "v1", feature = "dynamic_routing"))]
        _business_profile: &domain::Profile,
    ) -> RouterResult<PaymentData<F>>
    where
        F: 'b + Send,
    {
        let incremental_authorization_details = payment_data
            .incremental_authorization_details
            .clone()
            .ok_or_else(|| {
                report!(errors::ApiErrorResponse::InternalServerError)
                    .attach_printable("missing incremental_authorization_details in payment_data")
            })?;
        // Update payment_intent and payment_attempt 'amount' if incremental_authorization is successful
        let (option_payment_attempt_update, option_payment_intent_update) = match router_data
            .response
            .clone()
        {
            Err(_) => (None, None),
            Ok(types::PaymentsResponseData::IncrementalAuthorizationResponse {
                status, ..
            }) => {
                if status == AuthorizationStatus::Success {
                    (
                        Some(
                            storage::PaymentAttemptUpdate::IncrementalAuthorizationAmountUpdate {
                                net_amount: hyperswitch_domain_models::payments::payment_attempt::NetAmount::new(
                                    incremental_authorization_details.total_amount,
                                    None,
                                    None,
                                    None,
                                    None,
                                ),
                                amount_capturable: incremental_authorization_details.total_amount,
                            },
                        ),
                        Some(
                            storage::PaymentIntentUpdate::IncrementalAuthorizationAmountUpdate {
                                amount: incremental_authorization_details.total_amount,
                            },
                        ),
                    )
                } else {
                    (None, None)
                }
            }
            _ => Err(errors::ApiErrorResponse::InternalServerError)
                .attach_printable("unexpected response in incremental_authorization flow")?,
        };
        //payment_attempt update
        if let Some(payment_attempt_update) = option_payment_attempt_update {
            #[cfg(feature = "v1")]
            {
                payment_data.payment_attempt = state
                    .store
                    .update_payment_attempt_with_attempt_id(
                        payment_data.payment_attempt.clone(),
                        payment_attempt_update,
                        storage_scheme,
                    )
                    .await
                    .to_not_found_response(errors::ApiErrorResponse::PaymentNotFound)?;
            }

            #[cfg(feature = "v2")]
            {
                payment_data.payment_attempt = state
                    .store
                    .update_payment_attempt_with_attempt_id(
                        &state.into(),
                        key_store,
                        payment_data.payment_attempt.clone(),
                        payment_attempt_update,
                        storage_scheme,
                    )
                    .await
                    .to_not_found_response(errors::ApiErrorResponse::PaymentNotFound)?;
            }
        }
        // payment_intent update
        if let Some(payment_intent_update) = option_payment_intent_update {
            payment_data.payment_intent = state
                .store
                .update_payment_intent(
                    &state.into(),
                    payment_data.payment_intent.clone(),
                    payment_intent_update,
                    key_store,
                    storage_scheme,
                )
                .await
                .to_not_found_response(errors::ApiErrorResponse::PaymentNotFound)?;
        }
        // Update the status of authorization record
        let authorization_update = match &router_data.response {
            Err(res) => Ok(storage::AuthorizationUpdate::StatusUpdate {
                status: AuthorizationStatus::Failure,
                error_code: Some(res.code.clone()),
                error_message: Some(res.message.clone()),
                connector_authorization_id: None,
            }),
            Ok(types::PaymentsResponseData::IncrementalAuthorizationResponse {
                status,
                error_code,
                error_message,
                connector_authorization_id,
            }) => Ok(storage::AuthorizationUpdate::StatusUpdate {
                status: status.clone(),
                error_code: error_code.clone(),
                error_message: error_message.clone(),
                connector_authorization_id: connector_authorization_id.clone(),
            }),
            Ok(_) => Err(errors::ApiErrorResponse::InternalServerError)
                .attach_printable("unexpected response in incremental_authorization flow"),
        }?;
        let authorization_id = incremental_authorization_details
            .authorization_id
            .clone()
            .ok_or(
                report!(errors::ApiErrorResponse::InternalServerError).attach_printable(
                    "missing authorization_id in incremental_authorization_details in payment_data",
                ),
            )?;
        state
            .store
            .update_authorization_by_merchant_id_authorization_id(
                router_data.merchant_id.clone(),
                authorization_id,
                authorization_update,
            )
            .await
            .to_not_found_response(errors::ApiErrorResponse::InternalServerError)
            .attach_printable("failed while updating authorization")?;
        //Fetch all the authorizations of the payment and send in incremental authorization response
        let authorizations = state
            .store
            .find_all_authorizations_by_merchant_id_payment_id(
                &router_data.merchant_id,
                payment_data.payment_intent.get_id(),
            )
            .await
            .to_not_found_response(errors::ApiErrorResponse::InternalServerError)
            .attach_printable("failed while retrieving authorizations")?;
        payment_data.authorizations = authorizations;
        Ok(payment_data)
    }
}

#[cfg(feature = "v1")]
#[async_trait]
impl<F: Clone> PostUpdateTracker<F, PaymentData<F>, types::PaymentsSyncData> for PaymentResponse {
    async fn update_tracker<'b>(
        &'b self,
        db: &'b SessionState,
        payment_data: PaymentData<F>,
        router_data: types::RouterData<F, types::PaymentsSyncData, types::PaymentsResponseData>,
        key_store: &domain::MerchantKeyStore,
        storage_scheme: enums::MerchantStorageScheme,
        locale: &Option<String>,
        #[cfg(all(feature = "v1", feature = "dynamic_routing"))] routable_connector: Vec<
            RoutableConnectorChoice,
        >,
        #[cfg(all(feature = "v1", feature = "dynamic_routing"))] business_profile: &domain::Profile,
    ) -> RouterResult<PaymentData<F>>
    where
        F: 'b + Send,
    {
        Box::pin(payment_response_update_tracker(
            db,
            payment_data,
            router_data,
            key_store,
            storage_scheme,
            locale,
            #[cfg(all(feature = "v1", feature = "dynamic_routing"))]
            routable_connector,
            #[cfg(all(feature = "v1", feature = "dynamic_routing"))]
            business_profile,
        ))
        .await
    }

    async fn save_pm_and_mandate<'b>(
        &self,
        state: &SessionState,
        resp: &types::RouterData<F, types::PaymentsSyncData, types::PaymentsResponseData>,
        merchant_context: &domain::MerchantContext,
        payment_data: &mut PaymentData<F>,
        _business_profile: &domain::Profile,
    ) -> CustomResult<(), errors::ApiErrorResponse>
    where
        F: 'b + Clone + Send + Sync,
    {
        let (connector_mandate_id, mandate_metadata, connector_mandate_request_reference_id) = resp
            .response
            .clone()
            .ok()
            .and_then(|resp| {
                if let types::PaymentsResponseData::TransactionResponse {
                    mandate_reference, ..
                } = resp
                {
                    mandate_reference.map(|mandate_ref| {
                        (
                            mandate_ref.connector_mandate_id.clone(),
                            mandate_ref.mandate_metadata.clone(),
                            mandate_ref.connector_mandate_request_reference_id.clone(),
                        )
                    })
                } else {
                    None
                }
            })
            .unwrap_or((None, None, None));

        update_connector_mandate_details_for_the_flow(
            connector_mandate_id,
            mandate_metadata,
            connector_mandate_request_reference_id,
            payment_data,
        )?;

        update_payment_method_status_and_ntid(
            state,
            merchant_context.get_merchant_key_store(),
            payment_data,
            resp.status,
            resp.response.clone(),
            merchant_context.get_merchant_account().storage_scheme,
        )
        .await?;
        Ok(())
    }
}

#[cfg(feature = "v1")]
#[async_trait]
impl<F: Clone> PostUpdateTracker<F, PaymentData<F>, types::PaymentsSessionData>
    for PaymentResponse
{
    async fn update_tracker<'b>(
        &'b self,
        db: &'b SessionState,
        mut payment_data: PaymentData<F>,
        router_data: types::RouterData<F, types::PaymentsSessionData, types::PaymentsResponseData>,
        key_store: &domain::MerchantKeyStore,
        storage_scheme: enums::MerchantStorageScheme,
        locale: &Option<String>,
        #[cfg(all(feature = "v1", feature = "dynamic_routing"))] routable_connector: Vec<
            RoutableConnectorChoice,
        >,
        #[cfg(all(feature = "v1", feature = "dynamic_routing"))] business_profile: &domain::Profile,
    ) -> RouterResult<PaymentData<F>>
    where
        F: 'b + Send,
    {
        payment_data = Box::pin(payment_response_update_tracker(
            db,
            payment_data,
            router_data,
            key_store,
            storage_scheme,
            locale,
            #[cfg(all(feature = "v1", feature = "dynamic_routing"))]
            routable_connector,
            #[cfg(all(feature = "v1", feature = "dynamic_routing"))]
            business_profile,
        ))
        .await?;

        Ok(payment_data)
    }
}

#[cfg(feature = "v1")]
#[async_trait]
impl<F: Clone> PostUpdateTracker<F, PaymentData<F>, types::SdkPaymentsSessionUpdateData>
    for PaymentResponse
{
    async fn update_tracker<'b>(
        &'b self,
        db: &'b SessionState,
        mut payment_data: PaymentData<F>,
        router_data: types::RouterData<
            F,
            types::SdkPaymentsSessionUpdateData,
            types::PaymentsResponseData,
        >,
        key_store: &domain::MerchantKeyStore,
        storage_scheme: enums::MerchantStorageScheme,
        _locale: &Option<String>,
        #[cfg(feature = "dynamic_routing")] _routable_connector: Vec<RoutableConnectorChoice>,
        #[cfg(feature = "dynamic_routing")] _business_profile: &domain::Profile,
    ) -> RouterResult<PaymentData<F>>
    where
        F: 'b + Send,
    {
        let connector = payment_data
            .payment_attempt
            .connector
            .clone()
            .ok_or(errors::ApiErrorResponse::InternalServerError)
            .attach_printable("connector not found")?;

        let key_manager_state = db.into();

        // For PayPal, if we call TaxJar for tax calculation, we need to call the connector again to update the order amount so that we can confirm the updated amount and order details. Therefore, we will store the required changes in the database during the post_update_tracker call.
        if payment_data.should_update_in_post_update_tracker() {
            match router_data.response.clone() {
                Ok(types::PaymentsResponseData::PaymentResourceUpdateResponse { status }) => {
                    if status.is_success() {
                        let shipping_address = payment_data
                            .tax_data
                            .clone()
                            .map(|tax_data| tax_data.shipping_details);

                        let shipping_details = shipping_address
                            .clone()
                            .async_map(|shipping_details| {
                                create_encrypted_data(
                                    &key_manager_state,
                                    key_store,
                                    shipping_details,
                                )
                            })
                            .await
                            .transpose()
                            .change_context(errors::ApiErrorResponse::InternalServerError)
                            .attach_printable("Unable to encrypt shipping details")?;

                        let shipping_address =
                            payments_helpers::create_or_update_address_for_payment_by_request(
                                db,
                                shipping_address.map(From::from).as_ref(),
                                payment_data.payment_intent.shipping_address_id.as_deref(),
                                &payment_data.payment_intent.merchant_id,
                                payment_data.payment_intent.customer_id.as_ref(),
                                key_store,
                                &payment_data.payment_intent.payment_id,
                                storage_scheme,
                            )
                            .await?;

                        let payment_intent_update = hyperswitch_domain_models::payments::payment_intent::PaymentIntentUpdate::SessionResponseUpdate {
                    tax_details: payment_data.payment_intent.tax_details.clone().ok_or(errors::ApiErrorResponse::InternalServerError).attach_printable("payment_intent.tax_details not found")?,
                    shipping_address_id: shipping_address.map(|address| address.address_id),
                    updated_by: payment_data.payment_intent.updated_by.clone(),
                    shipping_details,
        };

                        let m_db = db.clone().store;
                        let payment_intent = payment_data.payment_intent.clone();
                        let key_manager_state: KeyManagerState = db.into();

                        let updated_payment_intent = m_db
                            .update_payment_intent(
                                &key_manager_state,
                                payment_intent,
                                payment_intent_update,
                                key_store,
                                storage_scheme,
                            )
                            .await
                            .to_not_found_response(errors::ApiErrorResponse::PaymentNotFound)?;

                        payment_data.payment_intent = updated_payment_intent;
                    } else {
                        router_data.response.map_err(|err| {
                            errors::ApiErrorResponse::ExternalConnectorError {
                                code: err.code,
                                message: err.message,
                                connector,
                                status_code: err.status_code,
                                reason: err.reason,
                            }
                        })?;
                    }
                }
                Err(err) => {
                    Err(errors::ApiErrorResponse::ExternalConnectorError {
                        code: err.code,
                        message: err.message,
                        connector,
                        status_code: err.status_code,
                        reason: err.reason,
                    })?;
                }
                _ => {
                    Err(errors::ApiErrorResponse::InternalServerError)
                        .attach_printable("Unexpected response in session_update flow")?;
                }
            }
        }

        Ok(payment_data)
    }
}

#[cfg(feature = "v1")]
#[async_trait]
impl<F: Clone> PostUpdateTracker<F, PaymentData<F>, types::PaymentsPostSessionTokensData>
    for PaymentResponse
{
    async fn update_tracker<'b>(
        &'b self,
        db: &'b SessionState,
        mut payment_data: PaymentData<F>,
        router_data: types::RouterData<
            F,
            types::PaymentsPostSessionTokensData,
            types::PaymentsResponseData,
        >,
        _key_store: &domain::MerchantKeyStore,
        storage_scheme: enums::MerchantStorageScheme,
        _locale: &Option<String>,
        #[cfg(all(feature = "v1", feature = "dynamic_routing"))] _routable_connector: Vec<
            RoutableConnectorChoice,
        >,
        #[cfg(all(feature = "v1", feature = "dynamic_routing"))]
        _business_profile: &domain::Profile,
    ) -> RouterResult<PaymentData<F>>
    where
        F: 'b + Send,
    {
        match router_data.response.clone() {
            Ok(types::PaymentsResponseData::TransactionResponse {
                connector_metadata, ..
            }) => {
                let m_db = db.clone().store;
                let payment_attempt_update =
                    storage::PaymentAttemptUpdate::PostSessionTokensUpdate {
                        updated_by: storage_scheme.clone().to_string(),
                        connector_metadata,
                    };
                let updated_payment_attempt = m_db
                    .update_payment_attempt_with_attempt_id(
                        payment_data.payment_attempt.clone(),
                        payment_attempt_update,
                        storage_scheme,
                    )
                    .await
                    .to_not_found_response(errors::ApiErrorResponse::PaymentNotFound)?;
                payment_data.payment_attempt = updated_payment_attempt;
            }
            Err(err) => {
                logger::error!("Invalid request sent to connector: {:?}", err);
                Err(errors::ApiErrorResponse::InvalidRequestData {
                    message: "Invalid request sent to connector".to_string(),
                })?;
            }
            _ => {
                Err(errors::ApiErrorResponse::InternalServerError)
                    .attach_printable("Unexpected response in PostSessionTokens flow")?;
            }
        }
        Ok(payment_data)
    }
}

#[cfg(feature = "v1")]
#[async_trait]
impl<F: Clone> PostUpdateTracker<F, PaymentData<F>, types::PaymentsUpdateMetadataData>
    for PaymentResponse
{
    async fn update_tracker<'b>(
        &'b self,
        db: &'b SessionState,
        mut payment_data: PaymentData<F>,
        router_data: types::RouterData<
            F,
            types::PaymentsUpdateMetadataData,
            types::PaymentsResponseData,
        >,
        key_store: &domain::MerchantKeyStore,
        storage_scheme: enums::MerchantStorageScheme,
        _locale: &Option<String>,
        #[cfg(all(feature = "v1", feature = "dynamic_routing"))] _routable_connector: Vec<
            RoutableConnectorChoice,
        >,
        #[cfg(all(feature = "v1", feature = "dynamic_routing"))]
        _business_profile: &domain::Profile,
    ) -> RouterResult<PaymentData<F>>
    where
        F: 'b + Send,
    {
        let connector = payment_data
            .payment_attempt
            .connector
            .clone()
            .ok_or(errors::ApiErrorResponse::InternalServerError)
            .attach_printable("connector not found in payment_attempt")?;

        match router_data.response.clone() {
            Ok(types::PaymentsResponseData::PaymentResourceUpdateResponse { status, .. }) => {
                if status.is_success() {
                    let m_db = db.clone().store;
                    let payment_intent = payment_data.payment_intent.clone();
                    let key_manager_state: KeyManagerState = db.into();

                    let payment_intent_update =
                        hyperswitch_domain_models::payments::payment_intent::PaymentIntentUpdate::MetadataUpdate {
                            metadata: payment_data
                                .payment_intent
                                .metadata
                                .clone()
                                .ok_or(errors::ApiErrorResponse::InternalServerError)
                                .attach_printable("payment_intent.metadata not found")?,
                            updated_by: payment_data.payment_intent.updated_by.clone(),
                        };

                    let updated_payment_intent = m_db
                        .update_payment_intent(
                            &key_manager_state,
                            payment_intent,
                            payment_intent_update,
                            key_store,
                            storage_scheme,
                        )
                        .await
                        .to_not_found_response(errors::ApiErrorResponse::PaymentNotFound)?;

                    payment_data.payment_intent = updated_payment_intent;
                } else {
                    router_data.response.map_err(|err| {
                        errors::ApiErrorResponse::ExternalConnectorError {
                            code: err.code,
                            message: err.message,
                            connector,
                            status_code: err.status_code,
                            reason: err.reason,
                        }
                    })?;
                }
            }
            Err(err) => {
                Err(errors::ApiErrorResponse::ExternalConnectorError {
                    code: err.code,
                    message: err.message,
                    connector,
                    status_code: err.status_code,
                    reason: err.reason,
                })?;
            }
            _ => {
                Err(errors::ApiErrorResponse::InternalServerError)
                    .attach_printable("Unexpected response in Update Metadata flow")?;
            }
        }

        Ok(payment_data)
    }
}

#[cfg(feature = "v1")]
#[async_trait]
impl<F: Clone> PostUpdateTracker<F, PaymentData<F>, types::PaymentsCaptureData>
    for PaymentResponse
{
    async fn update_tracker<'b>(
        &'b self,
        db: &'b SessionState,
        mut payment_data: PaymentData<F>,
        router_data: types::RouterData<F, types::PaymentsCaptureData, types::PaymentsResponseData>,
        key_store: &domain::MerchantKeyStore,
        storage_scheme: enums::MerchantStorageScheme,
        locale: &Option<String>,
        #[cfg(all(feature = "v1", feature = "dynamic_routing"))] routable_connector: Vec<
            RoutableConnectorChoice,
        >,
        #[cfg(all(feature = "v1", feature = "dynamic_routing"))] business_profile: &domain::Profile,
    ) -> RouterResult<PaymentData<F>>
    where
        F: 'b + Send,
    {
        payment_data = Box::pin(payment_response_update_tracker(
            db,
            payment_data,
            router_data,
            key_store,
            storage_scheme,
            locale,
            #[cfg(all(feature = "v1", feature = "dynamic_routing"))]
            routable_connector,
            #[cfg(all(feature = "v1", feature = "dynamic_routing"))]
            business_profile,
        ))
        .await?;

        Ok(payment_data)
    }
}

#[cfg(feature = "v1")]
#[async_trait]
impl<F: Clone> PostUpdateTracker<F, PaymentData<F>, types::PaymentsCancelData> for PaymentResponse {
    async fn update_tracker<'b>(
        &'b self,
        db: &'b SessionState,
        mut payment_data: PaymentData<F>,
        router_data: types::RouterData<F, types::PaymentsCancelData, types::PaymentsResponseData>,
        key_store: &domain::MerchantKeyStore,
        storage_scheme: enums::MerchantStorageScheme,
        locale: &Option<String>,
        #[cfg(all(feature = "v1", feature = "dynamic_routing"))] routable_connector: Vec<
            RoutableConnectorChoice,
        >,
        #[cfg(all(feature = "v1", feature = "dynamic_routing"))] business_profile: &domain::Profile,
    ) -> RouterResult<PaymentData<F>>
    where
        F: 'b + Send,
    {
        payment_data = Box::pin(payment_response_update_tracker(
            db,
            payment_data,
            router_data,
            key_store,
            storage_scheme,
            locale,
            #[cfg(all(feature = "v1", feature = "dynamic_routing"))]
            routable_connector,
            #[cfg(all(feature = "v1", feature = "dynamic_routing"))]
            business_profile,
        ))
        .await?;

        Ok(payment_data)
    }
}

#[cfg(feature = "v1")]
#[async_trait]
impl<F: Clone> PostUpdateTracker<F, PaymentData<F>, types::PaymentsApproveData>
    for PaymentResponse
{
    async fn update_tracker<'b>(
        &'b self,
        db: &'b SessionState,
        mut payment_data: PaymentData<F>,
        router_data: types::RouterData<F, types::PaymentsApproveData, types::PaymentsResponseData>,
        key_store: &domain::MerchantKeyStore,
        storage_scheme: enums::MerchantStorageScheme,
        locale: &Option<String>,
        #[cfg(all(feature = "v1", feature = "dynamic_routing"))] routable_connector: Vec<
            RoutableConnectorChoice,
        >,
        #[cfg(all(feature = "v1", feature = "dynamic_routing"))] business_profile: &domain::Profile,
    ) -> RouterResult<PaymentData<F>>
    where
        F: 'b + Send,
    {
        payment_data = Box::pin(payment_response_update_tracker(
            db,
            payment_data,
            router_data,
            key_store,
            storage_scheme,
            locale,
            #[cfg(all(feature = "v1", feature = "dynamic_routing"))]
            routable_connector,
            #[cfg(all(feature = "v1", feature = "dynamic_routing"))]
            business_profile,
        ))
        .await?;

        Ok(payment_data)
    }
}

#[cfg(feature = "v1")]
#[async_trait]
impl<F: Clone> PostUpdateTracker<F, PaymentData<F>, types::PaymentsRejectData> for PaymentResponse {
    async fn update_tracker<'b>(
        &'b self,
        db: &'b SessionState,
        mut payment_data: PaymentData<F>,
        router_data: types::RouterData<F, types::PaymentsRejectData, types::PaymentsResponseData>,
        key_store: &domain::MerchantKeyStore,
        storage_scheme: enums::MerchantStorageScheme,
        locale: &Option<String>,
        #[cfg(all(feature = "v1", feature = "dynamic_routing"))] routable_connector: Vec<
            RoutableConnectorChoice,
        >,
        #[cfg(all(feature = "v1", feature = "dynamic_routing"))] business_profile: &domain::Profile,
    ) -> RouterResult<PaymentData<F>>
    where
        F: 'b + Send,
    {
        payment_data = Box::pin(payment_response_update_tracker(
            db,
            payment_data,
            router_data,
            key_store,
            storage_scheme,
            locale,
            #[cfg(all(feature = "v1", feature = "dynamic_routing"))]
            routable_connector,
            #[cfg(all(feature = "v1", feature = "dynamic_routing"))]
            business_profile,
        ))
        .await?;

        Ok(payment_data)
    }
}

#[cfg(feature = "v1")]
#[async_trait]
impl<F: Clone> PostUpdateTracker<F, PaymentData<F>, types::SetupMandateRequestData>
    for PaymentResponse
{
    async fn update_tracker<'b>(
        &'b self,
        db: &'b SessionState,
        mut payment_data: PaymentData<F>,
        router_data: types::RouterData<
            F,
            types::SetupMandateRequestData,
            types::PaymentsResponseData,
        >,
        key_store: &domain::MerchantKeyStore,
        storage_scheme: enums::MerchantStorageScheme,
        locale: &Option<String>,
        #[cfg(all(feature = "v1", feature = "dynamic_routing"))] routable_connector: Vec<
            RoutableConnectorChoice,
        >,
        #[cfg(all(feature = "v1", feature = "dynamic_routing"))] business_profile: &domain::Profile,
    ) -> RouterResult<PaymentData<F>>
    where
        F: 'b + Send,
    {
        payment_data.mandate_id = payment_data.mandate_id.or_else(|| {
            router_data.request.mandate_id.clone()
            // .map(api_models::payments::MandateIds::new)
        });

        payment_data = Box::pin(payment_response_update_tracker(
            db,
            payment_data,
            router_data,
            key_store,
            storage_scheme,
            locale,
            #[cfg(all(feature = "v1", feature = "dynamic_routing"))]
            routable_connector,
            #[cfg(all(feature = "v1", feature = "dynamic_routing"))]
            business_profile,
        ))
        .await?;

        Ok(payment_data)
    }

    async fn save_pm_and_mandate<'b>(
        &self,
        state: &SessionState,
        resp: &types::RouterData<F, types::SetupMandateRequestData, types::PaymentsResponseData>,
        merchant_context: &domain::MerchantContext,
        payment_data: &mut PaymentData<F>,
        business_profile: &domain::Profile,
    ) -> CustomResult<(), errors::ApiErrorResponse>
    where
        F: 'b + Clone + Send + Sync,
    {
        let payment_method_billing_address = payment_data.address.get_payment_method_billing();
        let billing_name = resp
            .address
            .get_payment_method_billing()
            .and_then(|billing_details| billing_details.address.as_ref())
            .and_then(|address| address.get_optional_full_name());

        let save_payment_data = tokenization::SavePaymentMethodData::from(resp);
        let customer_id = payment_data.payment_intent.customer_id.clone();
        let connector_name = payment_data
            .payment_attempt
            .connector
            .clone()
            .ok_or_else(|| {
                logger::error!("Missing required Param connector_name");
                errors::ApiErrorResponse::MissingRequiredField {
                    field_name: "connector_name",
                }
            })?;
        let connector_mandate_reference_id = payment_data
            .payment_attempt
            .connector_mandate_detail
            .as_ref()
            .map(|detail| ConnectorMandateReferenceId::foreign_from(detail.clone()));
        let vault_operation = payment_data.vault_operation.clone();
        let payment_method_info = payment_data.payment_method_info.clone();
        let merchant_connector_id = payment_data.payment_attempt.merchant_connector_id.clone();
        let tokenization::SavePaymentMethodDataResponse {
            payment_method_id,
            connector_mandate_reference_id,
            ..
        } = Box::pin(tokenization::save_payment_method(
            state,
            connector_name,
            save_payment_data,
            customer_id.clone(),
            merchant_context,
            resp.request.payment_method_type,
            billing_name,
            payment_method_billing_address,
            business_profile,
            connector_mandate_reference_id,
            merchant_connector_id.clone(),
            vault_operation,
            payment_method_info,
        ))
        .await?;

        payment_data.payment_method_info = if let Some(payment_method_id) = &payment_method_id {
            match state
                .store
                .find_payment_method(
                    &(state.into()),
                    merchant_context.get_merchant_key_store(),
                    payment_method_id,
                    merchant_context.get_merchant_account().storage_scheme,
                )
                .await
            {
                Ok(payment_method) => Some(payment_method),
                Err(error) => {
                    if error.current_context().is_db_not_found() {
                        logger::info!("Payment Method not found in db {:?}", error);
                        None
                    } else {
                        Err(error)
                            .change_context(errors::ApiErrorResponse::InternalServerError)
                            .attach_printable("Error retrieving payment method from db")
                            .map_err(|err| logger::error!(payment_method_retrieve=?err))
                            .ok()
                    }
                }
            }
        } else {
            None
        };
        let mandate_id = mandate::mandate_procedure(
            state,
            resp,
            &customer_id,
            payment_method_id.clone(),
            merchant_connector_id.clone(),
            merchant_context.get_merchant_account().storage_scheme,
            payment_data.payment_intent.get_id(),
        )
        .await?;
        payment_data.payment_attempt.payment_method_id = payment_method_id;
        payment_data.payment_attempt.mandate_id = mandate_id;
        payment_data.payment_attempt.connector_mandate_detail = connector_mandate_reference_id
            .clone()
            .map(ForeignFrom::foreign_from);
        payment_data.set_mandate_id(api_models::payments::MandateIds {
            mandate_id: None,
            mandate_reference_id: connector_mandate_reference_id.map(|connector_mandate_id| {
                MandateReferenceId::ConnectorMandateId(connector_mandate_id)
            }),
        });
        Ok(())
    }
}

#[cfg(feature = "v1")]
#[async_trait]
impl<F: Clone> PostUpdateTracker<F, PaymentData<F>, types::CompleteAuthorizeData>
    for PaymentResponse
{
    async fn update_tracker<'b>(
        &'b self,
        db: &'b SessionState,
        payment_data: PaymentData<F>,
        response: types::RouterData<F, types::CompleteAuthorizeData, types::PaymentsResponseData>,
        key_store: &domain::MerchantKeyStore,
        storage_scheme: enums::MerchantStorageScheme,
        locale: &Option<String>,
        #[cfg(all(feature = "v1", feature = "dynamic_routing"))] routable_connector: Vec<
            RoutableConnectorChoice,
        >,
        #[cfg(all(feature = "v1", feature = "dynamic_routing"))] business_profile: &domain::Profile,
    ) -> RouterResult<PaymentData<F>>
    where
        F: 'b + Send,
    {
        Box::pin(payment_response_update_tracker(
            db,
            payment_data,
            response,
            key_store,
            storage_scheme,
            locale,
            #[cfg(all(feature = "v1", feature = "dynamic_routing"))]
            routable_connector,
            #[cfg(all(feature = "v1", feature = "dynamic_routing"))]
            business_profile,
        ))
        .await
    }

    async fn save_pm_and_mandate<'b>(
        &self,
        state: &SessionState,
        resp: &types::RouterData<F, types::CompleteAuthorizeData, types::PaymentsResponseData>,
        merchant_context: &domain::MerchantContext,
        payment_data: &mut PaymentData<F>,
        _business_profile: &domain::Profile,
    ) -> CustomResult<(), errors::ApiErrorResponse>
    where
        F: 'b + Clone + Send + Sync,
    {
        let (connector_mandate_id, mandate_metadata, connector_mandate_request_reference_id) = resp
            .response
            .clone()
            .ok()
            .and_then(|resp| {
                if let types::PaymentsResponseData::TransactionResponse {
                    mandate_reference, ..
                } = resp
                {
                    mandate_reference.map(|mandate_ref| {
                        (
                            mandate_ref.connector_mandate_id.clone(),
                            mandate_ref.mandate_metadata.clone(),
                            mandate_ref.connector_mandate_request_reference_id.clone(),
                        )
                    })
                } else {
                    None
                }
            })
            .unwrap_or((None, None, None));
        update_connector_mandate_details_for_the_flow(
            connector_mandate_id,
            mandate_metadata,
            connector_mandate_request_reference_id,
            payment_data,
        )?;

        update_payment_method_status_and_ntid(
            state,
            merchant_context.get_merchant_key_store(),
            payment_data,
            resp.status,
            resp.response.clone(),
            merchant_context.get_merchant_account().storage_scheme,
        )
        .await?;
        Ok(())
    }
}

#[cfg(feature = "v1")]
#[instrument(skip_all)]
#[allow(clippy::too_many_arguments)]
async fn payment_response_update_tracker<F: Clone, T: types::Capturable>(
    state: &SessionState,
    mut payment_data: PaymentData<F>,
    router_data: types::RouterData<F, T, types::PaymentsResponseData>,
    key_store: &domain::MerchantKeyStore,
    storage_scheme: enums::MerchantStorageScheme,
    locale: &Option<String>,
    #[cfg(all(feature = "v1", feature = "dynamic_routing"))] routable_connectors: Vec<
        RoutableConnectorChoice,
    >,
    #[cfg(all(feature = "v1", feature = "dynamic_routing"))] business_profile: &domain::Profile,
) -> RouterResult<PaymentData<F>> {
    // Update additional payment data with the payment method response that we received from connector
    // This is for details like whether 3ds was upgraded and which version of 3ds was used
    // also some connectors might send card network details in the response, which is captured and stored

    let additional_payment_method_data = match payment_data.payment_method_data.clone() {
        Some(payment_method_data) => match payment_method_data {
            hyperswitch_domain_models::payment_method_data::PaymentMethodData::Card(_)
            | hyperswitch_domain_models::payment_method_data::PaymentMethodData::CardRedirect(_)
            | hyperswitch_domain_models::payment_method_data::PaymentMethodData::Wallet(_)
            | hyperswitch_domain_models::payment_method_data::PaymentMethodData::PayLater(_)
            | hyperswitch_domain_models::payment_method_data::PaymentMethodData::BankRedirect(_)
            | hyperswitch_domain_models::payment_method_data::PaymentMethodData::BankDebit(_)
            | hyperswitch_domain_models::payment_method_data::PaymentMethodData::BankTransfer(_)
            | hyperswitch_domain_models::payment_method_data::PaymentMethodData::Crypto(_)
            | hyperswitch_domain_models::payment_method_data::PaymentMethodData::MandatePayment
            | hyperswitch_domain_models::payment_method_data::PaymentMethodData::Reward
            | hyperswitch_domain_models::payment_method_data::PaymentMethodData::RealTimePayment(
                _,
            )
            | hyperswitch_domain_models::payment_method_data::PaymentMethodData::MobilePayment(_)
            | hyperswitch_domain_models::payment_method_data::PaymentMethodData::Upi(_)
            | hyperswitch_domain_models::payment_method_data::PaymentMethodData::Voucher(_)
            | hyperswitch_domain_models::payment_method_data::PaymentMethodData::GiftCard(_)
            | hyperswitch_domain_models::payment_method_data::PaymentMethodData::CardToken(_)
            | hyperswitch_domain_models::payment_method_data::PaymentMethodData::OpenBanking(_) => {
                update_additional_payment_data_with_connector_response_pm_data(
                    payment_data.payment_attempt.payment_method_data.clone(),
                    router_data
                        .connector_response
                        .as_ref()
                        .and_then(|connector_response| {
                            connector_response.additional_payment_method_data.clone()
                        }),
                )?
            }
            hyperswitch_domain_models::payment_method_data::PaymentMethodData::NetworkToken(_) => {
                payment_data.payment_attempt.payment_method_data.clone()
            }
            hyperswitch_domain_models::payment_method_data::PaymentMethodData::CardDetailsForNetworkTransactionId(_) => {
                payment_data.payment_attempt.payment_method_data.clone()
            }
        },
        None => None,
    };

    router_data.payment_method_status.and_then(|status| {
        payment_data
            .payment_method_info
            .as_mut()
            .map(|info| info.status = status)
    });
    payment_data.whole_connector_response = router_data.whole_connector_response.clone();

    // TODO: refactor of gsm_error_category with respective feature flag
    #[allow(unused_variables)]
    let (capture_update, mut payment_attempt_update, gsm_error_category) = match router_data
        .response
        .clone()
    {
        Err(err) => {
            let auth_update = if Some(router_data.auth_type)
                != payment_data.payment_attempt.authentication_type
            {
                Some(router_data.auth_type)
            } else {
                None
            };
            let (capture_update, attempt_update, gsm_error_category) =
                match payment_data.multiple_capture_data {
                    Some(multiple_capture_data) => {
                        let capture_update = storage::CaptureUpdate::ErrorUpdate {
                            status: match err.status_code {
                                500..=511 => enums::CaptureStatus::Pending,
                                _ => enums::CaptureStatus::Failed,
                            },
                            error_code: Some(err.code),
                            error_message: Some(err.message),
                            error_reason: err.reason,
                        };
                        let capture_update_list = vec![(
                            multiple_capture_data.get_latest_capture().clone(),
                            capture_update,
                        )];
                        (
                            Some((multiple_capture_data, capture_update_list)),
                            auth_update.map(|auth_type| {
                                storage::PaymentAttemptUpdate::AuthenticationTypeUpdate {
                                    authentication_type: auth_type,
                                    updated_by: storage_scheme.to_string(),
                                }
                            }),
                            None,
                        )
                    }
                    None => {
                        let connector_name = router_data.connector.to_string();
                        let flow_name = core_utils::get_flow_name::<F>()?;
                        let option_gsm = payments_helpers::get_gsm_record(
                            state,
                            Some(err.code.clone()),
                            Some(err.message.clone()),
                            connector_name,
                            flow_name.clone(),
                        )
                        .await;

                        let gsm_unified_code =
                            option_gsm.as_ref().and_then(|gsm| gsm.unified_code.clone());
                        let gsm_unified_message =
                            option_gsm.clone().and_then(|gsm| gsm.unified_message);

                        let (unified_code, unified_message) = if let Some((code, message)) =
                            gsm_unified_code.as_ref().zip(gsm_unified_message.as_ref())
                        {
                            (code.to_owned(), message.to_owned())
                        } else {
                            (
                                consts::DEFAULT_UNIFIED_ERROR_CODE.to_owned(),
                                consts::DEFAULT_UNIFIED_ERROR_MESSAGE.to_owned(),
                            )
                        };
                        let unified_translated_message = locale
                            .as_ref()
                            .async_and_then(|locale_str| async {
                                payments_helpers::get_unified_translation(
                                    state,
                                    unified_code.to_owned(),
                                    unified_message.to_owned(),
                                    locale_str.to_owned(),
                                )
                                .await
                            })
                            .await
                            .or(Some(unified_message));

                        let status = match err.attempt_status {
                            // Use the status sent by connector in error_response if it's present
                            Some(status) => status,
                            None =>
                            // mark previous attempt status for technical failures in PSync flow
                            {
                                if flow_name == "PSync" {
                                    match err.status_code {
                                        // marking failure for 2xx because this is genuine payment failure
                                        200..=299 => enums::AttemptStatus::Failure,
                                        _ => router_data.status,
                                    }
                                } else if flow_name == "Capture" {
                                    match err.status_code {
                                        500..=511 => enums::AttemptStatus::Pending,
                                        // don't update the status for 429 error status
                                        429 => router_data.status,
                                        _ => enums::AttemptStatus::Failure,
                                    }
                                } else {
                                    match err.status_code {
                                        500..=511 => enums::AttemptStatus::Pending,
                                        _ => enums::AttemptStatus::Failure,
                                    }
                                }
                            }
                        };
                        (
                            None,
                            Some(storage::PaymentAttemptUpdate::ErrorUpdate {
                                connector: None,
                                status,
                                error_message: Some(Some(err.message)),
                                error_code: Some(Some(err.code)),
                                error_reason: Some(err.reason),
                                amount_capturable: router_data
                                    .request
                                    .get_amount_capturable(&payment_data, status)
                                    .map(MinorUnit::new),
                                updated_by: storage_scheme.to_string(),
                                unified_code: Some(Some(unified_code)),
                                unified_message: Some(unified_translated_message),
                                connector_transaction_id: err.connector_transaction_id,
                                payment_method_data: additional_payment_method_data,
                                authentication_type: auth_update,
                                issuer_error_code: err.network_decline_code,
                                issuer_error_message: err.network_error_message,
                            }),
                            option_gsm.and_then(|option_gsm| option_gsm.error_category),
                        )
                    }
                };
            (capture_update, attempt_update, gsm_error_category)
        }

        Ok(payments_response) => {
            // match on connector integrity check
            match router_data.integrity_check.clone() {
                Err(err) => {
                    let auth_update = if Some(router_data.auth_type)
                        != payment_data.payment_attempt.authentication_type
                    {
                        Some(router_data.auth_type)
                    } else {
                        None
                    };
                    let field_name = err.field_names;
                    let connector_transaction_id = err.connector_transaction_id;
                    (
                        None,
                        Some(storage::PaymentAttemptUpdate::ErrorUpdate {
                            connector: None,
                            status: enums::AttemptStatus::IntegrityFailure,
                            error_message: Some(Some("Integrity Check Failed!".to_string())),
                            error_code: Some(Some("IE".to_string())),
                            error_reason: Some(Some(format!(
                                "Integrity Check Failed! Value mismatched for fields {field_name}"
                            ))),
                            amount_capturable: None,
                            updated_by: storage_scheme.to_string(),
                            unified_code: None,
                            unified_message: None,
                            connector_transaction_id,
                            payment_method_data: None,
                            authentication_type: auth_update,
                            issuer_error_code: None,
                            issuer_error_message: None,
                        }),
                        None,
                    )
                }
                Ok(()) => {
                    let attempt_status = payment_data.payment_attempt.status.to_owned();
                    let connector_status = router_data.status.to_owned();
                    let updated_attempt_status = match (
                        connector_status,
                        attempt_status,
                        payment_data.frm_message.to_owned(),
                    ) {
                        (
                            enums::AttemptStatus::Authorized,
                            enums::AttemptStatus::Unresolved,
                            Some(frm_message),
                        ) => match frm_message.frm_status {
                            enums::FraudCheckStatus::Fraud
                            | enums::FraudCheckStatus::ManualReview => attempt_status,
                            _ => router_data.get_attempt_status_for_db_update(&payment_data),
                        },
                        _ => router_data.get_attempt_status_for_db_update(&payment_data),
                    };
                    match payments_response {
                        types::PaymentsResponseData::PreProcessingResponse {
                            pre_processing_id,
                            connector_metadata,
                            connector_response_reference_id,
                            ..
                        } => {
                            let connector_transaction_id = match pre_processing_id.to_owned() {
                                types::PreprocessingResponseId::PreProcessingId(_) => None,

                                types::PreprocessingResponseId::ConnectorTransactionId(
                                    connector_txn_id,
                                ) => Some(connector_txn_id),
                            };
                            let preprocessing_step_id = match pre_processing_id {
                                types::PreprocessingResponseId::PreProcessingId(
                                    pre_processing_id,
                                ) => Some(pre_processing_id),
                                types::PreprocessingResponseId::ConnectorTransactionId(_) => None,
                            };
                            let payment_attempt_update =
                                storage::PaymentAttemptUpdate::PreprocessingUpdate {
                                    status: updated_attempt_status,
                                    payment_method_id: payment_data
                                        .payment_attempt
                                        .payment_method_id
                                        .clone(),
                                    connector_metadata,
                                    preprocessing_step_id,
                                    connector_transaction_id,
                                    connector_response_reference_id,
                                    updated_by: storage_scheme.to_string(),
                                };

                            (None, Some(payment_attempt_update), None)
                        }
                        types::PaymentsResponseData::TransactionResponse {
                            resource_id,
                            redirection_data,
                            connector_metadata,
                            connector_response_reference_id,
                            incremental_authorization_allowed,
                            charges,
                            ..
                        } => {
                            payment_data
                                .payment_intent
                                .incremental_authorization_allowed =
                                core_utils::get_incremental_authorization_allowed_value(
                                    incremental_authorization_allowed,
                                    payment_data
                                        .payment_intent
                                        .request_incremental_authorization,
                                );
                            let connector_transaction_id = match resource_id {
                                types::ResponseId::NoResponseId => None,
                                types::ResponseId::ConnectorTransactionId(ref id)
                                | types::ResponseId::EncodedData(ref id) => Some(id),
                            };

                            let encoded_data = payment_data.payment_attempt.encoded_data.clone();

                            let authentication_data = (*redirection_data)
                                .as_ref()
                                .map(Encode::encode_to_value)
                                .transpose()
                                .change_context(errors::ApiErrorResponse::InternalServerError)
                                .attach_printable("Could not parse the connector response")?;

                            let auth_update = if Some(router_data.auth_type)
                                != payment_data.payment_attempt.authentication_type
                            {
                                Some(router_data.auth_type)
                            } else {
                                None
                            };

                            // incase of success, update error code and error message
                            let error_status =
                                if router_data.status == enums::AttemptStatus::Charged {
                                    Some(None)
                                } else {
                                    None
                                };
                            // update connector_mandate_details in case of Authorized/Charged Payment Status
                            if matches!(
                                router_data.status,
                                enums::AttemptStatus::Charged | enums::AttemptStatus::Authorized
                            ) {
                                payment_data
                                    .payment_intent
                                    .fingerprint_id
                                    .clone_from(&payment_data.payment_attempt.fingerprint_id);

                                if let Some(payment_method) =
                                    payment_data.payment_method_info.clone()
                                {
                                    // Parse value to check for mandates' existence
                                    let mandate_details = payment_method
                                        .get_common_mandate_reference()
                                        .change_context(
                                            errors::ApiErrorResponse::InternalServerError,
                                        )
                                        .attach_printable(
                                            "Failed to deserialize to Payment Mandate Reference ",
                                        )?;

                                    if let Some(mca_id) =
                                        payment_data.payment_attempt.merchant_connector_id.clone()
                                    {
                                        // check if the mandate has not already been set to active
                                        if !mandate_details.payments
                                            .as_ref()
                                            .and_then(|payments| payments.0.get(&mca_id))
                                                    .map(|payment_mandate_reference_record| payment_mandate_reference_record.connector_mandate_status == Some(common_enums::ConnectorMandateStatus::Active))
                                                    .unwrap_or(false)
                                    {

                                        let (connector_mandate_id, mandate_metadata,connector_mandate_request_reference_id) = payment_data.payment_attempt.connector_mandate_detail.clone()
                                        .map(|cmr| (cmr.connector_mandate_id, cmr.mandate_metadata,cmr.connector_mandate_request_reference_id))
                                        .unwrap_or((None, None,None));
                                        // Update the connector mandate details with the payment attempt connector mandate id
                                        let connector_mandate_details =
                                                    tokenization::update_connector_mandate_details(
                                                        Some(mandate_details),
                                                        payment_data.payment_attempt.payment_method_type,
                                                        Some(
                                                            payment_data
                                                                .payment_attempt
                                                                .net_amount
                                                                .get_total_amount()
                                                                .get_amount_as_i64(),
                                                        ),
                                                        payment_data.payment_attempt.currency,
                                                        payment_data.payment_attempt.merchant_connector_id.clone(),
                                                        connector_mandate_id,
                                                        mandate_metadata,
                                                        connector_mandate_request_reference_id
                                                    )?;
                                        // Update the payment method table with the active mandate record
                                        payment_methods::cards::update_payment_method_connector_mandate_details(
                                                        state,
                                                        key_store,
                                                        &*state.store,
                                                        payment_method,
                                                        connector_mandate_details,
                                                        storage_scheme,
                                                    )
                                                    .await
                                                    .change_context(errors::ApiErrorResponse::InternalServerError)
                                                    .attach_printable("Failed to update payment method in db")?;
                                    }
                                    }
                                }

                                metrics::SUCCESSFUL_PAYMENT.add(1, &[]);
                            }

                            let payment_method_id =
                                payment_data.payment_attempt.payment_method_id.clone();

                            utils::add_apple_pay_payment_status_metrics(
                                router_data.status,
                                router_data.apple_pay_flow.clone(),
                                payment_data.payment_attempt.connector.clone(),
                                payment_data.payment_attempt.merchant_id.clone(),
                            );
                            let (capture_before, extended_authorization_applied) = router_data
                                .connector_response
                                .as_ref()
                                .and_then(|connector_response| {
                                    connector_response.get_extended_authorization_response_data()
                                })
                                .map(|extended_auth_resp| {
                                    (
                                        extended_auth_resp.capture_before,
                                        extended_auth_resp.extended_authentication_applied,
                                    )
                                })
                                .unwrap_or((None, None));
                            let (capture_updates, payment_attempt_update) = match payment_data
                                .multiple_capture_data
                            {
                                Some(multiple_capture_data) => {
                                    let (connector_capture_id, processor_capture_data) =
                                        match resource_id {
                                            types::ResponseId::NoResponseId => (None, None),
                                            types::ResponseId::ConnectorTransactionId(id)
                                            | types::ResponseId::EncodedData(id) => {
                                                let (txn_id, txn_data) =
                                                    ConnectorTransactionId::form_id_and_data(id);
                                                (Some(txn_id), txn_data)
                                            }
                                        };
                                    let capture_update = storage::CaptureUpdate::ResponseUpdate {
                                        status: enums::CaptureStatus::foreign_try_from(
                                            router_data.status,
                                        )?,
                                        connector_capture_id: connector_capture_id.clone(),
                                        connector_response_reference_id,
                                        processor_capture_data: processor_capture_data.clone(),
                                    };
                                    let capture_update_list = vec![(
                                        multiple_capture_data.get_latest_capture().clone(),
                                        capture_update,
                                    )];
                                    (Some((multiple_capture_data, capture_update_list)), auth_update.map(|auth_type| {
                                        storage::PaymentAttemptUpdate::AuthenticationTypeUpdate {
                                            authentication_type: auth_type,
                                            updated_by: storage_scheme.to_string(),
                                        }
                                    }))
                                }
                                None => (
                                    None,
                                    Some(storage::PaymentAttemptUpdate::ResponseUpdate {
                                        status: updated_attempt_status,
                                        connector: None,
                                        connector_transaction_id: connector_transaction_id.cloned(),
                                        authentication_type: auth_update,
                                        amount_capturable: router_data
                                            .request
                                            .get_amount_capturable(
                                                &payment_data,
                                                updated_attempt_status,
                                            )
                                            .map(MinorUnit::new),
                                        payment_method_id,
                                        mandate_id: payment_data.payment_attempt.mandate_id.clone(),
                                        connector_metadata,
                                        payment_token: None,
                                        error_code: error_status.clone(),
                                        error_message: error_status.clone(),
                                        error_reason: error_status.clone(),
                                        unified_code: error_status.clone(),
                                        unified_message: error_status,
                                        connector_response_reference_id,
                                        updated_by: storage_scheme.to_string(),
                                        authentication_data,
                                        encoded_data,
                                        payment_method_data: additional_payment_method_data,
                                        capture_before,
                                        extended_authorization_applied,
                                        connector_mandate_detail: payment_data
                                            .payment_attempt
                                            .connector_mandate_detail
                                            .clone(),
                                        charges,
                                        setup_future_usage_applied: payment_data
                                            .payment_attempt
                                            .setup_future_usage_applied,
                                    }),
                                ),
                            };

                            (capture_updates, payment_attempt_update, None)
                        }
                        types::PaymentsResponseData::TransactionUnresolvedResponse {
                            resource_id,
                            reason,
                            connector_response_reference_id,
                        } => {
                            let connector_transaction_id = match resource_id {
                                types::ResponseId::NoResponseId => None,
                                types::ResponseId::ConnectorTransactionId(id)
                                | types::ResponseId::EncodedData(id) => Some(id),
                            };
                            (
                                None,
                                Some(storage::PaymentAttemptUpdate::UnresolvedResponseUpdate {
                                    status: updated_attempt_status,
                                    connector: None,
                                    connector_transaction_id,
                                    payment_method_id: payment_data
                                        .payment_attempt
                                        .payment_method_id
                                        .clone(),
                                    error_code: Some(reason.clone().map(|cd| cd.code)),
                                    error_message: Some(reason.clone().map(|cd| cd.message)),
                                    error_reason: Some(reason.map(|cd| cd.message)),
                                    connector_response_reference_id,
                                    updated_by: storage_scheme.to_string(),
                                }),
                                None,
                            )
                        }
                        types::PaymentsResponseData::SessionResponse { .. } => (None, None, None),
                        types::PaymentsResponseData::SessionTokenResponse { .. } => {
                            (None, None, None)
                        }
                        types::PaymentsResponseData::TokenizationResponse { .. } => {
                            (None, None, None)
                        }
                        types::PaymentsResponseData::ConnectorCustomerResponse { .. } => {
                            (None, None, None)
                        }
                        types::PaymentsResponseData::ThreeDSEnrollmentResponse { .. } => {
                            (None, None, None)
                        }
                        types::PaymentsResponseData::PostProcessingResponse { .. } => {
                            (None, None, None)
                        }
                        types::PaymentsResponseData::IncrementalAuthorizationResponse {
                            ..
                        } => (None, None, None),
                        types::PaymentsResponseData::PaymentResourceUpdateResponse { .. } => {
                            (None, None, None)
                        }
                        types::PaymentsResponseData::MultipleCaptureResponse {
                            capture_sync_response_list,
                        } => match payment_data.multiple_capture_data {
                            Some(multiple_capture_data) => {
                                let capture_update_list = response_to_capture_update(
                                    &multiple_capture_data,
                                    capture_sync_response_list,
                                )?;
                                (
                                    Some((multiple_capture_data, capture_update_list)),
                                    None,
                                    None,
                                )
                            }
                            None => (None, None, None),
                        },
                        types::PaymentsResponseData::PaymentsCreateOrderResponse { .. } => {
                            (None, None, None)
                        }
                    }
                }
            }
        }
    };
    payment_data.multiple_capture_data = match capture_update {
        Some((mut multiple_capture_data, capture_updates)) => {
            for (capture, capture_update) in capture_updates {
                let updated_capture = state
                    .store
                    .update_capture_with_capture_id(capture, capture_update, storage_scheme)
                    .await
                    .to_not_found_response(errors::ApiErrorResponse::PaymentNotFound)?;
                multiple_capture_data.update_capture(updated_capture);
            }

            let authorized_amount = payment_data.payment_attempt.get_total_amount();

            payment_attempt_update = Some(storage::PaymentAttemptUpdate::AmountToCaptureUpdate {
                status: multiple_capture_data.get_attempt_status(authorized_amount),
                amount_capturable: authorized_amount
                    - multiple_capture_data.get_total_blocked_amount(),
                updated_by: storage_scheme.to_string(),
            });
            Some(multiple_capture_data)
        }
        None => None,
    };

    // Stage 1

    let payment_attempt = payment_data.payment_attempt.clone();

    let m_db = state.clone().store;
    let m_payment_attempt_update = payment_attempt_update.clone();
    let m_payment_attempt = payment_attempt.clone();

    let payment_attempt = payment_attempt_update
        .map(|payment_attempt_update| {
            PaymentAttempt::from_storage_model(
                payment_attempt_update
                    .to_storage_model()
                    .apply_changeset(payment_attempt.clone().to_storage_model()),
            )
        })
        .unwrap_or_else(|| payment_attempt);

    let payment_attempt_fut = tokio::spawn(
        async move {
            Box::pin(async move {
                Ok::<_, error_stack::Report<errors::ApiErrorResponse>>(
                    match m_payment_attempt_update {
                        Some(payment_attempt_update) => m_db
                            .update_payment_attempt_with_attempt_id(
                                m_payment_attempt,
                                payment_attempt_update,
                                storage_scheme,
                            )
                            .await
                            .to_not_found_response(errors::ApiErrorResponse::PaymentNotFound)?,
                        None => m_payment_attempt,
                    },
                )
            })
            .await
        }
        .in_current_span(),
    );

    payment_data.payment_attempt = payment_attempt;

    payment_data.authentication = match payment_data.authentication {
        Some(mut authentication_store) => {
            let authentication_update = storage::AuthenticationUpdate::PostAuthorizationUpdate {
                authentication_lifecycle_status: enums::AuthenticationLifecycleStatus::Used,
            };
            let updated_authentication = state
                .store
                .update_authentication_by_merchant_id_authentication_id(
                    authentication_store.authentication,
                    authentication_update,
                )
                .await
                .to_not_found_response(errors::ApiErrorResponse::PaymentNotFound)?;
            authentication_store.authentication = updated_authentication;
            Some(authentication_store)
        }
        None => None,
    };

    let amount_captured = get_total_amount_captured(
        &router_data.request,
        router_data.amount_captured.map(MinorUnit::new),
        router_data.status,
        &payment_data,
    );

    let payment_intent_update = match &router_data.response {
        Err(_) => storage::PaymentIntentUpdate::PGStatusUpdate {
            status: api_models::enums::IntentStatus::foreign_from(
                payment_data.payment_attempt.status,
            ),
            updated_by: storage_scheme.to_string(),
            // make this false only if initial payment fails, if incremental authorization call fails don't make it false
            incremental_authorization_allowed: Some(false),
        },
        Ok(_) => storage::PaymentIntentUpdate::ResponseUpdate {
            status: api_models::enums::IntentStatus::foreign_from(
                payment_data.payment_attempt.status,
            ),
            amount_captured,
            updated_by: storage_scheme.to_string(),
            fingerprint_id: payment_data.payment_attempt.fingerprint_id.clone(),
            incremental_authorization_allowed: payment_data
                .payment_intent
                .incremental_authorization_allowed,
        },
    };

    let m_db = state.clone().store;
    let m_key_store = key_store.clone();
    let m_payment_data_payment_intent = payment_data.payment_intent.clone();
    let m_payment_intent_update = payment_intent_update.clone();
    let key_manager_state: KeyManagerState = state.into();
    let payment_intent_fut = tokio::spawn(
        async move {
            m_db.update_payment_intent(
                &key_manager_state,
                m_payment_data_payment_intent,
                m_payment_intent_update,
                &m_key_store,
                storage_scheme,
            )
            .map(|x| x.to_not_found_response(errors::ApiErrorResponse::PaymentNotFound))
            .await
        }
        .in_current_span(),
    );

    // When connector requires redirection for mandate creation it can update the connector mandate_id during Psync and CompleteAuthorize
    let m_db = state.clone().store;
    let m_router_data_merchant_id = router_data.merchant_id.clone();
    let m_payment_method_id = payment_data.payment_attempt.payment_method_id.clone();
    let m_payment_data_mandate_id =
        payment_data
            .payment_attempt
            .mandate_id
            .clone()
            .or(payment_data
                .mandate_id
                .clone()
                .and_then(|mandate_ids| mandate_ids.mandate_id));
    let m_router_data_response = router_data.response.clone();
    let mandate_update_fut = tokio::spawn(
        async move {
            mandate::update_connector_mandate_id(
                m_db.as_ref(),
                &m_router_data_merchant_id,
                m_payment_data_mandate_id,
                m_payment_method_id,
                m_router_data_response,
                storage_scheme,
            )
            .await
        }
        .in_current_span(),
    );

    let (payment_intent, _, payment_attempt) = futures::try_join!(
        utils::flatten_join_error(payment_intent_fut),
        utils::flatten_join_error(mandate_update_fut),
        utils::flatten_join_error(payment_attempt_fut)
    )?;

    #[cfg(all(feature = "v1", feature = "dynamic_routing"))]
    {
        if payment_intent.status.is_in_terminal_state()
            && business_profile.dynamic_routing_algorithm.is_some()
        {
            let dynamic_routing_algo_ref: api_models::routing::DynamicRoutingAlgorithmRef =
                business_profile
                    .dynamic_routing_algorithm
                    .clone()
                    .map(|val| val.parse_value("DynamicRoutingAlgorithmRef"))
                    .transpose()
                    .change_context(errors::ApiErrorResponse::InternalServerError)
                    .attach_printable("unable to deserialize DynamicRoutingAlgorithmRef from JSON")?
                    .ok_or(errors::ApiErrorResponse::InternalServerError)
                    .attach_printable("DynamicRoutingAlgorithmRef not found in profile")?;

            let state = state.clone();
            let profile_id = business_profile.get_id().to_owned();
            let payment_attempt = payment_attempt.clone();
            let dynamic_routing_config_params_interpolator =
                routing_helpers::DynamicRoutingConfigParamsInterpolator::new(
                    payment_attempt.payment_method,
                    payment_attempt.payment_method_type,
                    payment_attempt.authentication_type,
                    payment_attempt.currency,
                    payment_data
                        .address
                        .get_payment_billing()
                        .and_then(|address| address.clone().address)
                        .and_then(|address| address.country),
                    payment_attempt
                        .payment_method_data
                        .as_ref()
                        .and_then(|data| data.as_object())
                        .and_then(|card| card.get("card"))
                        .and_then(|data| data.as_object())
                        .and_then(|card| card.get("card_network"))
                        .and_then(|network| network.as_str())
                        .map(|network| network.to_string()),
                    payment_attempt
                        .payment_method_data
                        .as_ref()
                        .and_then(|data| data.as_object())
                        .and_then(|card| card.get("card"))
                        .and_then(|data| data.as_object())
                        .and_then(|card| card.get("card_isin"))
                        .and_then(|card_isin| card_isin.as_str())
                        .map(|card_isin| card_isin.to_string()),
                );
            tokio::spawn(
                async move {
                    let should_route_to_open_router = state.conf.open_router.enabled;

                    if should_route_to_open_router {
                        routing_helpers::update_gateway_score_helper_with_open_router(
                            &state,
                            &payment_attempt,
                            &profile_id,
                            dynamic_routing_algo_ref.clone(),
                        )
                        .await
                        .map_err(|e| logger::error!(open_router_update_gateway_score_err=?e))
                        .ok();
                    } else {
                        routing_helpers::push_metrics_with_update_window_for_success_based_routing(
                            &state,
                            &payment_attempt,
                            routable_connectors.clone(),
                            &profile_id,
                            dynamic_routing_algo_ref.clone(),
                            dynamic_routing_config_params_interpolator.clone(),
                        )
                        .await
                        .map_err(|e| logger::error!(success_based_routing_metrics_error=?e))
                        .ok();

                        if let Some(gsm_error_category) = gsm_error_category {
                            if gsm_error_category.should_perform_elimination_routing() {
                                logger::info!("Performing update window for elimination routing");
                                routing_helpers::update_window_for_elimination_routing(
                                    &state,
                                    &payment_attempt,
                                    &profile_id,
                                    dynamic_routing_algo_ref.clone(),
                                    dynamic_routing_config_params_interpolator.clone(),
                                    gsm_error_category,
                                )
                                .await
                                .map_err(|e| logger::error!(dynamic_routing_metrics_error=?e))
                                .ok();
                            };
                        };

                        routing_helpers::push_metrics_with_update_window_for_contract_based_routing(
                        &state,
                        &payment_attempt,
                        routable_connectors,
                        &profile_id,
                        dynamic_routing_algo_ref,
                        dynamic_routing_config_params_interpolator,
                    )
                    .await
                    .map_err(|e| logger::error!(contract_based_routing_metrics_error=?e))
                    .ok();
                    }
                }
                .in_current_span(),
            );
        }
    }

    payment_data.payment_intent = payment_intent;
    payment_data.payment_attempt = payment_attempt;
    router_data.payment_method_status.and_then(|status| {
        payment_data
            .payment_method_info
            .as_mut()
            .map(|info| info.status = status)
    });

    if payment_data.payment_attempt.status == enums::AttemptStatus::Failure {
        let _ = card_testing_guard_utils::increment_blocked_count_in_cache(
            state,
            payment_data.card_testing_guard_data.clone(),
        )
        .await;
    }

    match router_data.integrity_check {
        Ok(()) => Ok(payment_data),
        Err(err) => {
            metrics::INTEGRITY_CHECK_FAILED.add(
                1,
                router_env::metric_attributes!(
                    (
                        "connector",
                        payment_data
                            .payment_attempt
                            .connector
                            .clone()
                            .unwrap_or_default(),
                    ),
                    (
                        "merchant_id",
                        payment_data.payment_attempt.merchant_id.clone(),
                    )
                ),
            );
            Err(error_stack::Report::new(
                errors::ApiErrorResponse::IntegrityCheckFailed {
                    connector_transaction_id: payment_data
                        .payment_attempt
                        .get_connector_payment_id()
                        .map(ToString::to_string),
                    reason: payment_data
                        .payment_attempt
                        .error_message
                        .unwrap_or_default(),
                    field_names: err.field_names,
                },
            ))
        }
    }
}

#[cfg(feature = "v2")]
async fn update_payment_method_status_and_ntid<F: Clone>(
    state: &SessionState,
    key_store: &domain::MerchantKeyStore,
    payment_data: &mut PaymentData<F>,
    attempt_status: common_enums::AttemptStatus,
    payment_response: Result<types::PaymentsResponseData, ErrorResponse>,
    storage_scheme: enums::MerchantStorageScheme,
) -> RouterResult<()> {
    todo!()
}

#[cfg(feature = "v1")]
async fn update_payment_method_status_and_ntid<F: Clone>(
    state: &SessionState,
    key_store: &domain::MerchantKeyStore,
    payment_data: &mut PaymentData<F>,
    attempt_status: common_enums::AttemptStatus,
    payment_response: Result<types::PaymentsResponseData, ErrorResponse>,
    storage_scheme: enums::MerchantStorageScheme,
) -> RouterResult<()> {
    // If the payment_method is deleted then ignore the error related to retrieving payment method
    // This should be handled when the payment method is soft deleted
    if let Some(id) = &payment_data.payment_attempt.payment_method_id {
        let payment_method = match state
            .store
            .find_payment_method(&(state.into()), key_store, id, storage_scheme)
            .await
        {
            Ok(payment_method) => payment_method,
            Err(error) => {
                if error.current_context().is_db_not_found() {
                    logger::info!(
                        "Payment Method not found in db and skipping payment method update {:?}",
                        error
                    );
                    return Ok(());
                } else {
                    Err(error)
                            .change_context(errors::ApiErrorResponse::InternalServerError)
                            .attach_printable("Error retrieving payment method from db in update_payment_method_status_and_ntid")?
                }
            }
        };

        let pm_resp_network_transaction_id = payment_response
            .map(|resp| if let types::PaymentsResponseData::TransactionResponse { network_txn_id: network_transaction_id, .. } = resp {
                network_transaction_id
    } else {None})
    .map_err(|err| {
        logger::error!(error=?err, "Failed to obtain the network_transaction_id from payment response");
    })
    .ok()
    .flatten();
        let network_transaction_id = if payment_data.payment_intent.setup_future_usage
            == Some(diesel_models::enums::FutureUsage::OffSession)
        {
            if pm_resp_network_transaction_id.is_some() {
                pm_resp_network_transaction_id
            } else {
                logger::info!("Skip storing network transaction id");
                None
            }
        } else {
            None
        };

        let pm_update = if payment_method.status != common_enums::PaymentMethodStatus::Active
            && payment_method.status != attempt_status.into()
        {
            let updated_pm_status = common_enums::PaymentMethodStatus::from(attempt_status);
            payment_data
                .payment_method_info
                .as_mut()
                .map(|info| info.status = updated_pm_status);
            storage::PaymentMethodUpdate::NetworkTransactionIdAndStatusUpdate {
                network_transaction_id,
                status: Some(updated_pm_status),
            }
        } else {
            storage::PaymentMethodUpdate::NetworkTransactionIdAndStatusUpdate {
                network_transaction_id,
                status: None,
            }
        };

        state
            .store
            .update_payment_method(
                &(state.into()),
                key_store,
                payment_method,
                pm_update,
                storage_scheme,
            )
            .await
            .change_context(errors::ApiErrorResponse::InternalServerError)
            .attach_printable("Failed to update payment method in db")?;
    };
    Ok(())
}

#[cfg(feature = "v2")]
impl<F: Send + Clone> Operation<F, types::PaymentsAuthorizeData> for &PaymentResponse {
    type Data = PaymentConfirmData<F>;
    fn to_post_update_tracker(
        &self,
    ) -> RouterResult<
        &(dyn PostUpdateTracker<F, Self::Data, types::PaymentsAuthorizeData> + Send + Sync),
    > {
        Ok(*self)
    }
}

#[cfg(feature = "v2")]
impl<F: Send + Clone> Operation<F, types::PaymentsAuthorizeData> for PaymentResponse {
    type Data = PaymentConfirmData<F>;
    fn to_post_update_tracker(
        &self,
    ) -> RouterResult<
        &(dyn PostUpdateTracker<F, Self::Data, types::PaymentsAuthorizeData> + Send + Sync),
    > {
        Ok(self)
    }
}

#[cfg(feature = "v2")]
impl<F: Send + Clone> Operation<F, types::PaymentsCaptureData> for PaymentResponse {
    type Data = hyperswitch_domain_models::payments::PaymentCaptureData<F>;
    fn to_post_update_tracker(
        &self,
    ) -> RouterResult<
        &(dyn PostUpdateTracker<F, Self::Data, types::PaymentsCaptureData> + Send + Sync),
    > {
        Ok(self)
    }
}

#[cfg(feature = "v2")]
#[async_trait]
impl<F: Clone>
    PostUpdateTracker<
        F,
        hyperswitch_domain_models::payments::PaymentCaptureData<F>,
        types::PaymentsCaptureData,
    > for PaymentResponse
{
    async fn update_tracker<'b>(
        &'b self,
        state: &'b SessionState,
        mut payment_data: hyperswitch_domain_models::payments::PaymentCaptureData<F>,
        response: types::RouterData<F, types::PaymentsCaptureData, types::PaymentsResponseData>,
        key_store: &domain::MerchantKeyStore,
        storage_scheme: enums::MerchantStorageScheme,
    ) -> RouterResult<hyperswitch_domain_models::payments::PaymentCaptureData<F>>
    where
        F: 'b + Send + Sync,
        types::RouterData<F, types::PaymentsCaptureData, types::PaymentsResponseData>:
            hyperswitch_domain_models::router_data::TrackerPostUpdateObjects<
                F,
                types::PaymentsCaptureData,
                hyperswitch_domain_models::payments::PaymentCaptureData<F>,
            >,
    {
        use hyperswitch_domain_models::router_data::TrackerPostUpdateObjects;

        let db = &*state.store;
        let key_manager_state = &state.into();

        let response_router_data = response;

        let payment_intent_update =
            response_router_data.get_payment_intent_update(&payment_data, storage_scheme);

        let payment_attempt_update =
            response_router_data.get_payment_attempt_update(&payment_data, storage_scheme);

        let updated_payment_intent = db
            .update_payment_intent(
                key_manager_state,
                payment_data.payment_intent,
                payment_intent_update,
                key_store,
                storage_scheme,
            )
            .await
            .change_context(errors::ApiErrorResponse::InternalServerError)
            .attach_printable("Unable to update payment intent")?;

        let updated_payment_attempt = db
            .update_payment_attempt(
                key_manager_state,
                key_store,
                payment_data.payment_attempt,
                payment_attempt_update,
                storage_scheme,
            )
            .await
            .change_context(errors::ApiErrorResponse::InternalServerError)
            .attach_printable("Unable to update payment attempt")?;

        payment_data.payment_intent = updated_payment_intent;
        payment_data.payment_attempt = updated_payment_attempt;

        Ok(payment_data)
    }
}

#[cfg(feature = "v2")]
#[async_trait]
impl<F: Clone> PostUpdateTracker<F, PaymentConfirmData<F>, types::PaymentsAuthorizeData>
    for PaymentResponse
{
    async fn update_tracker<'b>(
        &'b self,
        state: &'b SessionState,
        mut payment_data: PaymentConfirmData<F>,
        response: types::RouterData<F, types::PaymentsAuthorizeData, types::PaymentsResponseData>,
        key_store: &domain::MerchantKeyStore,
        storage_scheme: enums::MerchantStorageScheme,
    ) -> RouterResult<PaymentConfirmData<F>>
    where
        F: 'b + Send + Sync,
        types::RouterData<F, types::PaymentsAuthorizeData, types::PaymentsResponseData>:
            hyperswitch_domain_models::router_data::TrackerPostUpdateObjects<
                F,
                types::PaymentsAuthorizeData,
                PaymentConfirmData<F>,
            >,
    {
        use hyperswitch_domain_models::router_data::TrackerPostUpdateObjects;

        let db = &*state.store;
        let key_manager_state = &state.into();

        let response_router_data = response;

        let payment_intent_update =
            response_router_data.get_payment_intent_update(&payment_data, storage_scheme);
        let payment_attempt_update =
            response_router_data.get_payment_attempt_update(&payment_data, storage_scheme);

        let updated_payment_intent = db
            .update_payment_intent(
                key_manager_state,
                payment_data.payment_intent,
                payment_intent_update,
                key_store,
                storage_scheme,
            )
            .await
            .change_context(errors::ApiErrorResponse::InternalServerError)
            .attach_printable("Unable to update payment intent")?;

        let updated_payment_attempt = db
            .update_payment_attempt(
                key_manager_state,
                key_store,
                payment_data.payment_attempt,
                payment_attempt_update,
                storage_scheme,
            )
            .await
            .change_context(errors::ApiErrorResponse::InternalServerError)
            .attach_printable("Unable to update payment attempt")?;

        let attempt_status = updated_payment_attempt.status;

        payment_data.payment_intent = updated_payment_intent;
        payment_data.payment_attempt = updated_payment_attempt;

        if let Some(payment_method) = &payment_data.payment_method {
            match attempt_status {
                common_enums::AttemptStatus::AuthenticationFailed
                | common_enums::AttemptStatus::RouterDeclined
                | common_enums::AttemptStatus::AuthorizationFailed
                | common_enums::AttemptStatus::Voided
                | common_enums::AttemptStatus::VoidInitiated
                | common_enums::AttemptStatus::CaptureFailed
                | common_enums::AttemptStatus::VoidFailed
                | common_enums::AttemptStatus::AutoRefunded
                | common_enums::AttemptStatus::Unresolved
                | common_enums::AttemptStatus::Pending
                | common_enums::AttemptStatus::Failure => (),

                common_enums::AttemptStatus::Started
                | common_enums::AttemptStatus::AuthenticationPending
                | common_enums::AttemptStatus::AuthenticationSuccessful
                | common_enums::AttemptStatus::Authorized
                | common_enums::AttemptStatus::Charged
                | common_enums::AttemptStatus::Authorizing
                | common_enums::AttemptStatus::CodInitiated
                | common_enums::AttemptStatus::PartialCharged
                | common_enums::AttemptStatus::PartialChargedAndChargeable
                | common_enums::AttemptStatus::CaptureInitiated
                | common_enums::AttemptStatus::PaymentMethodAwaited
                | common_enums::AttemptStatus::ConfirmationAwaited
                | common_enums::AttemptStatus::DeviceDataCollectionPending
                | common_enums::AttemptStatus::IntegrityFailure => {
                    let pm_update_status = enums::PaymentMethodStatus::Active;

                    // payment_methods microservice call
                    payment_methods::update_payment_method_status_internal(
                        state,
                        key_store,
                        storage_scheme,
                        pm_update_status,
                        payment_method.get_id(),
                    )
                    .await
                    .change_context(errors::ApiErrorResponse::InternalServerError)
                    .attach_printable("Failed to update payment method status")?;
                }
            }
        }

        Ok(payment_data)
    }
}

#[cfg(feature = "v2")]
impl<F: Send + Clone> Operation<F, types::PaymentsSyncData> for PaymentResponse {
    type Data = PaymentStatusData<F>;
    fn to_post_update_tracker(
        &self,
    ) -> RouterResult<&(dyn PostUpdateTracker<F, Self::Data, types::PaymentsSyncData> + Send + Sync)>
    {
        Ok(self)
    }
}

#[cfg(feature = "v2")]
#[async_trait]
impl<F: Clone> PostUpdateTracker<F, PaymentStatusData<F>, types::PaymentsSyncData>
    for PaymentResponse
{
    async fn update_tracker<'b>(
        &'b self,
        state: &'b SessionState,
        mut payment_data: PaymentStatusData<F>,
        response: types::RouterData<F, types::PaymentsSyncData, types::PaymentsResponseData>,
        key_store: &domain::MerchantKeyStore,
        storage_scheme: enums::MerchantStorageScheme,
    ) -> RouterResult<PaymentStatusData<F>>
    where
        F: 'b + Send + Sync,
        types::RouterData<F, types::PaymentsSyncData, types::PaymentsResponseData>:
            hyperswitch_domain_models::router_data::TrackerPostUpdateObjects<
                F,
                types::PaymentsSyncData,
                PaymentStatusData<F>,
            >,
    {
        use hyperswitch_domain_models::router_data::TrackerPostUpdateObjects;

        let db = &*state.store;
        let key_manager_state = &state.into();

        let response_router_data = response;

        let payment_intent_update =
            response_router_data.get_payment_intent_update(&payment_data, storage_scheme);
        let payment_attempt_update =
            response_router_data.get_payment_attempt_update(&payment_data, storage_scheme);

        let payment_attempt = payment_data.payment_attempt;

        let updated_payment_intent = db
            .update_payment_intent(
                key_manager_state,
                payment_data.payment_intent,
                payment_intent_update,
                key_store,
                storage_scheme,
            )
            .await
            .change_context(errors::ApiErrorResponse::InternalServerError)
            .attach_printable("Unable to update payment intent")?;

        let updated_payment_attempt = db
            .update_payment_attempt(
                key_manager_state,
                key_store,
                payment_attempt,
                payment_attempt_update,
                storage_scheme,
            )
            .await
            .change_context(errors::ApiErrorResponse::InternalServerError)
            .attach_printable("Unable to update payment attempt")?;

        payment_data.payment_intent = updated_payment_intent;
        payment_data.payment_attempt = updated_payment_attempt;

        Ok(payment_data)
    }
}

#[cfg(feature = "v2")]
impl<F: Send + Clone> Operation<F, types::SetupMandateRequestData> for &PaymentResponse {
    type Data = PaymentConfirmData<F>;
    fn to_post_update_tracker(
        &self,
    ) -> RouterResult<
        &(dyn PostUpdateTracker<F, Self::Data, types::SetupMandateRequestData> + Send + Sync),
    > {
        Ok(*self)
    }
}

#[cfg(feature = "v2")]
impl<F: Send + Clone> Operation<F, types::SetupMandateRequestData> for PaymentResponse {
    type Data = PaymentConfirmData<F>;
    fn to_post_update_tracker(
        &self,
    ) -> RouterResult<
        &(dyn PostUpdateTracker<F, Self::Data, types::SetupMandateRequestData> + Send + Sync),
    > {
        Ok(self)
    }
}

#[cfg(feature = "v2")]
#[async_trait]
impl<F: Clone> PostUpdateTracker<F, PaymentConfirmData<F>, types::SetupMandateRequestData>
    for PaymentResponse
{
    async fn update_tracker<'b>(
        &'b self,
        state: &'b SessionState,
        mut payment_data: PaymentConfirmData<F>,
        response: types::RouterData<F, types::SetupMandateRequestData, types::PaymentsResponseData>,
        key_store: &domain::MerchantKeyStore,
        storage_scheme: enums::MerchantStorageScheme,
    ) -> RouterResult<PaymentConfirmData<F>>
    where
        F: 'b + Send + Sync,
        types::RouterData<F, types::SetupMandateRequestData, types::PaymentsResponseData>:
            hyperswitch_domain_models::router_data::TrackerPostUpdateObjects<
                F,
                types::SetupMandateRequestData,
                PaymentConfirmData<F>,
            >,
    {
        use hyperswitch_domain_models::router_data::TrackerPostUpdateObjects;

        let db = &*state.store;
        let key_manager_state = &state.into();

        let response_router_data = response;

        let payment_intent_update =
            response_router_data.get_payment_intent_update(&payment_data, storage_scheme);
        let payment_attempt_update =
            response_router_data.get_payment_attempt_update(&payment_data, storage_scheme);

        let updated_payment_intent = db
            .update_payment_intent(
                key_manager_state,
                payment_data.payment_intent,
                payment_intent_update,
                key_store,
                storage_scheme,
            )
            .await
            .change_context(errors::ApiErrorResponse::InternalServerError)
            .attach_printable("Unable to update payment intent")?;

        let updated_payment_attempt = db
            .update_payment_attempt(
                key_manager_state,
                key_store,
                payment_data.payment_attempt,
                payment_attempt_update,
                storage_scheme,
            )
            .await
            .change_context(errors::ApiErrorResponse::InternalServerError)
            .attach_printable("Unable to update payment attempt")?;

        payment_data.payment_intent = updated_payment_intent;
        payment_data.payment_attempt = updated_payment_attempt;

        Ok(payment_data)
    }

    async fn save_pm_and_mandate<'b>(
        &self,
        state: &SessionState,
        router_data: &types::RouterData<
            F,
            types::SetupMandateRequestData,
            types::PaymentsResponseData,
        >,
        merchant_context: &domain::MerchantContext,
        payment_data: &mut PaymentConfirmData<F>,
        business_profile: &domain::Profile,
    ) -> CustomResult<(), errors::ApiErrorResponse>
    where
        F: 'b + Clone + Send + Sync,
    {
        // If we received a payment_method_id from connector in the router data response
        // Then we either update the payment method or create a new payment method
        // The case for updating the payment method is when the payment is created from the payment method service

        let Ok(payments_response) = &router_data.response else {
            // In case there was an error response from the connector
            // We do not take any action related to the payment method
            return Ok(());
        };

        let connector_request_reference_id = payment_data
            .payment_attempt
            .connector_token_details
            .as_ref()
            .and_then(|token_details| token_details.get_connector_token_request_reference_id());

        let connector_token =
            payments_response.get_updated_connector_token_details(connector_request_reference_id);

        let payment_method_id = payment_data.payment_attempt.payment_method_id.clone();

        // TODO: check what all conditions we will need to see if card need to be saved
        match (
            connector_token
                .as_ref()
                .and_then(|connector_token| connector_token.connector_mandate_id.clone()),
            payment_method_id,
        ) {
            (Some(token), Some(payment_method_id)) => {
                if !matches!(
                    router_data.status,
                    enums::AttemptStatus::Charged | enums::AttemptStatus::Authorized
                ) {
                    return Ok(());
                }
                let connector_id = payment_data
                    .payment_attempt
                    .merchant_connector_id
                    .clone()
                    .get_required_value("merchant_connector_id")
                    .change_context(errors::ApiErrorResponse::InternalServerError)
                    .attach_printable("missing connector id")?;

                let net_amount = payment_data.payment_attempt.amount_details.get_net_amount();
                let currency = payment_data.payment_intent.amount_details.currency;

                let connector_token_details_for_payment_method_update =
                    api_models::payment_methods::ConnectorTokenDetails {
                        connector_id,
                        status: common_enums::ConnectorTokenStatus::Active,
                        connector_token_request_reference_id: connector_token
                            .and_then(|details| details.connector_token_request_reference_id),
                        original_payment_authorized_amount: Some(net_amount),
                        original_payment_authorized_currency: Some(currency),
                        metadata: None,
                        token: masking::Secret::new(token),
                        token_type: common_enums::TokenizationType::MultiUse,
                    };

                let payment_method_update_request =
                    api_models::payment_methods::PaymentMethodUpdate {
                        payment_method_data: None,
                        connector_token_details: Some(
                            connector_token_details_for_payment_method_update,
                        ),
                    };

                payment_methods::update_payment_method_core(
                    state,
<<<<<<< HEAD
                    merchant_account,
                    key_store,
=======
                    merchant_context,
>>>>>>> e3233c67
                    business_profile,
                    payment_method_update_request,
                    &payment_method_id,
                )
                .await
                .attach_printable("Failed to update payment method")?;
            }
            (Some(_), None) => {
                // TODO: create a new payment method
            }
            (None, Some(_)) | (None, None) => {}
        }

        Ok(())
    }
}

#[cfg(feature = "v1")]
fn update_connector_mandate_details_for_the_flow<F: Clone>(
    connector_mandate_id: Option<String>,
    mandate_metadata: Option<masking::Secret<serde_json::Value>>,
    connector_mandate_request_reference_id: Option<String>,
    payment_data: &mut PaymentData<F>,
) -> RouterResult<()> {
    let mut original_connector_mandate_reference_id = payment_data
        .payment_attempt
        .connector_mandate_detail
        .as_ref()
        .map(|detail| ConnectorMandateReferenceId::foreign_from(detail.clone()));
    let connector_mandate_reference_id = if connector_mandate_id.is_some() {
        if let Some(ref mut record) = original_connector_mandate_reference_id {
            record.update(
                connector_mandate_id,
                None,
                None,
                mandate_metadata,
                connector_mandate_request_reference_id,
            );
            Some(record.clone())
        } else {
            Some(ConnectorMandateReferenceId::new(
                connector_mandate_id,
                None,
                None,
                mandate_metadata,
                connector_mandate_request_reference_id,
            ))
        }
    } else {
        original_connector_mandate_reference_id
    };

    payment_data.payment_attempt.connector_mandate_detail = connector_mandate_reference_id
        .clone()
        .map(ForeignFrom::foreign_from);

    payment_data.set_mandate_id(api_models::payments::MandateIds {
        mandate_id: None,
        mandate_reference_id: connector_mandate_reference_id.map(|connector_mandate_id| {
            MandateReferenceId::ConnectorMandateId(connector_mandate_id)
        }),
    });
    Ok(())
}

fn response_to_capture_update(
    multiple_capture_data: &MultipleCaptureData,
    response_list: HashMap<String, CaptureSyncResponse>,
) -> RouterResult<Vec<(storage::Capture, storage::CaptureUpdate)>> {
    let mut capture_update_list = vec![];
    let mut unmapped_captures = vec![];
    for (connector_capture_id, capture_sync_response) in response_list {
        let capture =
            multiple_capture_data.get_capture_by_connector_capture_id(&connector_capture_id);
        if let Some(capture) = capture {
            capture_update_list.push((
                capture.clone(),
                storage::CaptureUpdate::foreign_try_from(capture_sync_response)?,
            ))
        } else {
            // connector_capture_id may not be populated in the captures table in some case
            // if so, we try to map the unmapped capture response and captures in DB.
            unmapped_captures.push(capture_sync_response)
        }
    }
    capture_update_list.extend(get_capture_update_for_unmapped_capture_responses(
        unmapped_captures,
        multiple_capture_data,
    )?);

    Ok(capture_update_list)
}

fn get_capture_update_for_unmapped_capture_responses(
    unmapped_capture_sync_response_list: Vec<CaptureSyncResponse>,
    multiple_capture_data: &MultipleCaptureData,
) -> RouterResult<Vec<(storage::Capture, storage::CaptureUpdate)>> {
    let mut result = Vec::new();
    let captures_without_connector_capture_id: Vec<_> = multiple_capture_data
        .get_pending_captures_without_connector_capture_id()
        .into_iter()
        .cloned()
        .collect();
    for capture_sync_response in unmapped_capture_sync_response_list {
        if let Some(capture) = captures_without_connector_capture_id
            .iter()
            .find(|capture| {
                capture_sync_response.get_connector_response_reference_id()
                    == Some(capture.capture_id.clone())
                    || capture_sync_response.get_amount_captured() == Some(capture.amount)
            })
        {
            result.push((
                capture.clone(),
                storage::CaptureUpdate::foreign_try_from(capture_sync_response)?,
            ))
        }
    }
    Ok(result)
}

fn get_total_amount_captured<F: Clone, T: types::Capturable>(
    request: &T,
    amount_captured: Option<MinorUnit>,
    router_data_status: enums::AttemptStatus,
    payment_data: &PaymentData<F>,
) -> Option<MinorUnit> {
    match &payment_data.multiple_capture_data {
        Some(multiple_capture_data) => {
            //multiple capture
            Some(multiple_capture_data.get_total_blocked_amount())
        }
        None => {
            //Non multiple capture
            let amount = request
                .get_captured_amount(payment_data)
                .map(MinorUnit::new);
            amount_captured.or_else(|| {
                if router_data_status == enums::AttemptStatus::Charged {
                    amount
                } else {
                    None
                }
            })
        }
    }
}<|MERGE_RESOLUTION|>--- conflicted
+++ resolved
@@ -2842,12 +2842,7 @@
 
                 payment_methods::update_payment_method_core(
                     state,
-<<<<<<< HEAD
-                    merchant_account,
-                    key_store,
-=======
                     merchant_context,
->>>>>>> e3233c67
                     business_profile,
                     payment_method_update_request,
                     &payment_method_id,

--- conflicted
+++ resolved
@@ -446,7 +446,6 @@
             payments::types::SurchargeDetails::from((&request_surcharge_details, &payment_attempt))
         });
 
-<<<<<<< HEAD
         payment_intent.request_overcapture = request
             .request_overcapture
             .or(payment_intent.request_overcapture);
@@ -458,11 +457,6 @@
             &business_profile,
             request.confirm.unwrap_or_default(),
         )?;
-=======
-        payment_intent.force_3ds_challenge = request
-            .force_3ds_challenge
-            .or(payment_intent.force_3ds_challenge);
->>>>>>> c2f9658c
 
         let payment_data = PaymentData {
             flow: PhantomData,
@@ -953,11 +947,8 @@
                     shipping_details,
                     is_payment_processor_token_flow: None,
                     tax_details: None,
-<<<<<<< HEAD
+                    force_3ds_challenge: payment_data.payment_intent.force_3ds_challenge,
                     request_overcapture,
-=======
-                    force_3ds_challenge: payment_data.payment_intent.force_3ds_challenge,
->>>>>>> c2f9658c
                 })),
                 key_store,
                 storage_scheme,

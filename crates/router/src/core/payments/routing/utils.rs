use std::collections::{HashMap, HashSet};

use error_stack::ResultExt;
use euclid::{backend::BackendInput, frontend::ast};
use serde::{Deserialize, Serialize};
use async_trait::async_trait;
use diesel_models::enums;
use common_utils::id_type;

use super::RoutingResult;
use crate::{
    core::errors,
    routes::SessionState,
    services::{self, logger},
};

// New Trait for handling Euclid API calls
#[async_trait]
pub trait EuclidApiHandler {
    async fn send_euclid_request<Req, Res>(
        state: &SessionState,
        http_method: services::Method,
        path: &str,
        request_body: Option<Req>, // Option to handle GET/DELETE requests without body
        timeout: Option<u64>,
    ) -> RoutingResult<Res>
    where
        Req: Serialize + Send + Sync + 'static,
        Res: serde::de::DeserializeOwned + Send + 'static;
}

// Struct to implement the EuclidApiHandler trait
pub struct EuclidApiClient;

#[async_trait]
impl EuclidApiHandler for EuclidApiClient {
    async fn send_euclid_request<Req, Res>(
        state: &SessionState,
        http_method: services::Method,
        path: &str,
        request_body: Option<Req>, // Option to handle GET/DELETE requests without body
        timeout: Option<u64>,
    ) -> RoutingResult<Res>
    where
        Req: Serialize + Send + Sync + 'static,
        Res: serde::de::DeserializeOwned + Send + 'static,
    {
        let url = format!("{}/{}", EUCLID_BASE_URL, path);
        logger::debug!(euclid_api_call_url = %url, euclid_request_path = %path, http_method = ?http_method, "Initiating Euclid API call");

        let mut request_builder = services::RequestBuilder::new()
            .method(http_method)
            .url(&url);

        if let Some(body_content) = request_body {
            let body = common_utils::request::RequestContent::Json(Box::new(body_content));
            request_builder = request_builder.set_body(body);
        }

        let http_request = request_builder.build();

        logger::info!(?http_request, euclid_request_path = %path, "Constructed Euclid API request details");

        let response = state
            .api_client
            .send_request(state, http_request, timeout, false)
            .await
            .change_context(errors::RoutingError::DslExecutionError)
            .attach_printable_lazy(|| format!("Euclid API call to path '{}' unresponsive", path))?;

        logger::debug!(?response, euclid_request_path = %path, "Received raw response from Euclid API");

        let parsed_response = response
            .json::<Res>()
            .await
            .change_context(errors::RoutingError::GenericConversionError {
                from: "ApiResponse".to_string(),
                to: std::any::type_name::<Res>().to_string(),
            })
            .attach_printable_lazy(|| {
                format!(
                    "Unable to parse response of type '{}' received from Euclid API path: {}",
                    std::any::type_name::<Res>(),
                    path
                )
            })?;
        logger::debug!(response_type = %std::any::type_name::<Res>(), euclid_request_path = %path, "Successfully parsed response from Euclid API");
        Ok(parsed_response)
    }
}

//TODO: will be converted to configs
const EUCLID_API_TIMEOUT: u64 = 5;
const EUCLID_BASE_URL: &str = "http://localhost:8082";

pub async fn perform_decision_euclid_routing(
    state: &SessionState,
    input: BackendInput,
    created_by: String,
) -> RoutingResult<()> {
    logger::debug!("decision_engine_euclid: evaluate api call for euclid routing evaluation");

    let routing_request = convert_backend_input_to_routing_eval(created_by, input)?;
<<<<<<< HEAD

    let euclid_response: RoutingEvaluateResponse = EuclidApiClient::send_euclid_request(
        state,
        services::Method::Post,
        "routing/evaluate",
        Some(routing_request),
        Some(EUCLID_API_TIMEOUT),
    )
    .await?;
=======
    let body = common_utils::request::RequestContent::Json(Box::new(routing_request.clone()));
    let request = services::RequestBuilder::new()
        .method(services::Method::Post)
        .url(&decision_engine_evaluate_url)
        .set_body(body)
        .build();

    logger::info!(decision_engine_euclid_request=?request,"decision_engine_euclid: api call for evaluate decision engine routing evaluate");
    logger::info!(decision_engine_euclid_request_body=?routing_request,"decision_engine_euclid");
    let response = state
        .api_client
        .send_request(&state.clone(), request, Some(EUCLID_API_TIMEOUT), false)
        .await
        .change_context(errors::RoutingError::DslExecutionError)
        .attach_printable("decision_engine_euclid: evaluate api unresponsive")?;

    let euclid_response = response
        .json::<RoutingEvaluateResponse>()
        .await
        .change_context(errors::RoutingError::GenericConversionError {
            from: "ApiResponse".to_string(),
            to: "RoutingEvaluateResponse".to_string(),
        })
        .attach_printable(
            "decision_engine_euclid: Unable to parse response received from evaluate api",
        )?;
>>>>>>> 294b0721

    logger::debug!(decision_engine_euclid_response=?euclid_response,"decision_engine_euclid");
    logger::debug!(decision_engine_euclid_selected_connector=?euclid_response.evaluated_output,"decision_engine_euclid");

    Ok(())
}

pub async fn create_de_euclid_routing_algo(
    state: &SessionState,
    routing_request: &RoutingRule,
) -> RoutingResult<String> {
    logger::debug!("decision_engine_euclid: create api call for euclid routing rule creation");

<<<<<<< HEAD
    let euclid_response: RoutingDictionaryRecord = EuclidApiClient::send_euclid_request(
        state,
        services::Method::Post,
        "routing/create",
        Some(routing_request.clone()),
        Some(EUCLID_API_TIMEOUT),
    )
    .await?;
=======
    let body = common_utils::request::RequestContent::Json(Box::new(routing_request.clone()));
    let request = services::RequestBuilder::new()
        .method(services::Method::Post)
        .url(&decision_engine_create_url)
        .set_body(body)
        .build();

    logger::info!(decision_engine_euclid_request=?request,"decision_engine_euclid: api call for create decision engine routing rule");
    logger::info!(decision_engine_euclid_request_body=?routing_request,"decision_engine_euclid");
    let response = state
        .api_client
        .send_request(&state.clone(), request, Some(EUCLID_API_TIMEOUT), false)
        .await
        .change_context(errors::RoutingError::DslExecutionError)
        .attach_printable("decision_engine_euclid: create api unresponsive")?;
>>>>>>> 294b0721

    logger::debug!(decision_engine_euclid_parsed_response=?euclid_response,"decision_engine_euclid");
    Ok(euclid_response.rule_id)
}

pub async fn link_de_euclid_routing_algorithm(
    state: &SessionState,
    routing_request: ActivateRoutingConfigRequest,
) -> RoutingResult<()> {
<<<<<<< HEAD
    logger::debug!("decision_engine_euclid: link api call for euclid routing algorithm");

    let response = EuclidApiClient::send_euclid_request(
        state,
        services::Method::Post,
        "routing/activate",
        Some(routing_request),
        Some(EUCLID_API_TIMEOUT),
    )
    .await?;
=======
    let decision_engine_create_url =
        format!("{}/{}", EUCLID_BASE_URL.to_string(), "routing/activate");

    let body = common_utils::request::RequestContent::Json(Box::new(routing_request.clone()));
    let request = services::RequestBuilder::new()
        .method(services::Method::Post)
        .url(&decision_engine_create_url)
        .set_body(body)
        .build();

    logger::info!(decision_engine_euclid_request=?request,"decision_engine_euclid: api call for activating decision engine routing rule");
    logger::info!(decision_engine_euclid_request_body=?routing_request,"decision_engine_euclid");
    let response = state
        .api_client
        .send_request(&state.clone(), request, Some(EUCLID_API_TIMEOUT), false)
        .await
        .change_context(errors::RoutingError::DslExecutionError)
        .attach_printable("decision_engine_euclid: create api unresponsive")?;
>>>>>>> 294b0721

    logger::debug!(decision_engine_euclid_response=?response,"decision_engine_euclid");
    Ok(())
}

pub async fn list_de_euclid_routing_algorithms(
    state: &SessionState,
    routing_list_request: ListRountingAlgorithmsRequest,
) -> RoutingResult<Vec<diesel_models::routing_algorithm::RoutingProfileMetadata>> {
    logger::debug!("decision_engine_euclid: list api call for euclid routing algorithms");
    let created_by = routing_list_request.created_by;
    let response : Vec<RoutingAlgorithmRecord> = EuclidApiClient::send_euclid_request(
        state,
        services::Method::Post,
        format!("routing/list/{created_by}").as_str(),
        None::<()>,
        Some(EUCLID_API_TIMEOUT),
    )
    .await?;

    logger::debug!(decision_engine_euclid_response=?response,"decision_engine_euclid");

    Ok(response.into_iter()
        .map(|record| {
            diesel_models::routing_algorithm::RoutingProfileMetadata {
                profile_id: record.created_by,
                algorithm_id: record.id,
                name: record.name,
                description: record.description,
                kind: enums::RoutingAlgorithmKind::Advanced,
                created_at: record.created_at,
                modified_at: record.modified_at,
                algorithm_for: enums::TransactionType::default(),
            }
        })
        .collect::<Vec<_>>()
        .into())
}

#[derive(Clone, Debug, serde::Serialize, serde::Deserialize)]
pub struct ActivateRoutingConfigRequest {
    pub created_by: String,
    pub routing_algorithm_id: String,
}

#[derive(Clone, Debug, serde::Serialize, serde::Deserialize)]
pub struct ListRountingAlgorithmsRequest {
    pub created_by: String,
}

// Maps Hyperswitch `BackendInput` to a `RoutingEvaluateRequest` compatible with Decision Engine
pub fn convert_backend_input_to_routing_eval(
    created_by: String,
    input: BackendInput,
) -> RoutingResult<RoutingEvaluateRequest> {
    let mut params: HashMap<String, Option<ValueType>> = HashMap::new();

    // Payment
    params.insert(
        "amount".to_string(),
        Some(ValueType::Number(
            input
                .payment
                .amount
                .get_amount_as_i64()
                .try_into()
                .unwrap_or_default(),
        )),
    );
    params.insert(
        "currency".to_string(),
        Some(ValueType::EnumVariant(input.payment.currency.to_string())),
    );

    if let Some(auth_type) = input.payment.authentication_type {
        params.insert(
            "authentication_type".to_string(),
            Some(ValueType::EnumVariant(auth_type.to_string())),
        );
    }
    if let Some(bin) = input.payment.card_bin {
        params.insert("card_bin".to_string(), Some(ValueType::StrValue(bin)));
    }
    if let Some(capture_method) = input.payment.capture_method {
        params.insert(
            "capture_method".to_string(),
            Some(ValueType::EnumVariant(capture_method.to_string())),
        );
    }
    if let Some(country) = input.payment.business_country {
        params.insert(
            "business_country".to_string(),
            Some(ValueType::EnumVariant(country.to_string())),
        );
    }
    if let Some(country) = input.payment.billing_country {
        params.insert(
            "billing_country".to_string(),
            Some(ValueType::EnumVariant(country.to_string())),
        );
    }
    if let Some(label) = input.payment.business_label {
        params.insert(
            "business_label".to_string(),
            Some(ValueType::StrValue(label)),
        );
    }
    if let Some(sfu) = input.payment.setup_future_usage {
        params.insert(
            "setup_future_usage".to_string(),
            Some(ValueType::EnumVariant(sfu.to_string())),
        );
    }

    // PaymentMethod
    if let Some(pm) = input.payment_method.payment_method {
        params.insert(
            "payment_method".to_string(),
            Some(ValueType::EnumVariant(pm.to_string())),
        );
    }
    if let Some(pmt) = input.payment_method.payment_method_type {
        params.insert(
            "payment_method_type".to_string(),
            Some(ValueType::EnumVariant(pmt.to_string())),
        );
    }
    if let Some(network) = input.payment_method.card_network {
        params.insert(
            "card_network".to_string(),
            Some(ValueType::EnumVariant(network.to_string())),
        );
    }

    // Mandate
    if let Some(pt) = input.mandate.payment_type {
        params.insert(
            "payment_type".to_string(),
            Some(ValueType::EnumVariant(pt.to_string())),
        );
    }
    if let Some(mt) = input.mandate.mandate_type {
        params.insert(
            "mandate_type".to_string(),
            Some(ValueType::EnumVariant(mt.to_string())),
        );
    }
    if let Some(mat) = input.mandate.mandate_acceptance_type {
        params.insert(
            "mandate_acceptance_type".to_string(),
            Some(ValueType::EnumVariant(mat.to_string())),
        );
    }

    // Metadata
    if let Some(meta) = input.metadata {
        for (k, v) in meta.into_iter() {
            params.insert(
                k.clone(),
                Some(ValueType::MetadataVariant(MetadataValue {
                    key: k,
                    value: v,
                })),
            );
        }
    }

    Ok(RoutingEvaluateRequest {
        created_by,
        parameters: params,
    })
}

//TODO: temporary change will be refactored afterwards
#[derive(Clone, Debug, serde::Serialize, serde::Deserialize, PartialEq)]
pub struct RoutingEvaluateRequest {
    pub created_by: String,
    pub parameters: HashMap<String, Option<ValueType>>,
}

#[derive(Debug, serde::Serialize, serde::Deserialize)]
pub struct RoutingEvaluateResponse {
    pub status: String,
    pub output: serde_json::Value,
    pub evaluated_output: Vec<String>,
    pub eligible_connectors: Vec<String>,
}

#[derive(Clone, Debug, PartialEq, Eq, Hash, Serialize, Deserialize)]
pub struct MetadataValue {
    pub key: String,
    pub value: String,
}

/// Represents a value in the DSL
#[derive(Clone, Debug, PartialEq, Eq, Hash, Serialize, Deserialize)]
#[serde(tag = "type", content = "value", rename_all = "snake_case")]
pub enum ValueType {
    /// Represents a number literal
    Number(u64),
    /// Represents an enum variant
    EnumVariant(String),
    /// Represents a Metadata variant
    MetadataVariant(MetadataValue),
    /// Represents a arbitrary String value
    StrValue(String),
    GlobalRef(String),
}

// impl ValueType {
//     pub fn get_type(&self) -> DataType {
//         match self {
//             Self::Number(_) => DataType::Number,
//             Self::StrValue(_) => DataType::StrValue,
//             Self::MetadataVariant(_) => DataType::MetadataValue,
//             Self::EnumVariant(_) => DataType::EnumVariant,
//             Self::GlobalRef(_) => DataType::GlobalRef,
//         }
//     }
// }

pub type Metadata = HashMap<String, serde_json::Value>;
/// Represents a number comparison for "NumberComparisonArrayValue"
#[derive(Clone, Debug, PartialEq, Serialize, Deserialize)]
#[serde(rename_all = "camelCase")]
pub struct NumberComparison {
    pub comparison_type: ComparisonType,
    pub number: u64,
}

/// Conditional comparison type
#[derive(Clone, Debug, PartialEq, Eq, Hash, Serialize, Deserialize)]
#[serde(rename_all = "camelCase")]
pub enum ComparisonType {
    Equal,
    NotEqual,
    LessThan,
    LessThanEqual,
    GreaterThan,
    GreaterThanEqual,
}

/// Represents a single comparison condition.
#[derive(Clone, Debug, Serialize, Deserialize)]
#[serde(rename_all = "snake_case")]
pub struct Comparison {
    /// The left hand side which will always be a domain input identifier like "payment.method.cardtype"
    pub lhs: String,
    /// The comparison operator
    pub comparison: ComparisonType,
    /// The value to compare against
    pub value: ValueType,
    /// Additional metadata that the Static Analyzer and Backend does not touch.
    /// This can be used to store useful information for the frontend and is required for communication
    /// between the static analyzer and the frontend.
    // #[schema(value_type=HashMap<String, serde_json::Value>)]
    pub metadata: Metadata,
}

/// Represents all the conditions of an IF statement
/// eg:
///
/// ```text
/// payment.method = card & payment.method.cardtype = debit & payment.method.network = diners
/// ```
pub type IfCondition = Vec<Comparison>;

/// Represents an IF statement with conditions and optional nested IF statements
///
/// ```text
/// payment.method = card {
///     payment.method.cardtype = (credit, debit) {
///         payment.method.network = (amex, rupay, diners)
///     }
/// }
/// ```
#[derive(Clone, Debug, Serialize, Deserialize)]
#[serde(rename_all = "camelCase")]
pub struct IfStatement {
    // #[schema(value_type=Vec<Comparison>)]
    pub condition: IfCondition,
    pub nested: Option<Vec<IfStatement>>,
}

/// Represents a rule
///
/// ```text
/// rule_name: [stripe, adyen, checkout]
/// {
///     payment.method = card {
///         payment.method.cardtype = (credit, debit) {
///             payment.method.network = (amex, rupay, diners)
///         }
///
///         payment.method.cardtype = credit
///     }
/// }
/// ```
#[derive(Clone, Debug, Serialize, Deserialize)]
#[serde(rename_all = "camelCase")]
// #[aliases(RuleConnectorSelection = Rule<ConnectorSelection>)]
pub struct Rule {
    pub name: String,
    #[serde(alias = "routingType")]
    pub routing_type: RoutingType,
    #[serde(alias = "routingOutput")]
    pub output: Output,
    pub statements: Vec<IfStatement>,
}

#[derive(Clone, Debug, Serialize, Deserialize)]
#[serde(rename_all = "camelCase")]
pub enum RoutingType {
    Priority,
    VolumeSplit,
    VolumeSplitPriority,
}

#[derive(Clone, Debug, Serialize, Deserialize)]
#[serde(rename_all = "camelCase")]
pub struct VolumeSplit<T> {
    pub split: u8,
    pub output: T,
}

#[derive(Clone, Debug, Serialize, Deserialize)]
#[serde(rename_all = "camelCase")]
pub enum Output {
    Priority(Vec<String>),
    VolumeSplit(Vec<VolumeSplit<String>>),
    VolumeSplitPriority(Vec<VolumeSplit<Vec<String>>>),
}

pub type Globals = HashMap<String, HashSet<ValueType>>;

/// The program, having a default connector selection and
/// a bunch of rules. Also can hold arbitrary metadata.
#[derive(Clone, Debug, Serialize, Deserialize)]
#[serde(rename_all = "camelCase")]
// #[aliases(ProgramConnectorSelection = Program<ConnectorSelection>)]
pub struct Program {
    pub globals: Globals,
    pub default_selection: Output,
    // #[schema(value_type=RuleConnectorSelection)]
    pub rules: Vec<Rule>,
    // #[schema(value_type=HashMap<String, serde_json::Value>)]
    pub metadata: Option<Metadata>,
}

#[derive(Clone, Debug, Serialize, Deserialize)]
#[serde(rename_all = "snake_case")]
pub struct RoutingRule {
    pub name: String,
    pub created_by: String,
    pub algorithm: Program,
}

#[derive(Debug, Clone, serde::Serialize, serde::Deserialize)]
#[serde(rename_all = "snake_case")]
pub struct RoutingDictionaryRecord {
    pub rule_id: String,
    pub name: String,
    pub created_at: time::PrimitiveDateTime,
    pub modified_at: time::PrimitiveDateTime,
}

#[derive(Debug, Clone, serde::Serialize, serde::Deserialize)]
#[serde(rename_all = "snake_case")]
pub struct RoutingAlgorithmRecord {
    pub id: id_type::RoutingId,
    pub name: String,
    pub description: Option<String>,
    pub created_by: id_type::ProfileId,
    pub algorithm_data: Program,
    pub created_at: time::PrimitiveDateTime,
    pub modified_at: time::PrimitiveDateTime,
}

use api_models::routing::{ConnectorSelection, RoutableConnectorChoice};
impl From<ast::Program<ConnectorSelection>> for Program {
    fn from(p: ast::Program<ConnectorSelection>) -> Self {
        Program {
            globals: HashMap::new(),
            default_selection: convert_output(p.default_selection),
            rules: p.rules.into_iter().map(convert_rule).collect(),
            metadata: Some(p.metadata),
        }
    }
}

fn convert_rule(rule: ast::Rule<ConnectorSelection>) -> Rule {
    Rule {
        name: rule.name,
        routing_type: RoutingType::Priority,
        output: convert_output(rule.connector_selection),
        statements: rule.statements.into_iter().map(convert_if_stmt).collect(),
    }
}

fn convert_if_stmt(stmt: ast::IfStatement) -> IfStatement {
    IfStatement {
        condition: stmt.condition.into_iter().map(convert_comparison).collect(),
        nested: stmt
            .nested
            .map(|v| v.into_iter().map(convert_if_stmt).collect()),
    }
}

fn convert_comparison(c: ast::Comparison) -> Comparison {
    Comparison {
        lhs: c.lhs,
        comparison: convert_comparison_type(c.comparison),
        value: convert_value(c.value),
        metadata: c.metadata,
    }
}

fn convert_comparison_type(ct: ast::ComparisonType) -> ComparisonType {
    match ct {
        ast::ComparisonType::Equal => ComparisonType::Equal,
        ast::ComparisonType::NotEqual => ComparisonType::NotEqual,
        ast::ComparisonType::LessThan => ComparisonType::LessThan,
        ast::ComparisonType::LessThanEqual => ComparisonType::LessThanEqual,
        ast::ComparisonType::GreaterThan => ComparisonType::GreaterThan,
        ast::ComparisonType::GreaterThanEqual => ComparisonType::GreaterThanEqual,
    }
}

fn convert_value(v: ast::ValueType) -> ValueType {
    use ast::ValueType::*;
    match v {
        Number(n) => ValueType::Number(n.get_amount_as_i64().try_into().unwrap()),
        EnumVariant(e) => ValueType::EnumVariant(e),
        MetadataVariant(m) => ValueType::MetadataVariant(MetadataValue {
            key: m.key,
            value: m.value,
        }),
        StrValue(s) => ValueType::StrValue(s),
        _ => unimplemented!(), // GlobalRef(r) => ValueType::GlobalRef(r),
    }
}

fn convert_output(sel: ConnectorSelection) -> Output {
    match sel {
        ConnectorSelection::Priority(choices) => {
            Output::Priority(choices.into_iter().map(stringify_choice).collect())
        }
        ConnectorSelection::VolumeSplit(vs) => Output::VolumeSplit(
            vs.into_iter()
                .map(|v| VolumeSplit {
                    split: v.split,
                    output: stringify_choice(v.connector),
                })
                .collect(),
        ),
    }
}

fn stringify_choice(c: RoutableConnectorChoice) -> String {
    c.connector.to_string()
}<|MERGE_RESOLUTION|>--- conflicted
+++ resolved
@@ -26,11 +26,62 @@
     ) -> RoutingResult<Res>
     where
         Req: Serialize + Send + Sync + 'static,
-        Res: serde::de::DeserializeOwned + Send + 'static;
+        Res: serde::de::DeserializeOwned + Send + 'static + std::fmt::Debug;
+
+    async fn send_euclid_request_without_response_parsing<Req>(
+        state: &SessionState,
+        http_method: services::Method,
+        path: &str,
+        request_body: Option<Req>,
+        timeout: Option<u64>,
+    ) -> RoutingResult<()>
+    where
+        Req: Serialize + Send + Sync + 'static;
 }
 
 // Struct to implement the EuclidApiHandler trait
 pub struct EuclidApiClient;
+
+impl EuclidApiClient {
+    async fn build_and_send_euclid_http_request<Req>(
+        state: &SessionState,
+        http_method: services::Method,
+        path: &str,
+        request_body: Option<Req>,
+        timeout: Option<u64>,
+        context_message: &str,
+    ) -> RoutingResult<reqwest::Response>
+    where
+        Req: Serialize + Send + Sync + 'static,
+    {
+        let url = format!("{}/{}", EUCLID_BASE_URL, path);
+        logger::debug!(euclid_api_call_url = %url, euclid_request_path = %path, http_method = ?http_method, "Initiating Euclid API call ({})", context_message);
+
+        let mut request_builder = services::RequestBuilder::new()
+            .method(http_method)
+            .url(&url);
+
+        if let Some(body_content) = request_body {
+            let body = common_utils::request::RequestContent::Json(Box::new(body_content));
+            request_builder = request_builder.set_body(body);
+        }
+
+        let http_request = request_builder.build();
+        logger::info!(?http_request, euclid_request_path = %path, "Constructed Euclid API request details ({})", context_message);
+
+        state
+            .api_client
+            .send_request(state, http_request, timeout, false)
+            .await
+            .change_context(errors::RoutingError::DslExecutionError)
+            .attach_printable_lazy(|| {
+                format!(
+                    "Euclid API call to path '{}' unresponsive ({})",
+                    path, context_message
+                )
+            })
+    }
+}
 
 #[async_trait]
 impl EuclidApiHandler for EuclidApiClient {
@@ -43,32 +94,18 @@
     ) -> RoutingResult<Res>
     where
         Req: Serialize + Send + Sync + 'static,
-        Res: serde::de::DeserializeOwned + Send + 'static,
+        Res: serde::de::DeserializeOwned + Send + 'static + std::fmt::Debug,
     {
-        let url = format!("{}/{}", EUCLID_BASE_URL, path);
-        logger::debug!(euclid_api_call_url = %url, euclid_request_path = %path, http_method = ?http_method, "Initiating Euclid API call");
-
-        let mut request_builder = services::RequestBuilder::new()
-            .method(http_method)
-            .url(&url);
-
-        if let Some(body_content) = request_body {
-            let body = common_utils::request::RequestContent::Json(Box::new(body_content));
-            request_builder = request_builder.set_body(body);
-        }
-
-        let http_request = request_builder.build();
-
-        logger::info!(?http_request, euclid_request_path = %path, "Constructed Euclid API request details");
-
-        let response = state
-            .api_client
-            .send_request(state, http_request, timeout, false)
-            .await
-            .change_context(errors::RoutingError::DslExecutionError)
-            .attach_printable_lazy(|| format!("Euclid API call to path '{}' unresponsive", path))?;
-
-        logger::debug!(?response, euclid_request_path = %path, "Received raw response from Euclid API");
+        let response = Self::build_and_send_euclid_http_request(
+            state,
+            http_method,
+            path,
+            request_body,
+            timeout,
+            "parsing response",
+        )
+        .await?;
+        logger::debug!(euclid_response = ?response, euclid_request_path = %path, "Received raw response from Euclid API");
 
         let parsed_response = response
             .json::<Res>()
@@ -84,8 +121,32 @@
                     path
                 )
             })?;
-        logger::debug!(response_type = %std::any::type_name::<Res>(), euclid_request_path = %path, "Successfully parsed response from Euclid API");
+        logger::debug!(parsed_response = ?parsed_response, response_type = %std::any::type_name::<Res>(), euclid_request_path = %path, "Successfully parsed response from Euclid API");
         Ok(parsed_response)
+    }
+
+    async fn send_euclid_request_without_response_parsing<Req>(
+        state: &SessionState,
+        http_method: services::Method,
+        path: &str,
+        request_body: Option<Req>,
+        timeout: Option<u64>,
+    ) -> RoutingResult<()>
+    where
+        Req: Serialize + Send + Sync + 'static,
+    {
+        let response = Self::build_and_send_euclid_http_request(
+            state,
+            http_method,
+            path,
+            request_body,
+            timeout,
+            "not parsing response",
+        )
+        .await?;
+
+        logger::debug!(euclid_response = ?response, euclid_request_path = %path, "Received raw response from Euclid API");
+        Ok(())
     }
 }
 
@@ -101,7 +162,6 @@
     logger::debug!("decision_engine_euclid: evaluate api call for euclid routing evaluation");
 
     let routing_request = convert_backend_input_to_routing_eval(created_by, input)?;
-<<<<<<< HEAD
 
     let euclid_response: RoutingEvaluateResponse = EuclidApiClient::send_euclid_request(
         state,
@@ -111,34 +171,6 @@
         Some(EUCLID_API_TIMEOUT),
     )
     .await?;
-=======
-    let body = common_utils::request::RequestContent::Json(Box::new(routing_request.clone()));
-    let request = services::RequestBuilder::new()
-        .method(services::Method::Post)
-        .url(&decision_engine_evaluate_url)
-        .set_body(body)
-        .build();
-
-    logger::info!(decision_engine_euclid_request=?request,"decision_engine_euclid: api call for evaluate decision engine routing evaluate");
-    logger::info!(decision_engine_euclid_request_body=?routing_request,"decision_engine_euclid");
-    let response = state
-        .api_client
-        .send_request(&state.clone(), request, Some(EUCLID_API_TIMEOUT), false)
-        .await
-        .change_context(errors::RoutingError::DslExecutionError)
-        .attach_printable("decision_engine_euclid: evaluate api unresponsive")?;
-
-    let euclid_response = response
-        .json::<RoutingEvaluateResponse>()
-        .await
-        .change_context(errors::RoutingError::GenericConversionError {
-            from: "ApiResponse".to_string(),
-            to: "RoutingEvaluateResponse".to_string(),
-        })
-        .attach_printable(
-            "decision_engine_euclid: Unable to parse response received from evaluate api",
-        )?;
->>>>>>> 294b0721
 
     logger::debug!(decision_engine_euclid_response=?euclid_response,"decision_engine_euclid");
     logger::debug!(decision_engine_euclid_selected_connector=?euclid_response.evaluated_output,"decision_engine_euclid");
@@ -152,7 +184,6 @@
 ) -> RoutingResult<String> {
     logger::debug!("decision_engine_euclid: create api call for euclid routing rule creation");
 
-<<<<<<< HEAD
     let euclid_response: RoutingDictionaryRecord = EuclidApiClient::send_euclid_request(
         state,
         services::Method::Post,
@@ -161,23 +192,6 @@
         Some(EUCLID_API_TIMEOUT),
     )
     .await?;
-=======
-    let body = common_utils::request::RequestContent::Json(Box::new(routing_request.clone()));
-    let request = services::RequestBuilder::new()
-        .method(services::Method::Post)
-        .url(&decision_engine_create_url)
-        .set_body(body)
-        .build();
-
-    logger::info!(decision_engine_euclid_request=?request,"decision_engine_euclid: api call for create decision engine routing rule");
-    logger::info!(decision_engine_euclid_request_body=?routing_request,"decision_engine_euclid");
-    let response = state
-        .api_client
-        .send_request(&state.clone(), request, Some(EUCLID_API_TIMEOUT), false)
-        .await
-        .change_context(errors::RoutingError::DslExecutionError)
-        .attach_printable("decision_engine_euclid: create api unresponsive")?;
->>>>>>> 294b0721
 
     logger::debug!(decision_engine_euclid_parsed_response=?euclid_response,"decision_engine_euclid");
     Ok(euclid_response.rule_id)
@@ -187,39 +201,18 @@
     state: &SessionState,
     routing_request: ActivateRoutingConfigRequest,
 ) -> RoutingResult<()> {
-<<<<<<< HEAD
     logger::debug!("decision_engine_euclid: link api call for euclid routing algorithm");
 
-    let response = EuclidApiClient::send_euclid_request(
+    EuclidApiClient::send_euclid_request_without_response_parsing(
         state,
         services::Method::Post,
         "routing/activate",
-        Some(routing_request),
+        Some(routing_request.clone()),
         Some(EUCLID_API_TIMEOUT),
     )
     .await?;
-=======
-    let decision_engine_create_url =
-        format!("{}/{}", EUCLID_BASE_URL.to_string(), "routing/activate");
-
-    let body = common_utils::request::RequestContent::Json(Box::new(routing_request.clone()));
-    let request = services::RequestBuilder::new()
-        .method(services::Method::Post)
-        .url(&decision_engine_create_url)
-        .set_body(body)
-        .build();
-
-    logger::info!(decision_engine_euclid_request=?request,"decision_engine_euclid: api call for activating decision engine routing rule");
-    logger::info!(decision_engine_euclid_request_body=?routing_request,"decision_engine_euclid");
-    let response = state
-        .api_client
-        .send_request(&state.clone(), request, Some(EUCLID_API_TIMEOUT), false)
-        .await
-        .change_context(errors::RoutingError::DslExecutionError)
-        .attach_printable("decision_engine_euclid: create api unresponsive")?;
->>>>>>> 294b0721
-
-    logger::debug!(decision_engine_euclid_response=?response,"decision_engine_euclid");
+
+    logger::debug!(decision_engine_euclid_activated=?routing_request, "decision_engine_euclid: link_de_euclid_routing_algorithm completed");
     Ok(())
 }
 
@@ -237,8 +230,6 @@
         Some(EUCLID_API_TIMEOUT),
     )
     .await?;
-
-    logger::debug!(decision_engine_euclid_response=?response,"decision_engine_euclid");
 
     Ok(response.into_iter()
         .map(|record| {

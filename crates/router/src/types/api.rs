--- conflicted
+++ resolved
@@ -344,27 +344,6 @@
     ) -> CustomResult<ConnectorEnum, errors::ApiErrorResponse> {
         match enums::Connector::from_str(connector_name) {
             Ok(name) => match name {
-<<<<<<< HEAD
-                enums::Connector::Aci => Ok(Box::new(&connector::Aci)),
-                enums::Connector::Adyen => Ok(Box::new(&connector::Adyen)),
-                enums::Connector::Adyenplatform => Ok(Box::new(&connector::Adyenplatform)),
-                enums::Connector::Airwallex => Ok(Box::new(&connector::Airwallex)),
-                enums::Connector::Authorizedotnet => Ok(Box::new(&connector::Authorizedotnet)),
-                enums::Connector::Bambora => Ok(Box::new(&connector::Bambora)),
-                enums::Connector::Bankofamerica => Ok(Box::new(&connector::Bankofamerica)),
-                enums::Connector::Billwerk => Ok(Box::new(&connector::Billwerk)),
-                enums::Connector::Bitpay => Ok(Box::new(&connector::Bitpay)),
-                enums::Connector::Bluesnap => Ok(Box::new(connector::Bluesnap::new())),
-                enums::Connector::Boku => Ok(Box::new(&connector::Boku)),
-                enums::Connector::Braintree => Ok(Box::new(&connector::Braintree)),
-                enums::Connector::Cashtocode => Ok(Box::new(connector::Cashtocode::new())),
-                enums::Connector::Checkout => Ok(Box::new(&connector::Checkout)),
-                enums::Connector::Coinbase => Ok(Box::new(&connector::Coinbase)),
-                enums::Connector::Cryptopay => Ok(Box::new(connector::Cryptopay::new())),
-                enums::Connector::Cybersource => Ok(Box::new(&connector::Cybersource)),
-                // enums::Connector::Datatrans => Ok(Box::new(&connector::Datatrans)), added as template code for future use
-                enums::Connector::Dlocal => Ok(Box::new(&connector::Dlocal)),
-=======
                 enums::Connector::Aci => Ok(ConnectorEnum::Old(Box::new(&connector::Aci))),
                 enums::Connector::Adyen => Ok(ConnectorEnum::Old(Box::new(&connector::Adyen))),
                 enums::Connector::Adyenplatform => {
@@ -407,7 +386,6 @@
                     Ok(ConnectorEnum::Old(Box::new(&connector::Cybersource)))
                 }
                 enums::Connector::Dlocal => Ok(ConnectorEnum::Old(Box::new(&connector::Dlocal))),
->>>>>>> 57ac4506
                 #[cfg(feature = "dummy_connector")]
                 enums::Connector::DummyConnector1 => Ok(ConnectorEnum::Old(Box::new(
                     &connector::DummyConnector::<1>,
@@ -433,47 +411,6 @@
                     &connector::DummyConnector::<6>,
                 ))),
                 #[cfg(feature = "dummy_connector")]
-<<<<<<< HEAD
-                enums::Connector::DummyConnector7 => Ok(Box::new(&connector::DummyConnector::<7>)),
-                enums::Connector::Ebanx => Ok(Box::new(&connector::Ebanx)),
-                enums::Connector::Fiserv => Ok(Box::new(&connector::Fiserv)),
-                enums::Connector::Forte => Ok(Box::new(&connector::Forte)),
-                enums::Connector::Globalpay => Ok(Box::new(&connector::Globalpay)),
-                enums::Connector::Globepay => Ok(Box::new(&connector::Globepay)),
-                enums::Connector::Gocardless => Ok(Box::new(&connector::Gocardless)),
-                enums::Connector::Helcim => Ok(Box::new(&connector::Helcim)),
-                enums::Connector::Iatapay => Ok(Box::new(connector::Iatapay::new())),
-                enums::Connector::Klarna => Ok(Box::new(&connector::Klarna)),
-                enums::Connector::Mifinity => Ok(Box::new(&connector::Mifinity)),
-                enums::Connector::Mollie => Ok(Box::new(&connector::Mollie)),
-                enums::Connector::Nmi => Ok(Box::new(connector::Nmi::new())),
-                enums::Connector::Noon => Ok(Box::new(connector::Noon::new())),
-                enums::Connector::Nuvei => Ok(Box::new(&connector::Nuvei)),
-                enums::Connector::Opennode => Ok(Box::new(&connector::Opennode)),
-                // "payeezy" => Ok(Box::new(&connector::Payeezy)), As psync and rsync are not supported by this connector, it is added as template code for future usage
-                enums::Connector::Payme => Ok(Box::new(connector::Payme::new())),
-                enums::Connector::Payone => Ok(Box::new(&connector::Payone)),
-                enums::Connector::Payu => Ok(Box::new(&connector::Payu)),
-                enums::Connector::Placetopay => Ok(Box::new(&connector::Placetopay)),
-                enums::Connector::Powertranz => Ok(Box::new(&connector::Powertranz)),
-                enums::Connector::Prophetpay => Ok(Box::new(&connector::Prophetpay)),
-                enums::Connector::Rapyd => Ok(Box::new(&connector::Rapyd)),
-                enums::Connector::Shift4 => Ok(Box::new(&connector::Shift4)),
-                enums::Connector::Square => Ok(Box::new(&connector::Square)),
-                enums::Connector::Stax => Ok(Box::new(&connector::Stax)),
-                enums::Connector::Stripe => Ok(Box::new(connector::Stripe::new())),
-                enums::Connector::Wise => Ok(Box::new(&connector::Wise)),
-                enums::Connector::Worldline => Ok(Box::new(&connector::Worldline)),
-                enums::Connector::Worldpay => Ok(Box::new(&connector::Worldpay)),
-                enums::Connector::Multisafepay => Ok(Box::new(&connector::Multisafepay)),
-                enums::Connector::Nexinets => Ok(Box::new(&connector::Nexinets)),
-                enums::Connector::Paypal => Ok(Box::new(connector::Paypal::new())),
-                enums::Connector::Trustpay => Ok(Box::new(connector::Trustpay::new())),
-                enums::Connector::Tsys => Ok(Box::new(&connector::Tsys)),
-                enums::Connector::Volt => Ok(Box::new(&connector::Volt)),
-                enums::Connector::Zen => Ok(Box::new(&connector::Zen)),
-                enums::Connector::Zsl => Ok(Box::new(&connector::Zsl)),
-=======
                 enums::Connector::DummyConnector7 => Ok(ConnectorEnum::Old(Box::new(
                     &connector::DummyConnector::<7>,
                 ))),
@@ -550,7 +487,6 @@
                 enums::Connector::Volt => Ok(ConnectorEnum::Old(Box::new(&connector::Volt))),
                 enums::Connector::Zen => Ok(ConnectorEnum::Old(Box::new(&connector::Zen))),
                 enums::Connector::Zsl => Ok(ConnectorEnum::Old(Box::new(&connector::Zsl))),
->>>>>>> 57ac4506
                 enums::Connector::Signifyd
                 | enums::Connector::Plaid
                 | enums::Connector::Riskified

use std::{collections::HashSet, ops, str::FromStr};

use api_models::{
    admin as admin_api, organization as api_org, user as user_api, user_role as user_role_api,
};
use common_utils::{errors::CustomResult, pii};
use diesel_models::{
    enums::UserStatus,
    organization as diesel_org,
    organization::Organization,
    user as storage_user,
    user_role::{UserRole, UserRoleNew},
};
use error_stack::{IntoReport, ResultExt};
use masking::{ExposeInterface, PeekInterface, Secret};
use once_cell::sync::Lazy;
use router_env::env;
use unicode_segmentation::UnicodeSegmentation;

use crate::{
    consts,
    core::{
        admin,
        errors::{self, UserErrors, UserResult},
    },
    db::StorageInterface,
    routes::AppState,
    services::{authentication as auth, authentication::UserFromToken, authorization::info},
    types::transformers::ForeignFrom,
    utils::{self, user::password},
};

pub mod dashboard_metadata;

#[derive(Clone)]
pub struct UserName(Secret<String>);

impl UserName {
    pub fn new(name: Secret<String>) -> UserResult<Self> {
        let name = name.expose();
        let is_empty_or_whitespace = name.trim().is_empty();
        let is_too_long = name.graphemes(true).count() > consts::user::MAX_NAME_LENGTH;

        let forbidden_characters = ['/', '(', ')', '"', '<', '>', '\\', '{', '}'];
        let contains_forbidden_characters = name.chars().any(|g| forbidden_characters.contains(&g));

        if is_empty_or_whitespace || is_too_long || contains_forbidden_characters {
            Err(UserErrors::NameParsingError.into())
        } else {
            Ok(Self(name.into()))
        }
    }

    pub fn get_secret(self) -> Secret<String> {
        self.0
    }
}

impl TryFrom<pii::Email> for UserName {
    type Error = error_stack::Report<UserErrors>;

    fn try_from(value: pii::Email) -> UserResult<Self> {
        Self::new(Secret::new(
            value
                .peek()
                .split_once('@')
                .ok_or(UserErrors::InvalidEmailError)?
                .0
                .to_string(),
        ))
    }
}

#[derive(Clone, Debug)]
pub struct UserEmail(pii::Email);

static BLOCKED_EMAIL: Lazy<HashSet<String>> = Lazy::new(|| {
    let blocked_emails_content = include_str!("../../utils/user/blocker_emails.txt");
    let blocked_emails: HashSet<String> = blocked_emails_content
        .lines()
        .map(|s| s.trim().to_owned())
        .collect();
    blocked_emails
});

impl UserEmail {
    pub fn new(email: Secret<String, pii::EmailStrategy>) -> UserResult<Self> {
        let email_string = email.expose();
        let email =
            pii::Email::from_str(&email_string).change_context(UserErrors::EmailParsingError)?;

        if validator::validate_email(&email_string) {
            let (_username, domain) = match email_string.as_str().split_once('@') {
                Some((u, d)) => (u, d),
                None => return Err(UserErrors::EmailParsingError.into()),
            };

            if BLOCKED_EMAIL.contains(domain) {
                return Err(UserErrors::InvalidEmailError.into());
            }
            Ok(Self(email))
        } else {
            Err(UserErrors::EmailParsingError.into())
        }
    }

    pub fn from_pii_email(email: pii::Email) -> UserResult<Self> {
        let email_string = email.peek();
        if validator::validate_email(email_string) {
            let (_username, domain) = match email_string.split_once('@') {
                Some((u, d)) => (u, d),
                None => return Err(UserErrors::EmailParsingError.into()),
            };
            if BLOCKED_EMAIL.contains(domain) {
                return Err(UserErrors::InvalidEmailError.into());
            }
            Ok(Self(email))
        } else {
            Err(UserErrors::EmailParsingError.into())
        }
    }

    pub fn into_inner(self) -> pii::Email {
        self.0
    }

    pub fn get_secret(self) -> Secret<String, pii::EmailStrategy> {
        (*self.0).clone()
    }
}

impl TryFrom<pii::Email> for UserEmail {
    type Error = error_stack::Report<UserErrors>;

    fn try_from(value: pii::Email) -> Result<Self, Self::Error> {
        Self::from_pii_email(value)
    }
}

impl ops::Deref for UserEmail {
    type Target = Secret<String, pii::EmailStrategy>;

    fn deref(&self) -> &Self::Target {
        &self.0
    }
}

#[derive(Clone)]
pub struct UserPassword(Secret<String>);

impl UserPassword {
    pub fn new(password: Secret<String>) -> UserResult<Self> {
        let password = password.expose();
        if password.is_empty() {
            Err(UserErrors::PasswordParsingError.into())
        } else {
            Ok(Self(password.into()))
        }
    }

    pub fn get_secret(&self) -> Secret<String> {
        self.0.clone()
    }
}

#[derive(Clone)]
pub struct UserCompanyName(String);

impl UserCompanyName {
    pub fn new(company_name: String) -> UserResult<Self> {
        let company_name = company_name.trim();
        let is_empty_or_whitespace = company_name.is_empty();
        let is_too_long =
            company_name.graphemes(true).count() > consts::user::MAX_COMPANY_NAME_LENGTH;

        let is_all_valid_characters = company_name
            .chars()
            .all(|x| x.is_alphanumeric() || x.is_ascii_whitespace() || x == '_');
        if is_empty_or_whitespace || is_too_long || !is_all_valid_characters {
            Err(UserErrors::CompanyNameParsingError.into())
        } else {
            Ok(Self(company_name.to_string()))
        }
    }

    pub fn get_secret(self) -> String {
        self.0
    }
}

#[derive(Clone)]
pub struct NewUserOrganization(diesel_org::OrganizationNew);

impl NewUserOrganization {
    pub async fn insert_org_in_db(self, state: AppState) -> UserResult<Organization> {
        state
            .store
            .insert_organization(self.0)
            .await
            .map_err(|e| {
                if e.current_context().is_db_unique_violation() {
                    e.change_context(UserErrors::DuplicateOrganizationId)
                } else {
                    e.change_context(UserErrors::InternalServerError)
                }
            })
            .attach_printable("Error while inserting organization")
    }

    pub fn get_organization_id(&self) -> String {
        self.0.org_id.clone()
    }
}

impl TryFrom<user_api::SignUpWithMerchantIdRequest> for NewUserOrganization {
    type Error = error_stack::Report<UserErrors>;
    fn try_from(value: user_api::SignUpWithMerchantIdRequest) -> UserResult<Self> {
        let new_organization = api_org::OrganizationNew::new(Some(
            UserCompanyName::new(value.company_name)?.get_secret(),
        ));
        let db_organization = ForeignFrom::foreign_from(new_organization);
        Ok(Self(db_organization))
    }
}

impl From<user_api::SignUpRequest> for NewUserOrganization {
    fn from(_value: user_api::SignUpRequest) -> Self {
        let new_organization = api_org::OrganizationNew::new(None);
        let db_organization = ForeignFrom::foreign_from(new_organization);
        Self(db_organization)
    }
}

impl From<user_api::ConnectAccountRequest> for NewUserOrganization {
    fn from(_value: user_api::ConnectAccountRequest) -> Self {
        let new_organization = api_org::OrganizationNew::new(None);
        let db_organization = ForeignFrom::foreign_from(new_organization);
        Self(db_organization)
    }
}

impl From<user_api::CreateInternalUserRequest> for NewUserOrganization {
    fn from(_value: user_api::CreateInternalUserRequest) -> Self {
        let new_organization = api_org::OrganizationNew::new(None);
        let db_organization = ForeignFrom::foreign_from(new_organization);
        Self(db_organization)
    }
}

impl From<UserMerchantCreateRequestWithToken> for NewUserOrganization {
    fn from(value: UserMerchantCreateRequestWithToken) -> Self {
        Self(diesel_org::OrganizationNew {
            org_id: value.2.org_id,
            org_name: Some(value.1.company_name),
        })
    }
}

type InviteeUserRequestWithInvitedUserToken = (user_api::InviteUserRequest, UserFromToken);
impl From<InviteeUserRequestWithInvitedUserToken> for NewUserOrganization {
    fn from(_value: InviteeUserRequestWithInvitedUserToken) -> Self {
        let new_organization = api_org::OrganizationNew::new(None);
        let db_organization = ForeignFrom::foreign_from(new_organization);
        Self(db_organization)
    }
}

#[derive(Clone)]
pub struct MerchantId(String);

impl MerchantId {
    pub fn new(merchant_id: String) -> UserResult<Self> {
        let merchant_id = merchant_id.trim().to_lowercase().replace(' ', "_");
        let is_empty_or_whitespace = merchant_id.is_empty();

        let is_all_valid_characters = merchant_id.chars().all(|x| x.is_alphanumeric() || x == '_');
        if is_empty_or_whitespace || !is_all_valid_characters {
            Err(UserErrors::MerchantIdParsingError.into())
        } else {
            Ok(Self(merchant_id.to_string()))
        }
    }

    pub fn get_secret(&self) -> String {
        self.0.clone()
    }
}

#[derive(Clone)]
pub struct NewUserMerchant {
    merchant_id: MerchantId,
    company_name: Option<UserCompanyName>,
    new_organization: NewUserOrganization,
}

impl NewUserMerchant {
    pub fn get_company_name(&self) -> Option<String> {
        self.company_name.clone().map(UserCompanyName::get_secret)
    }

    pub fn get_merchant_id(&self) -> String {
        self.merchant_id.get_secret()
    }

    pub fn get_new_organization(&self) -> NewUserOrganization {
        self.new_organization.clone()
    }

    pub async fn check_if_already_exists_in_db(&self, state: AppState) -> UserResult<()> {
        if state
            .store
            .get_merchant_key_store_by_merchant_id(
                self.get_merchant_id().as_str(),
                &state.store.get_master_key().to_vec().into(),
            )
            .await
            .is_ok()
        {
            return Err(UserErrors::MerchantAccountCreationError(format!(
                "Merchant with {} already exists",
                self.get_merchant_id()
            )))
            .into_report();
        }
        Ok(())
    }

    pub async fn create_new_merchant_and_insert_in_db(&self, state: AppState) -> UserResult<()> {
        self.check_if_already_exists_in_db(state.clone()).await?;
        Box::pin(admin::create_merchant_account(
            state.clone(),
            admin_api::MerchantAccountCreate {
                merchant_id: self.get_merchant_id(),
                metadata: None,
                locker_id: None,
                return_url: None,
                merchant_name: self.get_company_name().map(Secret::new),
                webhook_details: None,
                publishable_key: None,
                organization_id: Some(self.new_organization.get_organization_id()),
                merchant_details: None,
                routing_algorithm: None,
                parent_merchant_id: None,
                sub_merchants_enabled: None,
                frm_routing_algorithm: None,
                payout_routing_algorithm: None,
                primary_business_details: None,
                payment_response_hash_key: None,
                enable_payment_response_hash: None,
                redirect_to_merchant_with_http_post: None,
            },
        ))
        .await
        .change_context(UserErrors::InternalServerError)
        .attach_printable("Error while creating a merchant")?;
        Ok(())
    }
}

impl TryFrom<user_api::SignUpRequest> for NewUserMerchant {
    type Error = error_stack::Report<UserErrors>;

    fn try_from(value: user_api::SignUpRequest) -> UserResult<Self> {
        let merchant_id = MerchantId::new(format!(
            "merchant_{}",
            common_utils::date_time::now_unix_timestamp()
        ))?;
        let new_organization = NewUserOrganization::from(value);

        Ok(Self {
            company_name: None,
            merchant_id,
            new_organization,
        })
    }
}

impl TryFrom<user_api::ConnectAccountRequest> for NewUserMerchant {
    type Error = error_stack::Report<UserErrors>;

    fn try_from(value: user_api::ConnectAccountRequest) -> UserResult<Self> {
        let merchant_id = MerchantId::new(format!(
            "merchant_{}",
            common_utils::date_time::now_unix_timestamp()
        ))?;
        let new_organization = NewUserOrganization::from(value);

        Ok(Self {
            company_name: None,
            merchant_id,
            new_organization,
        })
    }
}

impl TryFrom<user_api::SignUpWithMerchantIdRequest> for NewUserMerchant {
    type Error = error_stack::Report<UserErrors>;
    fn try_from(value: user_api::SignUpWithMerchantIdRequest) -> UserResult<Self> {
        let company_name = Some(UserCompanyName::new(value.company_name.clone())?);
        let merchant_id = MerchantId::new(value.company_name.clone())?;
        let new_organization = NewUserOrganization::try_from(value)?;

        Ok(Self {
            company_name,
            merchant_id,
            new_organization,
        })
    }
}

impl TryFrom<user_api::CreateInternalUserRequest> for NewUserMerchant {
    type Error = error_stack::Report<UserErrors>;

    fn try_from(value: user_api::CreateInternalUserRequest) -> UserResult<Self> {
        let merchant_id =
            MerchantId::new(consts::user_role::INTERNAL_USER_MERCHANT_ID.to_string())?;
        let new_organization = NewUserOrganization::from(value);

        Ok(Self {
            company_name: None,
            merchant_id,
            new_organization,
        })
    }
}

impl TryFrom<InviteeUserRequestWithInvitedUserToken> for NewUserMerchant {
    type Error = error_stack::Report<UserErrors>;
    fn try_from(value: InviteeUserRequestWithInvitedUserToken) -> UserResult<Self> {
        let merchant_id = MerchantId::new(value.clone().1.merchant_id)?;
        let new_organization = NewUserOrganization::from(value);
        Ok(Self {
            company_name: None,
            merchant_id,
            new_organization,
        })
    }
}

type UserMerchantCreateRequestWithToken =
    (UserFromStorage, user_api::UserMerchantCreate, UserFromToken);

impl TryFrom<UserMerchantCreateRequestWithToken> for NewUserMerchant {
    type Error = error_stack::Report<UserErrors>;

    fn try_from(value: UserMerchantCreateRequestWithToken) -> UserResult<Self> {
        let merchant_id = if matches!(env::which(), env::Env::Production) {
            MerchantId::new(value.1.company_name.clone())?
        } else {
            MerchantId::new(format!(
                "merchant_{}",
                common_utils::date_time::now_unix_timestamp()
            ))?
        };
        Ok(Self {
            merchant_id,
            company_name: Some(UserCompanyName::new(value.1.company_name.clone())?),
            new_organization: NewUserOrganization::from(value),
        })
    }
}

#[derive(Clone)]
pub struct NewUser {
    user_id: String,
    name: UserName,
    email: UserEmail,
    password: UserPassword,
    new_merchant: NewUserMerchant,
}

impl NewUser {
    pub fn get_user_id(&self) -> String {
        self.user_id.clone()
    }

    pub fn get_email(&self) -> UserEmail {
        self.email.clone()
    }

    pub fn get_name(&self) -> Secret<String> {
        self.name.clone().get_secret()
    }

    pub fn get_new_merchant(&self) -> NewUserMerchant {
        self.new_merchant.clone()
    }

    pub fn get_password(&self) -> UserPassword {
        self.password.clone()
    }

    pub async fn insert_user_in_db(
        &self,
        db: &dyn StorageInterface,
    ) -> UserResult<UserFromStorage> {
        match db.insert_user(self.clone().try_into()?).await {
            Ok(user) => Ok(user.into()),
            Err(e) => {
                if e.current_context().is_db_unique_violation() {
                    return Err(e.change_context(UserErrors::UserExists));
                } else {
                    return Err(e.change_context(UserErrors::InternalServerError));
                }
            }
        }
        .attach_printable("Error while inserting user")
    }

    pub async fn check_if_already_exists_in_db(&self, state: AppState) -> UserResult<()> {
        if state
            .store
            .find_user_by_email(self.get_email().into_inner().expose().expose().as_str())
            .await
            .is_ok()
        {
            return Err(UserErrors::UserExists).into_report();
        }
        Ok(())
    }

    pub async fn insert_user_and_merchant_in_db(
        &self,
        state: AppState,
    ) -> UserResult<UserFromStorage> {
        self.check_if_already_exists_in_db(state.clone()).await?;
        let db = state.store.as_ref();
        let merchant_id = self.get_new_merchant().get_merchant_id();
        self.new_merchant
            .create_new_merchant_and_insert_in_db(state.clone())
            .await?;
        let created_user = self.insert_user_in_db(db).await;
        if created_user.is_err() {
            let _ = admin::merchant_account_delete(state, merchant_id).await;
        };
        created_user
    }

    pub async fn insert_user_role_in_db(
        self,
        state: AppState,
        role_id: String,
        user_status: UserStatus,
    ) -> UserResult<UserRole> {
        let now = common_utils::date_time::now();
        let user_id = self.get_user_id();

        state
            .store
            .insert_user_role(UserRoleNew {
                merchant_id: self.get_new_merchant().get_merchant_id(),
                status: user_status,
                created_by: user_id.clone(),
                last_modified_by: user_id.clone(),
                user_id,
                role_id,
                created_at: now,
                last_modified: now,
                org_id: self
                    .get_new_merchant()
                    .get_new_organization()
                    .get_organization_id(),
            })
            .await
            .change_context(UserErrors::InternalServerError)
    }
}

impl TryFrom<NewUser> for storage_user::UserNew {
    type Error = error_stack::Report<UserErrors>;

    fn try_from(value: NewUser) -> UserResult<Self> {
        let hashed_password = password::generate_password_hash(value.password.get_secret())?;
        Ok(Self {
            user_id: value.get_user_id(),
            name: value.get_name(),
            email: value.get_email().into_inner(),
            password: hashed_password,
            ..Default::default()
        })
    }
}

impl TryFrom<user_api::SignUpWithMerchantIdRequest> for NewUser {
    type Error = error_stack::Report<UserErrors>;

    fn try_from(value: user_api::SignUpWithMerchantIdRequest) -> UserResult<Self> {
        let email = value.email.clone().try_into()?;
        let name = UserName::new(value.name.clone())?;
        let password = UserPassword::new(value.password.clone())?;
        let user_id = uuid::Uuid::new_v4().to_string();
        let new_merchant = NewUserMerchant::try_from(value)?;

        Ok(Self {
            name,
            email,
            password,
            user_id,
            new_merchant,
        })
    }
}

impl TryFrom<user_api::SignUpRequest> for NewUser {
    type Error = error_stack::Report<UserErrors>;

    fn try_from(value: user_api::SignUpRequest) -> UserResult<Self> {
        let user_id = uuid::Uuid::new_v4().to_string();
        let email = value.email.clone().try_into()?;
        let name = UserName::try_from(value.email.clone())?;
        let password = UserPassword::new(value.password.clone())?;
        let new_merchant = NewUserMerchant::try_from(value)?;

        Ok(Self {
            user_id,
            name,
            email,
            password,
            new_merchant,
        })
    }
}

impl TryFrom<user_api::ConnectAccountRequest> for NewUser {
    type Error = error_stack::Report<UserErrors>;

    fn try_from(value: user_api::ConnectAccountRequest) -> UserResult<Self> {
        let user_id = uuid::Uuid::new_v4().to_string();
        let email = value.email.clone().try_into()?;
        let name = UserName::try_from(value.email.clone())?;
        let password = UserPassword::new(uuid::Uuid::new_v4().to_string().into())?;
        let new_merchant = NewUserMerchant::try_from(value)?;

        Ok(Self {
            user_id,
            name,
            email,
            password,
            new_merchant,
        })
    }
}

impl TryFrom<user_api::CreateInternalUserRequest> for NewUser {
    type Error = error_stack::Report<UserErrors>;

    fn try_from(value: user_api::CreateInternalUserRequest) -> UserResult<Self> {
        let user_id = uuid::Uuid::new_v4().to_string();
        let email = value.email.clone().try_into()?;
        let name = UserName::new(value.name.clone())?;
        let password = UserPassword::new(value.password.clone())?;
        let new_merchant = NewUserMerchant::try_from(value)?;

        Ok(Self {
            user_id,
            name,
            email,
            password,
            new_merchant,
        })
    }
}

impl TryFrom<UserMerchantCreateRequestWithToken> for NewUser {
    type Error = error_stack::Report<UserErrors>;

    fn try_from(value: UserMerchantCreateRequestWithToken) -> Result<Self, Self::Error> {
        let user = value.0.clone();
        let new_merchant = NewUserMerchant::try_from(value)?;

        Ok(Self {
            user_id: user.0.user_id,
            name: UserName::new(user.0.name)?,
            email: user.0.email.clone().try_into()?,
            password: UserPassword::new(user.0.password)?,
            new_merchant,
        })
    }
}

impl TryFrom<InviteeUserRequestWithInvitedUserToken> for NewUser {
    type Error = error_stack::Report<UserErrors>;
    fn try_from(value: InviteeUserRequestWithInvitedUserToken) -> UserResult<Self> {
        let user_id = uuid::Uuid::new_v4().to_string();
        let email = value.0.email.clone().try_into()?;
        let name = UserName::new(value.0.name.clone())?;
        let password = UserPassword::new(uuid::Uuid::new_v4().to_string().into())?;
        let new_merchant = NewUserMerchant::try_from(value)?;

        Ok(Self {
            user_id,
            name,
            email,
            password,
            new_merchant,
        })
    }
}

#[derive(Clone)]
pub struct UserFromStorage(pub storage_user::User);

impl From<storage_user::User> for UserFromStorage {
    fn from(value: storage_user::User) -> Self {
        Self(value)
    }
}

impl UserFromStorage {
    pub fn get_user_id(&self) -> &str {
        self.0.user_id.as_str()
    }

    pub fn compare_password(&self, candidate: Secret<String>) -> UserResult<()> {
        match password::is_correct_password(candidate, self.0.password.clone()) {
            Ok(true) => Ok(()),
            Ok(false) => Err(UserErrors::InvalidCredentials.into()),
            Err(e) => Err(e),
        }
    }

    pub fn get_name(&self) -> Secret<String> {
        self.0.name.clone()
    }

    pub fn get_email(&self) -> pii::Email {
        self.0.email.clone()
    }

    pub async fn get_role_from_db(&self, state: AppState) -> UserResult<UserRole> {
        state
            .store
            .find_user_role_by_user_id(&self.0.user_id)
            .await
            .change_context(UserErrors::InternalServerError)
    }

    pub async fn get_roles_from_db(&self, state: &AppState) -> UserResult<Vec<UserRole>> {
        state
            .store
            .list_user_roles_by_user_id(&self.0.user_id)
            .await
            .change_context(UserErrors::InternalServerError)
    }

    #[cfg(feature = "email")]
    pub fn get_verification_days_left(&self, state: &AppState) -> UserResult<Option<i64>> {
        if self.0.is_verified {
            return Ok(None);
        }

        let allowed_unverified_duration =
            time::Duration::days(state.conf.email.allowed_unverified_days);

        let user_created = self.0.created_at.date();
        let last_date_for_verification = user_created
            .checked_add(allowed_unverified_duration)
            .ok_or(UserErrors::InternalServerError)?;

        let today = common_utils::date_time::now().date();
        if today >= last_date_for_verification {
            return Err(UserErrors::UnverifiedUser.into());
        }

        let days_left_for_verification = last_date_for_verification - today;
        Ok(Some(days_left_for_verification.whole_days()))
    }

    pub fn get_preferred_merchant_id(&self) -> Option<String> {
        self.0.preferred_merchant_id.clone()
    }

    pub async fn get_role_from_db_by_merchant_id(
        &self,
        state: &AppState,
        merchant_id: &str,
    ) -> CustomResult<UserRole, errors::StorageError> {
        state
            .store
            .find_user_role_by_user_id_merchant_id(self.get_user_id(), merchant_id)
            .await
    }
}

impl From<info::ModuleInfo> for user_role_api::ModuleInfo {
    fn from(value: info::ModuleInfo) -> Self {
        Self {
            module: value.module.into(),
            description: value.description,
            permissions: value.permissions.into_iter().map(Into::into).collect(),
        }
    }
}

impl From<info::PermissionModule> for user_role_api::PermissionModule {
    fn from(value: info::PermissionModule) -> Self {
        match value {
            info::PermissionModule::Payments => Self::Payments,
            info::PermissionModule::Refunds => Self::Refunds,
            info::PermissionModule::MerchantAccount => Self::MerchantAccount,
            info::PermissionModule::Connectors => Self::Connectors,
            info::PermissionModule::Routing => Self::Routing,
            info::PermissionModule::Analytics => Self::Analytics,
            info::PermissionModule::Mandates => Self::Mandates,
            info::PermissionModule::Customer => Self::Customer,
            info::PermissionModule::Disputes => Self::Disputes,
            info::PermissionModule::ThreeDsDecisionManager => Self::ThreeDsDecisionManager,
            info::PermissionModule::SurchargeDecisionManager => Self::SurchargeDecisionManager,
            info::PermissionModule::AccountCreate => Self::AccountCreate,
        }
    }
}

<<<<<<< HEAD
impl From<info::PermissionInfo> for user_role_api::PermissionInfo {
    fn from(value: info::PermissionInfo) -> Self {
        Self {
            enum_name: value.enum_name.into(),
            description: value.description,
        }
    }
}

=======
>>>>>>> b74435b6
pub enum SignInWithRoleStrategyType {
    SingleRole(SignInWithSingleRoleStrategy),
    MultipleRoles(SignInWithMultipleRolesStrategy),
}

impl SignInWithRoleStrategyType {
    pub async fn decide_signin_strategy_by_user_roles(
        user: UserFromStorage,
        user_roles: Vec<UserRole>,
    ) -> UserResult<Self> {
        if user_roles.is_empty() {
            return Err(UserErrors::InternalServerError.into());
        }

        if let Some(user_role) = user_roles
            .iter()
            .find(|role| role.status == UserStatus::Active)
        {
            Ok(Self::SingleRole(SignInWithSingleRoleStrategy {
                user,
                user_role: user_role.clone(),
            }))
        } else {
            Ok(Self::MultipleRoles(SignInWithMultipleRolesStrategy {
                user,
                user_roles,
            }))
        }
    }

    pub async fn get_signin_response(
        self,
        state: &AppState,
    ) -> UserResult<user_api::SignInResponse> {
        match self {
            Self::SingleRole(strategy) => strategy.get_signin_response(state).await,
            Self::MultipleRoles(strategy) => strategy.get_signin_response(state).await,
        }
    }
}

pub struct SignInWithSingleRoleStrategy {
    pub user: UserFromStorage,
    pub user_role: UserRole,
}

impl SignInWithSingleRoleStrategy {
    async fn get_signin_response(self, state: &AppState) -> UserResult<user_api::SignInResponse> {
        let token =
            utils::user::generate_jwt_auth_token(state, &self.user, &self.user_role).await?;
        let dashboard_entry_response =
            utils::user::get_dashboard_entry_response(state, self.user, self.user_role, token)?;
        Ok(user_api::SignInResponse::DashboardEntry(
            dashboard_entry_response,
        ))
    }
}

pub struct SignInWithMultipleRolesStrategy {
    pub user: UserFromStorage,
    pub user_roles: Vec<UserRole>,
}

impl SignInWithMultipleRolesStrategy {
    async fn get_signin_response(self, state: &AppState) -> UserResult<user_api::SignInResponse> {
        let merchant_accounts = state
            .store
            .list_multiple_merchant_accounts(
                self.user_roles
                    .iter()
                    .map(|role| role.merchant_id.clone())
                    .collect(),
            )
            .await
            .change_context(UserErrors::InternalServerError)?;

        let merchant_details = utils::user::get_multiple_merchant_details_with_status(
            self.user_roles,
            merchant_accounts,
        )?;

        Ok(user_api::SignInResponse::MerchantSelect(
            user_api::MerchantSelectResponse {
                name: self.user.get_name(),
                email: self.user.get_email(),
                token: auth::UserAuthToken::new_token(
                    self.user.get_user_id().to_string(),
                    &state.conf,
                )
                .await?
                .into(),
                merchants: merchant_details,
                verification_days_left: utils::user::get_verification_days_left(state, &self.user)?,
            },
        ))
    }
}

impl ForeignFrom<UserStatus> for user_role_api::UserStatus {
    fn foreign_from(value: UserStatus) -> Self {
        match value {
            UserStatus::Active => Self::Active,
            UserStatus::InvitationSent => Self::InvitationSent,
        }
    }
<<<<<<< HEAD
=======
}

#[derive(Clone)]
pub struct RoleName(String);

impl RoleName {
    pub fn new(name: String) -> UserResult<Self> {
        let is_empty_or_whitespace = name.trim().is_empty();
        let is_too_long = name.graphemes(true).count() > consts::user_role::MAX_ROLE_NAME_LENGTH;

        if is_empty_or_whitespace || is_too_long || name.contains(' ') {
            Err(UserErrors::RoleNameParsingError.into())
        } else {
            Ok(Self(name.to_lowercase()))
        }
    }

    pub fn get_role_name(self) -> String {
        self.0
    }
>>>>>>> b74435b6
}<|MERGE_RESOLUTION|>--- conflicted
+++ resolved
@@ -811,18 +811,6 @@
     }
 }
 
-<<<<<<< HEAD
-impl From<info::PermissionInfo> for user_role_api::PermissionInfo {
-    fn from(value: info::PermissionInfo) -> Self {
-        Self {
-            enum_name: value.enum_name.into(),
-            description: value.description,
-        }
-    }
-}
-
-=======
->>>>>>> b74435b6
 pub enum SignInWithRoleStrategyType {
     SingleRole(SignInWithSingleRoleStrategy),
     MultipleRoles(SignInWithMultipleRolesStrategy),
@@ -928,8 +916,6 @@
             UserStatus::InvitationSent => Self::InvitationSent,
         }
     }
-<<<<<<< HEAD
-=======
 }
 
 #[derive(Clone)]
@@ -950,5 +936,4 @@
     pub fn get_role_name(self) -> String {
         self.0
     }
->>>>>>> b74435b6
 }
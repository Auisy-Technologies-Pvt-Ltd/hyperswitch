--- conflicted
+++ resolved
@@ -201,191 +201,6 @@
     }
 }
 
-<<<<<<< HEAD
-impl ForeignTryFrom<api_enums::Connector> for common_enums::RoutableConnectors {
-    type Error = error_stack::Report<common_utils::errors::ValidationError>;
-
-    fn foreign_try_from(from: api_enums::Connector) -> Result<Self, Self::Error> {
-        Ok(match from {
-            api_enums::Connector::Aci => Self::Aci,
-            api_enums::Connector::Adyen => Self::Adyen,
-            api_enums::Connector::Adyenplatform => Self::Adyenplatform,
-            api_enums::Connector::Airwallex => Self::Airwallex,
-            // api_enums::Connector::Amazonpay => Self::Amazonpay,
-            api_enums::Connector::Archipel => Self::Archipel,
-            api_enums::Connector::Authorizedotnet => Self::Authorizedotnet,
-            api_enums::Connector::Bambora => Self::Bambora,
-            api_enums::Connector::Bamboraapac => Self::Bamboraapac,
-            api_enums::Connector::Bankofamerica => Self::Bankofamerica,
-            api_enums::Connector::Barclaycard => Self::Barclaycard,
-            api_enums::Connector::Billwerk => Self::Billwerk,
-            api_enums::Connector::Bitpay => Self::Bitpay,
-            api_enums::Connector::Bluesnap => Self::Bluesnap,
-            api_enums::Connector::Boku => Self::Boku,
-            api_enums::Connector::Braintree => Self::Braintree,
-            api_enums::Connector::Cashtocode => Self::Cashtocode,
-            api_enums::Connector::Chargebee => Self::Chargebee,
-            api_enums::Connector::Checkout => Self::Checkout,
-            api_enums::Connector::Coinbase => Self::Coinbase,
-            api_enums::Connector::Coingate => Self::Coingate,
-            api_enums::Connector::Cryptopay => Self::Cryptopay,
-            api_enums::Connector::CtpVisa => {
-                Err(common_utils::errors::ValidationError::InvalidValue {
-                    message: "ctp visa is not a routable connector".to_string(),
-                })?
-            }
-            api_enums::Connector::CtpMastercard => {
-                Err(common_utils::errors::ValidationError::InvalidValue {
-                    message: "ctp mastercard is not a routable connector".to_string(),
-                })?
-            }
-            api_enums::Connector::Cybersource => Self::Cybersource,
-            api_enums::Connector::Datatrans => Self::Datatrans,
-            api_enums::Connector::Deutschebank => Self::Deutschebank,
-            api_enums::Connector::Digitalvirgo => Self::Digitalvirgo,
-            api_enums::Connector::Dlocal => Self::Dlocal,
-            api_enums::Connector::Dwolla => Self::Dwolla,
-            api_enums::Connector::Ebanx => Self::Ebanx,
-            api_enums::Connector::Elavon => Self::Elavon,
-            api_enums::Connector::Facilitapay => Self::Facilitapay,
-            api_enums::Connector::Fiserv => Self::Fiserv,
-            api_enums::Connector::Fiservemea => Self::Fiservemea,
-            api_enums::Connector::Fiuu => Self::Fiuu,
-            api_enums::Connector::Forte => Self::Forte,
-            api_enums::Connector::Getnet => Self::Getnet,
-            api_enums::Connector::Globalpay => Self::Globalpay,
-            api_enums::Connector::Globepay => Self::Globepay,
-            api_enums::Connector::Gocardless => Self::Gocardless,
-            api_enums::Connector::Gpayments => {
-                Err(common_utils::errors::ValidationError::InvalidValue {
-                    message: "gpayments is not a routable connector".to_string(),
-                })?
-            }
-            api_enums::Connector::Hipay => Self::Hipay,
-            api_enums::Connector::Helcim => Self::Helcim,
-            api_enums::Connector::HyperswitchVault => {
-                Err(common_utils::errors::ValidationError::InvalidValue {
-                    message: "Hyperswitch Vault is not a routable connector".to_string(),
-                })?
-            }
-            api_enums::Connector::Iatapay => Self::Iatapay,
-            api_enums::Connector::Inespay => Self::Inespay,
-            api_enums::Connector::Itaubank => Self::Itaubank,
-            api_enums::Connector::Jpmorgan => Self::Jpmorgan,
-            api_enums::Connector::Juspaythreedsserver => {
-                Err(common_utils::errors::ValidationError::InvalidValue {
-                    message: "juspaythreedsserver is not a routable connector".to_string(),
-                })?
-            }
-            api_enums::Connector::Klarna => Self::Klarna,
-            api_enums::Connector::Mifinity => Self::Mifinity,
-            api_enums::Connector::Mollie => Self::Mollie,
-            api_enums::Connector::Moneris => Self::Moneris,
-            api_enums::Connector::Multisafepay => Self::Multisafepay,
-            api_enums::Connector::Netcetera => {
-                Err(common_utils::errors::ValidationError::InvalidValue {
-                    message: "netcetera is not a routable connector".to_string(),
-                })?
-            }
-            api_enums::Connector::Nexinets => Self::Nexinets,
-            api_enums::Connector::Nexixpay => Self::Nexixpay,
-            api_enums::Connector::Nmi => Self::Nmi,
-            api_enums::Connector::Nomupay => Self::Nomupay,
-            api_enums::Connector::Noon => Self::Noon,
-            // api_enums::Connector::Nordea => Self::Nordea,
-            api_enums::Connector::Novalnet => Self::Novalnet,
-            api_enums::Connector::Nuvei => Self::Nuvei,
-            api_enums::Connector::Opennode => Self::Opennode,
-            api_enums::Connector::Paybox => Self::Paybox,
-            api_enums::Connector::Payme => Self::Payme,
-            api_enums::Connector::Payone => Self::Payone,
-            api_enums::Connector::Paypal => Self::Paypal,
-            api_enums::Connector::Paystack => Self::Paystack,
-            api_enums::Connector::Payu => Self::Payu,
-            api_models::enums::Connector::Placetopay => Self::Placetopay,
-            api_enums::Connector::Plaid => Self::Plaid,
-            api_enums::Connector::Powertranz => Self::Powertranz,
-            api_enums::Connector::Prophetpay => Self::Prophetpay,
-            api_enums::Connector::Rapyd => Self::Rapyd,
-            api_enums::Connector::Razorpay => Self::Razorpay,
-            api_enums::Connector::Recurly => Self::Recurly,
-            api_enums::Connector::Redsys => Self::Redsys,
-            // api_enums::Connector::Santander => Self::Santander,
-            api_enums::Connector::Shift4 => Self::Shift4,
-            api_enums::Connector::Signifyd => {
-                Err(common_utils::errors::ValidationError::InvalidValue {
-                    message: "signifyd is not a routable connector".to_string(),
-                })?
-            }
-            api_enums::Connector::Riskified => {
-                Err(common_utils::errors::ValidationError::InvalidValue {
-                    message: "riskified is not a routable connector".to_string(),
-                })?
-            }
-            api_enums::Connector::Square => Self::Square,
-            api_enums::Connector::Stax => Self::Stax,
-            api_enums::Connector::Stripe => Self::Stripe,
-            api_enums::Connector::Stripebilling => Self::Stripebilling,
-            // api_enums::Connector::Taxjar => Self::Taxjar,
-            // api_enums::Connector::Thunes => Self::Thunes,
-            api_enums::Connector::Tokenio => Self::Tokenio,
-            api_enums::Connector::Trustpay => Self::Trustpay,
-            api_enums::Connector::Tsys => Self::Tsys,
-            // api_enums::Connector::UnifiedAuthenticationService => {
-            //     Self::UnifiedAuthenticationService
-            // }
-            api_enums::Connector::Vgs => {
-                Err(common_utils::errors::ValidationError::InvalidValue {
-                    message: "Vgs is not a routable connector".to_string(),
-                })?
-            }
-            api_enums::Connector::Volt => Self::Volt,
-            api_enums::Connector::Wellsfargo => Self::Wellsfargo,
-            // api_enums::Connector::Wellsfargopayout => Self::Wellsfargopayout,
-            api_enums::Connector::Wise => Self::Wise,
-            api_enums::Connector::Worldline => Self::Worldline,
-            api_enums::Connector::Worldpay => Self::Worldpay,
-            api_enums::Connector::Worldpayvantiv => Self::Worldpayvantiv,
-            api_enums::Connector::Worldpayxml => Self::Worldpayxml,
-            api_enums::Connector::Xendit => Self::Xendit,
-            api_enums::Connector::Zen => Self::Zen,
-            api_enums::Connector::Zsl => Self::Zsl,
-            #[cfg(feature = "dummy_connector")]
-            api_enums::Connector::DummyBillingConnector => {
-                Err(common_utils::errors::ValidationError::InvalidValue {
-                    message: "stripe_billing_test is not a routable connector".to_string(),
-                })?
-            }
-            #[cfg(feature = "dummy_connector")]
-            api_enums::Connector::DummyConnector1 => Self::DummyConnector1,
-            #[cfg(feature = "dummy_connector")]
-            api_enums::Connector::DummyConnector2 => Self::DummyConnector2,
-            #[cfg(feature = "dummy_connector")]
-            api_enums::Connector::DummyConnector3 => Self::DummyConnector3,
-            #[cfg(feature = "dummy_connector")]
-            api_enums::Connector::DummyConnector4 => Self::DummyConnector4,
-            #[cfg(feature = "dummy_connector")]
-            api_enums::Connector::DummyConnector5 => Self::DummyConnector5,
-            #[cfg(feature = "dummy_connector")]
-            api_enums::Connector::DummyConnector6 => Self::DummyConnector6,
-            #[cfg(feature = "dummy_connector")]
-            api_enums::Connector::DummyConnector7 => Self::DummyConnector7,
-            api_enums::Connector::Threedsecureio => {
-                Err(common_utils::errors::ValidationError::InvalidValue {
-                    message: "threedsecureio is not a routable connector".to_string(),
-                })?
-            }
-            api_enums::Connector::Taxjar => {
-                Err(common_utils::errors::ValidationError::InvalidValue {
-                    message: "Taxjar is not a routable connector".to_string(),
-                })?
-            }
-        })
-    }
-}
-
-=======
->>>>>>> d42fad73
 impl ForeignFrom<storage_enums::MandateAmountData> for payments::MandateAmountData {
     fn foreign_from(from: storage_enums::MandateAmountData) -> Self {
         Self {

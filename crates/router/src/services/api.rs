pub mod client;
pub mod generic_link_response;
pub mod request;
use std::{
    collections::{HashMap, HashSet},
    fmt::Debug,
    future::Future,
    str,
    sync::Arc,
    time::{Duration, Instant},
};

use actix_http::header::HeaderMap;
use actix_web::{
    body,
    http::header::{HeaderName, HeaderValue},
    web, FromRequest, HttpRequest, HttpResponse, Responder, ResponseError,
};
pub use client::{ApiClient, MockApiClient, ProxyClient};
pub use common_enums::enums::PaymentAction;
pub use common_utils::request::{ContentType, Method, Request, RequestBuilder};
use common_utils::{
    consts::{DEFAULT_TENANT, TENANT_HEADER, X_HS_LATENCY},
    errors::{ErrorSwitch, ReportSwitchExt},
    request::RequestContent,
};
use error_stack::{report, Report, ResultExt};
use hyperswitch_domain_models::router_data_v2::flow_common_types as common_types;
pub use hyperswitch_domain_models::{
    api::{
        ApplicationResponse, GenericExpiredLinkData, GenericLinkFormData, GenericLinkStatusData,
        GenericLinks, PaymentLinkAction, PaymentLinkFormData, PaymentLinkStatusData,
        RedirectionFormData,
    },
    payment_method_data::PaymentMethodData,
    router_response_types::RedirectForm,
};
pub use hyperswitch_interfaces::{
    api::{
        BoxedConnectorIntegration, CaptureSyncMethod, ConnectorIntegration,
        ConnectorIntegrationAny, ConnectorRedirectResponse, ConnectorSpecifications,
        ConnectorValidation,
    },
    connector_integration_v2::{
        BoxedConnectorIntegrationV2, ConnectorIntegrationAnyV2, ConnectorIntegrationV2,
    },
};
use masking::{Maskable, PeekInterface};
use router_env::{instrument, tracing, tracing_actix_web::RequestId, Tag};
use serde::Serialize;
use serde_json::json;
use tera::{Context, Error as TeraError, Tera};

use super::{
    authentication::AuthenticateAndFetch,
    connector_integration_interface::BoxedConnectorIntegrationInterface,
};
use crate::{
    configs::Settings,
    consts,
    core::{
        api_locking,
        errors::{self, CustomResult},
        payments,
    },
    events::{
        api_logs::{ApiEvent, ApiEventMetric, ApiEventsType},
        connector_api_logs::ConnectorEvent,
    },
    headers, logger,
    routes::{
        app::{AppStateInfo, ReqState, SessionStateInfo},
        metrics, AppState, SessionState,
    },
    services::{
        connector_integration_interface::RouterDataConversion,
        generic_link_response::build_generic_link_html,
    },
    types::{self, api, ErrorResponse},
    utils,
};

pub type BoxedPaymentConnectorIntegrationInterface<T, Req, Resp> =
    BoxedConnectorIntegrationInterface<T, common_types::PaymentFlowData, Req, Resp>;
pub type BoxedRefundConnectorIntegrationInterface<T, Req, Resp> =
    BoxedConnectorIntegrationInterface<T, common_types::RefundFlowData, Req, Resp>;
#[cfg(feature = "frm")]
pub type BoxedFrmConnectorIntegrationInterface<T, Req, Resp> =
    BoxedConnectorIntegrationInterface<T, common_types::FrmFlowData, Req, Resp>;
pub type BoxedDisputeConnectorIntegrationInterface<T, Req, Resp> =
    BoxedConnectorIntegrationInterface<T, common_types::DisputesFlowData, Req, Resp>;
pub type BoxedMandateRevokeConnectorIntegrationInterface<T, Req, Resp> =
    BoxedConnectorIntegrationInterface<T, common_types::MandateRevokeFlowData, Req, Resp>;
#[cfg(feature = "payouts")]
pub type BoxedPayoutConnectorIntegrationInterface<T, Req, Resp> =
    BoxedConnectorIntegrationInterface<T, common_types::PayoutFlowData, Req, Resp>;
pub type BoxedWebhookSourceVerificationConnectorIntegrationInterface<T, Req, Resp> =
    BoxedConnectorIntegrationInterface<T, common_types::WebhookSourceVerifyData, Req, Resp>;
pub type BoxedExternalAuthenticationConnectorIntegrationInterface<T, Req, Resp> =
    BoxedConnectorIntegrationInterface<T, common_types::ExternalAuthenticationFlowData, Req, Resp>;
pub type BoxedAccessTokenConnectorIntegrationInterface<T, Req, Resp> =
    BoxedConnectorIntegrationInterface<T, common_types::AccessTokenFlowData, Req, Resp>;
pub type BoxedFilesConnectorIntegrationInterface<T, Req, Resp> =
    BoxedConnectorIntegrationInterface<T, common_types::FilesFlowData, Req, Resp>;
pub type BoxedRevenueRecoveryRecordBackInterface<T, Req, Res> =
    BoxedConnectorIntegrationInterface<T, common_types::RevenueRecoveryRecordBackData, Req, Res>;
pub type BoxedBillingConnectorInvoiceSyncIntegrationInterface<T, Req, Res> =
    BoxedConnectorIntegrationInterface<
        T,
        common_types::BillingConnectorInvoiceSyncFlowData,
        Req,
        Res,
    >;

pub type BoxedUnifiedAuthenticationServiceInterface<T, Req, Resp> =
    BoxedConnectorIntegrationInterface<T, common_types::UasFlowData, Req, Resp>;

pub type BoxedBillingConnectorPaymentsSyncIntegrationInterface<T, Req, Res> =
    BoxedConnectorIntegrationInterface<
        T,
        common_types::BillingConnectorPaymentsSyncFlowData,
        Req,
        Res,
    >;
pub type BoxedVaultConnectorIntegrationInterface<T, Req, Res> =
    BoxedConnectorIntegrationInterface<T, common_types::VaultConnectorFlowData, Req, Res>;

fn store_full_response_if_required<
    T,
    Req: Debug + Clone + 'static,
    Resp: Debug + Clone + 'static,
>(
    all_keys_required: Option<bool>,
    response: &[u8],
    data: &mut types::RouterData<T, Req, Resp>,
) -> Result<(), Report<errors::ConnectorError>> {
    if all_keys_required == Some(true) {
        let mut decoded = String::from_utf8(response.to_vec())
            .change_context(errors::ConnectorError::ResponseDeserializationFailed)?;
        if decoded.starts_with('\u{feff}') {
            decoded = decoded.trim_start_matches('\u{feff}').to_string();
        }
        data.whole_connector_response = Some(decoded);
    }
    Ok(())
}

/// Handle the flow by interacting with connector module
/// `connector_request` is applicable only in case if the `CallConnectorAction` is `Trigger`
/// In other cases, It will be created if required, even if it is not passed
#[instrument(skip_all, fields(connector_name, payment_method))]
pub async fn execute_connector_processing_step<
    'b,
    'a,
    T,
    ResourceCommonData: Clone + RouterDataConversion<T, Req, Resp> + 'static,
    Req: Debug + Clone + 'static,
    Resp: Debug + Clone + 'static,
>(
    state: &'b SessionState,
    connector_integration: BoxedConnectorIntegrationInterface<T, ResourceCommonData, Req, Resp>,
    req: &'b types::RouterData<T, Req, Resp>,
    call_connector_action: payments::CallConnectorAction,
    connector_request: Option<Request>,
    all_keys_required: Option<bool>,
) -> CustomResult<types::RouterData<T, Req, Resp>, errors::ConnectorError>
where
    T: Clone + Debug + 'static,
    // BoxedConnectorIntegration<T, Req, Resp>: 'b,
{
    // If needed add an error stack as follows
    // connector_integration.build_request(req).attach_printable("Failed to build request");
    tracing::Span::current().record("connector_name", &req.connector);
    tracing::Span::current().record("payment_method", req.payment_method.to_string());
    logger::debug!(connector_request=?connector_request);
    let mut router_data = req.clone();
    match call_connector_action {
        payments::CallConnectorAction::HandleResponse(res) => {
            let response = types::Response {
                headers: None,
                response: res.into(),
                status_code: 200,
            };
            connector_integration.handle_response(req, None, response)
        }
        payments::CallConnectorAction::Avoid => Ok(router_data),
        payments::CallConnectorAction::StatusUpdate {
            status,
            error_code,
            error_message,
        } => {
            router_data.status = status;
            let error_response = if error_code.is_some() | error_message.is_some() {
                Some(ErrorResponse {
                    code: error_code.unwrap_or(consts::NO_ERROR_CODE.to_string()),
                    message: error_message.unwrap_or(consts::NO_ERROR_MESSAGE.to_string()),
                    status_code: 200, // This status code is ignored in redirection response it will override with 302 status code.
                    reason: None,
                    attempt_status: None,
                    connector_transaction_id: None,
                    network_advice_code: None,
                    network_decline_code: None,
                    network_error_message: None,
                })
            } else {
                None
            };
            router_data.response = error_response.map(Err).unwrap_or(router_data.response);
            Ok(router_data)
        }
        payments::CallConnectorAction::Trigger => {
            metrics::CONNECTOR_CALL_COUNT.add(
                1,
                router_env::metric_attributes!(
                    ("connector", req.connector.to_string()),
                    (
                        "flow",
                        std::any::type_name::<T>()
                            .split("::")
                            .last()
                            .unwrap_or_default()
                    ),
                ),
            );

            let connector_request = match connector_request {
                Some(connector_request) => Some(connector_request),
                None => connector_integration
                    .build_request(req, &state.conf.connectors)
                    .inspect_err(|error| {
                        if matches!(
                            error.current_context(),
                            &errors::ConnectorError::RequestEncodingFailed
                                | &errors::ConnectorError::RequestEncodingFailedWithReason(_)
                        ) {
                            metrics::REQUEST_BUILD_FAILURE.add(
                                1,
                                router_env::metric_attributes!((
                                    "connector",
                                    req.connector.clone()
                                )),
                            )
                        }
                    })?,
            };

            match connector_request {
                Some(request) => {
                    let masked_request_body = match &request.body {
                        Some(request) => match request {
                            RequestContent::Json(i)
                            | RequestContent::FormUrlEncoded(i)
                            | RequestContent::Xml(i) => i
                                .masked_serialize()
                                .unwrap_or(json!({ "error": "failed to mask serialize"})),
                            RequestContent::FormData(_) => json!({"request_type": "FORM_DATA"}),
                            RequestContent::RawBytes(_) => json!({"request_type": "RAW_BYTES"}),
                        },
                        None => serde_json::Value::Null,
                    };
                    let request_url = request.url.clone();
                    let request_method = request.method;
                    let current_time = Instant::now();
                    let response =
                        call_connector_api(state, request, "execute_connector_processing_step")
                            .await;
                    let external_latency = current_time.elapsed().as_millis();
                    logger::info!(raw_connector_request=?masked_request_body);
                    let status_code = response
                        .as_ref()
                        .map(|i| {
                            i.as_ref()
                                .map_or_else(|value| value.status_code, |value| value.status_code)
                        })
                        .unwrap_or_default();
                    let mut connector_event = ConnectorEvent::new(
                        state.tenant.tenant_id.clone(),
                        req.connector.clone(),
                        std::any::type_name::<T>(),
                        masked_request_body,
                        request_url,
                        request_method,
                        req.payment_id.clone(),
                        req.merchant_id.clone(),
                        state.request_id.as_ref(),
                        external_latency,
                        req.refund_id.clone(),
                        req.dispute_id.clone(),
                        status_code,
                    );

                    match response {
                        Ok(body) => {
                            let response = match body {
                                Ok(body) => {
                                    let connector_http_status_code = Some(body.status_code);
                                    let handle_response_result = connector_integration
                                        .handle_response(req, Some(&mut connector_event), body.clone())
                                        .inspect_err(|error| {
                                            if error.current_context()
                                            == &errors::ConnectorError::ResponseDeserializationFailed
                                        {
                                            metrics::RESPONSE_DESERIALIZATION_FAILURE.add(

                                                1,
                                                router_env::metric_attributes!((
                                                    "connector",
                                                    req.connector.clone(),
                                                )),
                                            )
                                        }
                                        });
                                    match handle_response_result {
                                        Ok(mut data) => {
                                            state.event_handler().log_event(&connector_event);
                                            data.connector_http_status_code =
                                                connector_http_status_code;
                                            // Add up multiple external latencies in case of multiple external calls within the same request.
                                            data.external_latency = Some(
                                                data.external_latency
                                                    .map_or(external_latency, |val| {
                                                        val + external_latency
                                                    }),
                                            );
<<<<<<< HEAD
                                            let _ = store_full_response_if_required(
                                                all_keys_required,
                                                body.response.as_ref(),
                                                &mut data,
                                            );
=======
                                            if all_keys_required == Some(true) {
                                                let mut decoded = String::from_utf8(body.response.as_ref().to_vec())
                                                    .change_context(errors::ConnectorError::ResponseDeserializationFailed)?;
                                                if decoded.starts_with('\u{feff}') {
                                                    decoded = decoded
                                                        .trim_start_matches('\u{feff}')
                                                        .to_string();
                                                }
                                                data.whole_connector_response = Some(decoded);
                                            }
>>>>>>> 56420800
                                            Ok(data)
                                        }
                                        Err(err) => {
                                            connector_event
                                                .set_error(json!({"error": err.to_string()}));

                                            state.event_handler().log_event(&connector_event);
                                            Err(err)
                                        }
                                    }?
                                }
                                Err(body) => {
                                    router_data.connector_http_status_code = Some(body.status_code);
                                    router_data.external_latency = Some(
                                        router_data
                                            .external_latency
                                            .map_or(external_latency, |val| val + external_latency),
                                    );
                                    metrics::CONNECTOR_ERROR_RESPONSE_COUNT.add(
                                        1,
                                        router_env::metric_attributes!((
                                            "connector",
                                            req.connector.clone(),
                                        )),
                                    );

                                    let _ = store_full_response_if_required(
                                        all_keys_required,
                                        body.response.as_ref(),
                                        &mut router_data,
                                    );

                                    let error = match body.status_code {
                                        500..=511 => {
                                            let error_res = connector_integration
                                                .get_5xx_error_response(
                                                    body,
                                                    Some(&mut connector_event),
                                                )?;
                                            state.event_handler().log_event(&connector_event);
                                            error_res
                                        }
                                        _ => {
                                            let error_res = connector_integration
                                                .get_error_response(
                                                    body,
                                                    Some(&mut connector_event),
                                                )?;
                                            if let Some(status) = error_res.attempt_status {
                                                router_data.status = status;
                                            };
                                            state.event_handler().log_event(&connector_event);
                                            error_res
                                        }
                                    };

                                    router_data.response = Err(error);

                                    router_data
                                }
                            };
                            Ok(response)
                        }
                        Err(error) => {
                            connector_event.set_error(json!({"error": error.to_string()}));
                            state.event_handler().log_event(&connector_event);
                            if error.current_context().is_upstream_timeout() {
                                let error_response = ErrorResponse {
                                    code: consts::REQUEST_TIMEOUT_ERROR_CODE.to_string(),
                                    message: consts::REQUEST_TIMEOUT_ERROR_MESSAGE.to_string(),
                                    reason: Some(consts::REQUEST_TIMEOUT_ERROR_MESSAGE.to_string()),
                                    status_code: 504,
                                    attempt_status: None,
                                    connector_transaction_id: None,
                                    network_advice_code: None,
                                    network_decline_code: None,
                                    network_error_message: None,
                                };
                                router_data.response = Err(error_response);
                                router_data.connector_http_status_code = Some(504);
                                router_data.external_latency = Some(
                                    router_data
                                        .external_latency
                                        .map_or(external_latency, |val| val + external_latency),
                                );
                                Ok(router_data)
                            } else {
                                Err(error.change_context(
                                    errors::ConnectorError::ProcessingStepFailed(None),
                                ))
                            }
                        }
                    }
                }
                None => Ok(router_data),
            }
        }
    }
}

#[instrument(skip_all)]
pub async fn call_connector_api(
    state: &SessionState,
    request: Request,
    flow_name: &str,
) -> CustomResult<Result<types::Response, types::Response>, errors::ApiClientError> {
    let current_time = Instant::now();
    let headers = request.headers.clone();
    let url = request.url.clone();
    let response = state
        .api_client
        .send_request(state, request, None, true)
        .await;

    match response.as_ref() {
        Ok(resp) => {
            let status_code = resp.status().as_u16();
            let elapsed_time = current_time.elapsed();
            logger::info!(
                ?headers,
                url,
                status_code,
                flow=?flow_name,
                ?elapsed_time
            );
        }
        Err(err) => {
            logger::info!(
                call_connector_api_error=?err
            );
        }
    }

    handle_response(response).await
}

#[instrument(skip_all)]
async fn handle_response(
    response: CustomResult<reqwest::Response, errors::ApiClientError>,
) -> CustomResult<Result<types::Response, types::Response>, errors::ApiClientError> {
    response
        .map(|response| async {
            logger::info!(?response);
            let status_code = response.status().as_u16();
            let headers = Some(response.headers().to_owned());

            match status_code {
                200..=202 | 302 | 204 => {
                    // If needed add log line
                    // logger:: error!( error_parsing_response=?err);
                    let response = response
                        .bytes()
                        .await
                        .change_context(errors::ApiClientError::ResponseDecodingFailed)
                        .attach_printable("Error while waiting for response")?;
                    Ok(Ok(types::Response {
                        headers,
                        response,
                        status_code,
                    }))
                }

                status_code @ 500..=599 => {
                    let bytes = response.bytes().await.map_err(|error| {
                        report!(error)
                            .change_context(errors::ApiClientError::ResponseDecodingFailed)
                            .attach_printable("Client error response received")
                    })?;
                    // let error = match status_code {
                    //     500 => errors::ApiClientError::InternalServerErrorReceived,
                    //     502 => errors::ApiClientError::BadGatewayReceived,
                    //     503 => errors::ApiClientError::ServiceUnavailableReceived,
                    //     504 => errors::ApiClientError::GatewayTimeoutReceived,
                    //     _ => errors::ApiClientError::UnexpectedServerResponse,
                    // };
                    Ok(Err(types::Response {
                        headers,
                        response: bytes,
                        status_code,
                    }))
                }

                status_code @ 400..=499 => {
                    let bytes = response.bytes().await.map_err(|error| {
                        report!(error)
                            .change_context(errors::ApiClientError::ResponseDecodingFailed)
                            .attach_printable("Client error response received")
                    })?;
                    /* let error = match status_code {
                        400 => errors::ApiClientError::BadRequestReceived(bytes),
                        401 => errors::ApiClientError::UnauthorizedReceived(bytes),
                        403 => errors::ApiClientError::ForbiddenReceived,
                        404 => errors::ApiClientError::NotFoundReceived(bytes),
                        405 => errors::ApiClientError::MethodNotAllowedReceived,
                        408 => errors::ApiClientError::RequestTimeoutReceived,
                        422 => errors::ApiClientError::UnprocessableEntityReceived(bytes),
                        429 => errors::ApiClientError::TooManyRequestsReceived,
                        _ => errors::ApiClientError::UnexpectedServerResponse,
                    };
                    Err(report!(error).attach_printable("Client error response received"))
                        */
                    Ok(Err(types::Response {
                        headers,
                        response: bytes,
                        status_code,
                    }))
                }

                _ => Err(report!(errors::ApiClientError::UnexpectedServerResponse)
                    .attach_printable("Unexpected response from server")),
            }
        })?
        .await
}

#[derive(Debug, Eq, PartialEq, Serialize)]
pub struct ApplicationRedirectResponse {
    pub url: String,
}

#[derive(Clone, Copy, PartialEq, Eq)]
pub enum AuthFlow {
    Client,
    Merchant,
}

#[allow(clippy::too_many_arguments)]
#[instrument(
    skip(request, payload, state, func, api_auth, incoming_request_header),
    fields(merchant_id)
)]
pub async fn server_wrap_util<'a, 'b, U, T, Q, F, Fut, E, OErr>(
    flow: &'a impl router_env::types::FlowMetric,
    state: web::Data<AppState>,
    incoming_request_header: &HeaderMap,
    request: &'a HttpRequest,
    payload: T,
    func: F,
    api_auth: &dyn AuthenticateAndFetch<U, SessionState>,
    lock_action: api_locking::LockAction,
) -> CustomResult<ApplicationResponse<Q>, OErr>
where
    F: Fn(SessionState, U, T, ReqState) -> Fut,
    'b: 'a,
    Fut: Future<Output = CustomResult<ApplicationResponse<Q>, E>>,
    Q: Serialize + Debug + 'a + ApiEventMetric,
    T: Debug + Serialize + ApiEventMetric,
    E: ErrorSwitch<OErr> + error_stack::Context,
    OErr: ResponseError + error_stack::Context + Serialize,
    errors::ApiErrorResponse: ErrorSwitch<OErr>,
{
    let request_id = RequestId::extract(request)
        .await
        .attach_printable("Unable to extract request id from request")
        .change_context(errors::ApiErrorResponse::InternalServerError.switch())?;

    let mut app_state = state.get_ref().clone();

    let start_instant = Instant::now();
    let serialized_request = masking::masked_serialize(&payload)
        .attach_printable("Failed to serialize json request")
        .change_context(errors::ApiErrorResponse::InternalServerError.switch())?;

    let mut event_type = payload.get_api_event_type();
    let tenant_id = if !state.conf.multitenancy.enabled {
        common_utils::id_type::TenantId::try_from_string(DEFAULT_TENANT.to_owned())
            .attach_printable("Unable to get default tenant id")
            .change_context(errors::ApiErrorResponse::InternalServerError.switch())?
    } else {
        let request_tenant_id = incoming_request_header
            .get(TENANT_HEADER)
            .and_then(|value| value.to_str().ok())
            .ok_or_else(|| errors::ApiErrorResponse::MissingTenantId.switch())
            .and_then(|header_value| {
                common_utils::id_type::TenantId::try_from_string(header_value.to_string()).map_err(
                    |_| {
                        errors::ApiErrorResponse::InvalidRequestData {
                            message: format!("`{}` header is invalid", headers::X_TENANT_ID),
                        }
                        .switch()
                    },
                )
            })?;

        state
            .conf
            .multitenancy
            .get_tenant(&request_tenant_id)
            .map(|tenant| tenant.tenant_id.clone())
            .ok_or(
                errors::ApiErrorResponse::InvalidTenant {
                    tenant_id: request_tenant_id.get_string_repr().to_string(),
                }
                .switch(),
            )?
    };

    let locale = utils::get_locale_from_header(&incoming_request_header.clone());
    let mut session_state =
        Arc::new(app_state.clone()).get_session_state(&tenant_id, Some(locale), || {
            errors::ApiErrorResponse::InvalidTenant {
                tenant_id: tenant_id.get_string_repr().to_string(),
            }
            .switch()
        })?;
    session_state.add_request_id(request_id);
    let mut request_state = session_state.get_req_state();

    request_state.event_context.record_info(request_id);
    request_state
        .event_context
        .record_info(("flow".to_string(), flow.to_string()));

    request_state.event_context.record_info((
        "tenant_id".to_string(),
        tenant_id.get_string_repr().to_string(),
    ));

    // Currently auth failures are not recorded as API events
    let (auth_out, auth_type) = api_auth
        .authenticate_and_fetch(request.headers(), &session_state)
        .await
        .switch()?;

    request_state.event_context.record_info(auth_type.clone());

    let merchant_id = auth_type
        .get_merchant_id()
        .cloned()
        .unwrap_or(common_utils::id_type::MerchantId::get_merchant_id_not_found());

    app_state.add_flow_name(flow.to_string());

    tracing::Span::current().record("merchant_id", merchant_id.get_string_repr().to_owned());

    let output = {
        lock_action
            .clone()
            .perform_locking_action(&session_state, merchant_id.to_owned())
            .await
            .switch()?;
        let res = func(session_state.clone(), auth_out, payload, request_state)
            .await
            .switch();
        lock_action
            .free_lock_action(&session_state, merchant_id.to_owned())
            .await
            .switch()?;
        res
    };
    let request_duration = Instant::now()
        .saturating_duration_since(start_instant)
        .as_millis();

    let mut serialized_response = None;
    let mut error = None;
    let mut overhead_latency = None;

    let status_code = match output.as_ref() {
        Ok(res) => {
            if let ApplicationResponse::Json(data) = res {
                serialized_response.replace(
                    masking::masked_serialize(&data)
                        .attach_printable("Failed to serialize json response")
                        .change_context(errors::ApiErrorResponse::InternalServerError.switch())?,
                );
            } else if let ApplicationResponse::JsonWithHeaders((data, headers)) = res {
                serialized_response.replace(
                    masking::masked_serialize(&data)
                        .attach_printable("Failed to serialize json response")
                        .change_context(errors::ApiErrorResponse::InternalServerError.switch())?,
                );

                if let Some((_, value)) = headers.iter().find(|(key, _)| key == X_HS_LATENCY) {
                    if let Ok(external_latency) = value.clone().into_inner().parse::<u128>() {
                        overhead_latency.replace(external_latency);
                    }
                }
            }
            event_type = res.get_api_event_type().or(event_type);

            metrics::request::track_response_status_code(res)
        }
        Err(err) => {
            error.replace(
                serde_json::to_value(err.current_context())
                    .attach_printable("Failed to serialize json response")
                    .change_context(errors::ApiErrorResponse::InternalServerError.switch())
                    .ok()
                    .into(),
            );
            err.current_context().status_code().as_u16().into()
        }
    };

    let api_event = ApiEvent::new(
        tenant_id,
        Some(merchant_id.clone()),
        flow,
        &request_id,
        request_duration,
        status_code,
        serialized_request,
        serialized_response,
        overhead_latency,
        auth_type,
        error,
        event_type.unwrap_or(ApiEventsType::Miscellaneous),
        request,
        request.method(),
    );
    state.event_handler().log_event(&api_event);

    output
}

#[instrument(
    skip(request, state, func, api_auth, payload),
    fields(request_method, request_url_path, status_code)
)]
pub async fn server_wrap<'a, T, U, Q, F, Fut, E>(
    flow: impl router_env::types::FlowMetric,
    state: web::Data<AppState>,
    request: &'a HttpRequest,
    payload: T,
    func: F,
    api_auth: &dyn AuthenticateAndFetch<U, SessionState>,
    lock_action: api_locking::LockAction,
) -> HttpResponse
where
    F: Fn(SessionState, U, T, ReqState) -> Fut,
    Fut: Future<Output = CustomResult<ApplicationResponse<Q>, E>>,
    Q: Serialize + Debug + ApiEventMetric + 'a,
    T: Debug + Serialize + ApiEventMetric,
    ApplicationResponse<Q>: Debug,
    E: ErrorSwitch<api_models::errors::types::ApiErrorResponse> + error_stack::Context,
{
    let request_method = request.method().as_str();
    let url_path = request.path();

    let unmasked_incoming_header_keys = state.conf().unmasked_headers.keys;

    let incoming_request_header = request.headers();

    let incoming_header_to_log: HashMap<String, HeaderValue> =
        incoming_request_header
            .iter()
            .fold(HashMap::new(), |mut acc, (key, value)| {
                let key = key.to_string();
                if unmasked_incoming_header_keys.contains(&key.as_str().to_lowercase()) {
                    acc.insert(key.clone(), value.clone());
                } else {
                    acc.insert(key.clone(), HeaderValue::from_static("**MASKED**"));
                }
                acc
            });

    tracing::Span::current().record("request_method", request_method);
    tracing::Span::current().record("request_url_path", url_path);

    let start_instant = Instant::now();

    logger::info!(
        tag = ?Tag::BeginRequest, payload = ?payload,
    headers = ?incoming_header_to_log);

    let server_wrap_util_res = server_wrap_util(
        &flow,
        state.clone(),
        incoming_request_header,
        request,
        payload,
        func,
        api_auth,
        lock_action,
    )
    .await
    .map(|response| {
        logger::info!(api_response =? response);
        response
    });

    let res = match server_wrap_util_res {
        Ok(ApplicationResponse::Json(response)) => match serde_json::to_string(&response) {
            Ok(res) => http_response_json(res),
            Err(_) => http_response_err(
                r#"{
                    "error": {
                        "message": "Error serializing response from connector"
                    }
                }"#,
            ),
        },
        Ok(ApplicationResponse::StatusOk) => http_response_ok(),
        Ok(ApplicationResponse::TextPlain(text)) => http_response_plaintext(text),
        Ok(ApplicationResponse::FileData((file_data, content_type))) => {
            http_response_file_data(file_data, content_type)
        }
        Ok(ApplicationResponse::JsonForRedirection(response)) => {
            match serde_json::to_string(&response) {
                Ok(res) => http_redirect_response(res, response),
                Err(_) => http_response_err(
                    r#"{
                    "error": {
                        "message": "Error serializing response from connector"
                    }
                }"#,
                ),
            }
        }
        Ok(ApplicationResponse::Form(redirection_data)) => {
            let config = state.conf();
            build_redirection_form(
                &redirection_data.redirect_form,
                redirection_data.payment_method_data,
                redirection_data.amount,
                redirection_data.currency,
                config,
            )
            .respond_to(request)
            .map_into_boxed_body()
        }

        Ok(ApplicationResponse::GenericLinkForm(boxed_generic_link_data)) => {
            let link_type = boxed_generic_link_data.data.to_string();
            match build_generic_link_html(
                boxed_generic_link_data.data,
                boxed_generic_link_data.locale,
            ) {
                Ok(rendered_html) => {
                    let headers = if !boxed_generic_link_data.allowed_domains.is_empty() {
                        let domains_str = boxed_generic_link_data
                            .allowed_domains
                            .into_iter()
                            .collect::<Vec<String>>()
                            .join(" ");
                        let csp_header = format!("frame-ancestors 'self' {};", domains_str);
                        Some(HashSet::from([("content-security-policy", csp_header)]))
                    } else {
                        None
                    };
                    http_response_html_data(rendered_html, headers)
                }
                Err(_) => {
                    http_response_err(format!("Error while rendering {} HTML page", link_type))
                }
            }
        }

        Ok(ApplicationResponse::PaymentLinkForm(boxed_payment_link_data)) => {
            match *boxed_payment_link_data {
                PaymentLinkAction::PaymentLinkFormData(payment_link_data) => {
                    match build_payment_link_html(payment_link_data) {
                        Ok(rendered_html) => http_response_html_data(rendered_html, None),
                        Err(_) => http_response_err(
                            r#"{
                                "error": {
                                    "message": "Error while rendering payment link html page"
                                }
                            }"#,
                        ),
                    }
                }
                PaymentLinkAction::PaymentLinkStatus(payment_link_data) => {
                    match get_payment_link_status(payment_link_data) {
                        Ok(rendered_html) => http_response_html_data(rendered_html, None),
                        Err(_) => http_response_err(
                            r#"{
                                "error": {
                                    "message": "Error while rendering payment link status page"
                                }
                            }"#,
                        ),
                    }
                }
            }
        }

        Ok(ApplicationResponse::JsonWithHeaders((response, headers))) => {
            let request_elapsed_time = request.headers().get(X_HS_LATENCY).and_then(|value| {
                if value == "true" {
                    Some(start_instant.elapsed())
                } else {
                    None
                }
            });
            match serde_json::to_string(&response) {
                Ok(res) => http_response_json_with_headers(res, headers, request_elapsed_time),
                Err(_) => http_response_err(
                    r#"{
                        "error": {
                            "message": "Error serializing response from connector"
                        }
                    }"#,
                ),
            }
        }
        Err(error) => log_and_return_error_response(error),
    };

    let response_code = res.status().as_u16();
    tracing::Span::current().record("status_code", response_code);

    let end_instant = Instant::now();
    let request_duration = end_instant.saturating_duration_since(start_instant);
    logger::info!(
        tag = ?Tag::EndRequest,
        time_taken_ms = request_duration.as_millis(),
    );
    res
}

pub fn log_and_return_error_response<T>(error: Report<T>) -> HttpResponse
where
    T: error_stack::Context + Clone + ResponseError,
    Report<T>: EmbedError,
{
    logger::error!(?error);
    HttpResponse::from_error(error.embed().current_context().clone())
}

pub trait EmbedError: Sized {
    fn embed(self) -> Self {
        self
    }
}

impl EmbedError for Report<api_models::errors::types::ApiErrorResponse> {
    fn embed(self) -> Self {
        #[cfg(feature = "detailed_errors")]
        {
            let mut report = self;
            let error_trace = serde_json::to_value(&report).ok().and_then(|inner| {
                serde_json::from_value::<Vec<errors::NestedErrorStack<'_>>>(inner)
                    .ok()
                    .map(Into::<errors::VecLinearErrorStack<'_>>::into)
                    .map(serde_json::to_value)
                    .transpose()
                    .ok()
                    .flatten()
            });

            match report.downcast_mut::<api_models::errors::types::ApiErrorResponse>() {
                None => {}
                Some(inner) => {
                    inner.get_internal_error_mut().stacktrace = error_trace;
                }
            }
            report
        }

        #[cfg(not(feature = "detailed_errors"))]
        self
    }
}

impl EmbedError
    for Report<hyperswitch_domain_models::errors::api_error_response::ApiErrorResponse>
{
}

pub fn http_response_json<T: body::MessageBody + 'static>(response: T) -> HttpResponse {
    HttpResponse::Ok()
        .content_type(mime::APPLICATION_JSON)
        .body(response)
}

pub fn http_server_error_json_response<T: body::MessageBody + 'static>(
    response: T,
) -> HttpResponse {
    HttpResponse::InternalServerError()
        .content_type(mime::APPLICATION_JSON)
        .body(response)
}

pub fn http_response_json_with_headers<T: body::MessageBody + 'static>(
    response: T,
    headers: Vec<(String, Maskable<String>)>,
    request_duration: Option<Duration>,
) -> HttpResponse {
    let mut response_builder = HttpResponse::Ok();
    for (header_name, header_value) in headers {
        let is_sensitive_header = header_value.is_masked();
        let mut header_value = header_value.into_inner();
        if header_name == X_HS_LATENCY {
            if let Some(request_duration) = request_duration {
                if let Ok(external_latency) = header_value.parse::<u128>() {
                    let updated_duration = request_duration.as_millis() - external_latency;
                    header_value = updated_duration.to_string();
                }
            }
        }
        let mut header_value = match HeaderValue::from_str(header_value.as_str()) {
            Ok(header_value) => header_value,
            Err(error) => {
                logger::error!(?error);
                return http_server_error_json_response("Something Went Wrong");
            }
        };

        if is_sensitive_header {
            header_value.set_sensitive(true);
        }
        response_builder.append_header((header_name, header_value));
    }

    response_builder
        .content_type(mime::APPLICATION_JSON)
        .body(response)
}

pub fn http_response_plaintext<T: body::MessageBody + 'static>(res: T) -> HttpResponse {
    HttpResponse::Ok().content_type(mime::TEXT_PLAIN).body(res)
}

pub fn http_response_file_data<T: body::MessageBody + 'static>(
    res: T,
    content_type: mime::Mime,
) -> HttpResponse {
    HttpResponse::Ok().content_type(content_type).body(res)
}

pub fn http_response_html_data<T: body::MessageBody + 'static>(
    res: T,
    optional_headers: Option<HashSet<(&'static str, String)>>,
) -> HttpResponse {
    let mut res_builder = HttpResponse::Ok();
    res_builder.content_type(mime::TEXT_HTML);

    if let Some(headers) = optional_headers {
        for (key, value) in headers {
            if let Ok(header_val) = HeaderValue::try_from(value) {
                res_builder.insert_header((HeaderName::from_static(key), header_val));
            }
        }
    }

    res_builder.body(res)
}

pub fn http_response_ok() -> HttpResponse {
    HttpResponse::Ok().finish()
}

pub fn http_redirect_response<T: body::MessageBody + 'static>(
    response: T,
    redirection_response: api::RedirectionResponse,
) -> HttpResponse {
    HttpResponse::Ok()
        .content_type(mime::APPLICATION_JSON)
        .append_header((
            "Location",
            redirection_response.return_url_with_query_params,
        ))
        .status(http::StatusCode::FOUND)
        .body(response)
}

pub fn http_response_err<T: body::MessageBody + 'static>(response: T) -> HttpResponse {
    HttpResponse::BadRequest()
        .content_type(mime::APPLICATION_JSON)
        .body(response)
}

pub trait Authenticate {
    fn get_client_secret(&self) -> Option<&String> {
        None
    }

    fn get_all_keys_required(&self) -> Option<bool> {
        None
    }
}

#[cfg(feature = "v2")]
impl Authenticate for api_models::payments::PaymentsConfirmIntentRequest {}
#[cfg(feature = "v2")]
impl Authenticate for api_models::payments::ProxyPaymentsRequest {}

#[cfg(feature = "v1")]
impl Authenticate for api_models::payments::PaymentsRequest {
    fn get_client_secret(&self) -> Option<&String> {
        self.client_secret.as_ref()
    }

    fn get_all_keys_required(&self) -> Option<bool> {
        self.all_keys_required
    }
}

impl Authenticate for api_models::payment_methods::PaymentMethodListRequest {
    fn get_client_secret(&self) -> Option<&String> {
        self.client_secret.as_ref()
    }
}

#[cfg(feature = "v1")]
impl Authenticate for api_models::payments::PaymentsSessionRequest {
    fn get_client_secret(&self) -> Option<&String> {
        Some(&self.client_secret)
    }
}
impl Authenticate for api_models::payments::PaymentsDynamicTaxCalculationRequest {
    fn get_client_secret(&self) -> Option<&String> {
        Some(self.client_secret.peek())
    }
}

impl Authenticate for api_models::payments::PaymentsPostSessionTokensRequest {
    fn get_client_secret(&self) -> Option<&String> {
        Some(self.client_secret.peek())
    }
}

impl Authenticate for api_models::payments::PaymentsUpdateMetadataRequest {}
impl Authenticate for api_models::payments::PaymentsRetrieveRequest {
    fn get_all_keys_required(&self) -> Option<bool> {
        self.all_keys_required
    }
}
impl Authenticate for api_models::payments::PaymentsCancelRequest {}
impl Authenticate for api_models::payments::PaymentsCaptureRequest {}
impl Authenticate for api_models::payments::PaymentsIncrementalAuthorizationRequest {}
impl Authenticate for api_models::payments::PaymentsStartRequest {}
// impl Authenticate for api_models::payments::PaymentsApproveRequest {}
impl Authenticate for api_models::payments::PaymentsRejectRequest {}
// #[cfg(feature = "v2")]
// impl Authenticate for api_models::payments::PaymentsIntentResponse {}

pub fn build_redirection_form(
    form: &RedirectForm,
    payment_method_data: Option<PaymentMethodData>,
    amount: String,
    currency: String,
    config: Settings,
) -> maud::Markup {
    use maud::PreEscaped;
    let logging_template =
        include_str!("redirection/assets/redirect_error_logs_push.js").to_string();
    match form {
        RedirectForm::Form {
            endpoint,
            method,
            form_fields,
        } => maud::html! {
        (maud::DOCTYPE)
        html {
            meta name="viewport" content="width=device-width, initial-scale=1";
            head {
                style {
                    r##"

                    "##
                }
                (PreEscaped(r##"
                <style>
                    #loader1 {
                        width: 500px,
                    }
                    @media max-width: 600px {
                        #loader1 {
                            width: 200px
                        }
                    }
                </style>
                "##))
            }

            body style="background-color: #ffffff; padding: 20px; font-family: Arial, Helvetica, Sans-Serif;" {

                div id="loader1" class="lottie" style="height: 150px; display: block; position: relative; margin-left: auto; margin-right: auto;" { "" }

                (PreEscaped(r#"<script src="https://cdnjs.cloudflare.com/ajax/libs/bodymovin/5.7.4/lottie.min.js"></script>"#))

                (PreEscaped(r#"
                <script>
                var anime = bodymovin.loadAnimation({
                    container: document.getElementById('loader1'),
                    renderer: 'svg',
                    loop: true,
                    autoplay: true,
                    name: 'hyperswitch loader',
                    animationData: {"v":"4.8.0","meta":{"g":"LottieFiles AE 3.1.1","a":"","k":"","d":"","tc":""},"fr":29.9700012207031,"ip":0,"op":31.0000012626559,"w":400,"h":250,"nm":"loader_shape","ddd":0,"assets":[],"layers":[{"ddd":0,"ind":1,"ty":4,"nm":"circle 2","sr":1,"ks":{"o":{"a":0,"k":100,"ix":11},"r":{"a":0,"k":0,"ix":10},"p":{"a":0,"k":[278.25,202.671,0],"ix":2},"a":{"a":0,"k":[23.72,23.72,0],"ix":1},"s":{"a":0,"k":[100,100,100],"ix":6}},"ao":0,"shapes":[{"ty":"gr","it":[{"ind":0,"ty":"sh","ix":1,"ks":{"a":0,"k":{"i":[[12.935,0],[0,-12.936],[-12.935,0],[0,12.935]],"o":[[-12.952,0],[0,12.935],[12.935,0],[0,-12.936]],"v":[[0,-23.471],[-23.47,0.001],[0,23.471],[23.47,0.001]],"c":true},"ix":2},"nm":"Path 1","mn":"ADBE Vector Shape - Group","hd":false},{"ty":"fl","c":{"a":0,"k":[0,0.427451010311,0.976470648074,1],"ix":4},"o":{"a":1,"k":[{"i":{"x":[0.667],"y":[1]},"o":{"x":[0.333],"y":[0]},"t":10,"s":[10]},{"i":{"x":[0.667],"y":[1]},"o":{"x":[0.333],"y":[0]},"t":19.99,"s":[100]},{"t":29.9800012211104,"s":[10]}],"ix":5},"r":1,"bm":0,"nm":"Fill 1","mn":"ADBE Vector Graphic - Fill","hd":false},{"ty":"tr","p":{"a":0,"k":[23.72,23.721],"ix":2},"a":{"a":0,"k":[0,0],"ix":1},"s":{"a":0,"k":[100,100],"ix":3},"r":{"a":0,"k":0,"ix":6},"o":{"a":0,"k":100,"ix":7},"sk":{"a":0,"k":0,"ix":4},"sa":{"a":0,"k":0,"ix":5},"nm":"Transform"}],"nm":"Group 1","np":2,"cix":2,"bm":0,"ix":1,"mn":"ADBE Vector Group","hd":false}],"ip":0,"op":48.0000019550801,"st":0,"bm":0},{"ddd":0,"ind":2,"ty":4,"nm":"square 2","sr":1,"ks":{"o":{"a":0,"k":100,"ix":11},"r":{"a":0,"k":0,"ix":10},"p":{"a":0,"k":[196.25,201.271,0],"ix":2},"a":{"a":0,"k":[22.028,22.03,0],"ix":1},"s":{"a":0,"k":[100,100,100],"ix":6}},"ao":0,"shapes":[{"ty":"gr","it":[{"ind":0,"ty":"sh","ix":1,"ks":{"a":0,"k":{"i":[[1.914,0],[0,0],[0,-1.914],[0,0],[-1.914,0],[0,0],[0,1.914],[0,0]],"o":[[0,0],[-1.914,0],[0,0],[0,1.914],[0,0],[1.914,0],[0,0],[0,-1.914]],"v":[[18.313,-21.779],[-18.312,-21.779],[-21.779,-18.313],[-21.779,18.314],[-18.312,21.779],[18.313,21.779],[21.779,18.314],[21.779,-18.313]],"c":true},"ix":2},"nm":"Path 1","mn":"ADBE Vector Shape - Group","hd":false},{"ty":"fl","c":{"a":0,"k":[0,0.427451010311,0.976470648074,1],"ix":4},"o":{"a":1,"k":[{"i":{"x":[0.667],"y":[1]},"o":{"x":[0.333],"y":[0]},"t":5,"s":[10]},{"i":{"x":[0.667],"y":[1]},"o":{"x":[0.333],"y":[0]},"t":14.99,"s":[100]},{"t":24.9800010174563,"s":[10]}],"ix":5},"r":1,"bm":0,"nm":"Fill 1","mn":"ADBE Vector Graphic - Fill","hd":false},{"ty":"tr","p":{"a":0,"k":[22.028,22.029],"ix":2},"a":{"a":0,"k":[0,0],"ix":1},"s":{"a":0,"k":[100,100],"ix":3},"r":{"a":0,"k":0,"ix":6},"o":{"a":0,"k":100,"ix":7},"sk":{"a":0,"k":0,"ix":4},"sa":{"a":0,"k":0,"ix":5},"nm":"Transform"}],"nm":"Group 1","np":2,"cix":2,"bm":0,"ix":1,"mn":"ADBE Vector Group","hd":false}],"ip":0,"op":47.0000019143492,"st":0,"bm":0},{"ddd":0,"ind":3,"ty":4,"nm":"Triangle 2","sr":1,"ks":{"o":{"a":0,"k":100,"ix":11},"r":{"a":0,"k":0,"ix":10},"p":{"a":0,"k":[116.25,200.703,0],"ix":2},"a":{"a":0,"k":[27.11,21.243,0],"ix":1},"s":{"a":0,"k":[100,100,100],"ix":6}},"ao":0,"shapes":[{"ty":"gr","it":[{"ind":0,"ty":"sh","ix":1,"ks":{"a":0,"k":{"i":[[0,0],[0.558,-0.879],[0,0],[-1.133,0],[0,0],[0.609,0.947],[0,0]],"o":[[-0.558,-0.879],[0,0],[-0.609,0.947],[0,0],[1.133,0],[0,0],[0,0]],"v":[[1.209,-20.114],[-1.192,-20.114],[-26.251,18.795],[-25.051,20.993],[25.051,20.993],[26.251,18.795],[1.192,-20.114]],"c":true},"ix":2},"nm":"Path 1","mn":"ADBE Vector Shape - Group","hd":false},{"ty":"fl","c":{"a":0,"k":[0,0.427451010311,0.976470648074,1],"ix":4},"o":{"a":1,"k":[{"i":{"x":[0.667],"y":[1]},"o":{"x":[0.333],"y":[0]},"t":0,"s":[10]},{"i":{"x":[0.667],"y":[1]},"o":{"x":[0.333],"y":[0]},"t":9.99,"s":[100]},{"t":19.9800008138021,"s":[10]}],"ix":5},"r":1,"bm":0,"nm":"Fill 1","mn":"ADBE Vector Graphic - Fill","hd":false},{"ty":"tr","p":{"a":0,"k":[27.11,21.243],"ix":2},"a":{"a":0,"k":[0,0],"ix":1},"s":{"a":0,"k":[100,100],"ix":3},"r":{"a":0,"k":0,"ix":6},"o":{"a":0,"k":100,"ix":7},"sk":{"a":0,"k":0,"ix":4},"sa":{"a":0,"k":0,"ix":5},"nm":"Transform"}],"nm":"Group 1","np":2,"cix":2,"bm":0,"ix":1,"mn":"ADBE Vector Group","hd":false}],"ip":0,"op":48.0000019550801,"st":0,"bm":0}],"markers":[]}
                })
                </script>
                "#))

                h3 style="text-align: center;" { "Please wait while we process your payment..." }
                    form action=(PreEscaped(endpoint)) method=(method.to_string()) #payment_form {
                        @for (field, value) in form_fields {
                        input type="hidden" name=(field) value=(value);
                    }
                }
                (PreEscaped(format!(r#"
                    <script type="text/javascript"> {logging_template}
                    var frm = document.getElementById("payment_form");
                    var formFields = frm.querySelectorAll("input");

                    if (frm.method.toUpperCase() === "GET" && formFields.length === 0) {{
                        window.setTimeout(function () {{
                            window.location.href = frm.action;
                        }}, 300);
                    }} else {{
                        window.setTimeout(function () {{
                            frm.submit();
                        }}, 300);
                    }}
                    </script>
                    "#)))

            }
        }
        },
        RedirectForm::Html { html_data } => PreEscaped(format!(
            "{} <script>{}</script>",
            html_data, logging_template
        )),
        RedirectForm::BlueSnap {
            payment_fields_token,
        } => {
            let card_details = if let Some(PaymentMethodData::Card(ccard)) = payment_method_data {
                format!(
                    "var saveCardDirectly={{cvv: \"{}\",amount: {},currency: \"{}\"}};",
                    ccard.card_cvc.peek(),
                    amount,
                    currency
                )
            } else {
                "".to_string()
            };
            let bluesnap_sdk_url = config.connectors.bluesnap.secondary_base_url;
            maud::html! {
            (maud::DOCTYPE)
            html {
                head {
                    meta name="viewport" content="width=device-width, initial-scale=1";
                    (PreEscaped(format!("<script src=\"{bluesnap_sdk_url}web-sdk/5/bluesnap.js\"></script>")))
                }
                    body style="background-color: #ffffff; padding: 20px; font-family: Arial, Helvetica, Sans-Serif;" {

                        div id="loader1" class="lottie" style="height: 150px; display: block; position: relative; margin-top: 150px; margin-left: auto; margin-right: auto;" { "" }

                        (PreEscaped(r#"<script src="https://cdnjs.cloudflare.com/ajax/libs/bodymovin/5.7.4/lottie.min.js"></script>"#))

                        (PreEscaped(r#"
                        <script>
                        var anime = bodymovin.loadAnimation({
                            container: document.getElementById('loader1'),
                            renderer: 'svg',
                            loop: true,
                            autoplay: true,
                            name: 'hyperswitch loader',
                            animationData: {"v":"4.8.0","meta":{"g":"LottieFiles AE 3.1.1","a":"","k":"","d":"","tc":""},"fr":29.9700012207031,"ip":0,"op":31.0000012626559,"w":400,"h":250,"nm":"loader_shape","ddd":0,"assets":[],"layers":[{"ddd":0,"ind":1,"ty":4,"nm":"circle 2","sr":1,"ks":{"o":{"a":0,"k":100,"ix":11},"r":{"a":0,"k":0,"ix":10},"p":{"a":0,"k":[278.25,202.671,0],"ix":2},"a":{"a":0,"k":[23.72,23.72,0],"ix":1},"s":{"a":0,"k":[100,100,100],"ix":6}},"ao":0,"shapes":[{"ty":"gr","it":[{"ind":0,"ty":"sh","ix":1,"ks":{"a":0,"k":{"i":[[12.935,0],[0,-12.936],[-12.935,0],[0,12.935]],"o":[[-12.952,0],[0,12.935],[12.935,0],[0,-12.936]],"v":[[0,-23.471],[-23.47,0.001],[0,23.471],[23.47,0.001]],"c":true},"ix":2},"nm":"Path 1","mn":"ADBE Vector Shape - Group","hd":false},{"ty":"fl","c":{"a":0,"k":[0,0.427451010311,0.976470648074,1],"ix":4},"o":{"a":1,"k":[{"i":{"x":[0.667],"y":[1]},"o":{"x":[0.333],"y":[0]},"t":10,"s":[10]},{"i":{"x":[0.667],"y":[1]},"o":{"x":[0.333],"y":[0]},"t":19.99,"s":[100]},{"t":29.9800012211104,"s":[10]}],"ix":5},"r":1,"bm":0,"nm":"Fill 1","mn":"ADBE Vector Graphic - Fill","hd":false},{"ty":"tr","p":{"a":0,"k":[23.72,23.721],"ix":2},"a":{"a":0,"k":[0,0],"ix":1},"s":{"a":0,"k":[100,100],"ix":3},"r":{"a":0,"k":0,"ix":6},"o":{"a":0,"k":100,"ix":7},"sk":{"a":0,"k":0,"ix":4},"sa":{"a":0,"k":0,"ix":5},"nm":"Transform"}],"nm":"Group 1","np":2,"cix":2,"bm":0,"ix":1,"mn":"ADBE Vector Group","hd":false}],"ip":0,"op":48.0000019550801,"st":0,"bm":0},{"ddd":0,"ind":2,"ty":4,"nm":"square 2","sr":1,"ks":{"o":{"a":0,"k":100,"ix":11},"r":{"a":0,"k":0,"ix":10},"p":{"a":0,"k":[196.25,201.271,0],"ix":2},"a":{"a":0,"k":[22.028,22.03,0],"ix":1},"s":{"a":0,"k":[100,100,100],"ix":6}},"ao":0,"shapes":[{"ty":"gr","it":[{"ind":0,"ty":"sh","ix":1,"ks":{"a":0,"k":{"i":[[1.914,0],[0,0],[0,-1.914],[0,0],[-1.914,0],[0,0],[0,1.914],[0,0]],"o":[[0,0],[-1.914,0],[0,0],[0,1.914],[0,0],[1.914,0],[0,0],[0,-1.914]],"v":[[18.313,-21.779],[-18.312,-21.779],[-21.779,-18.313],[-21.779,18.314],[-18.312,21.779],[18.313,21.779],[21.779,18.314],[21.779,-18.313]],"c":true},"ix":2},"nm":"Path 1","mn":"ADBE Vector Shape - Group","hd":false},{"ty":"fl","c":{"a":0,"k":[0,0.427451010311,0.976470648074,1],"ix":4},"o":{"a":1,"k":[{"i":{"x":[0.667],"y":[1]},"o":{"x":[0.333],"y":[0]},"t":5,"s":[10]},{"i":{"x":[0.667],"y":[1]},"o":{"x":[0.333],"y":[0]},"t":14.99,"s":[100]},{"t":24.9800010174563,"s":[10]}],"ix":5},"r":1,"bm":0,"nm":"Fill 1","mn":"ADBE Vector Graphic - Fill","hd":false},{"ty":"tr","p":{"a":0,"k":[22.028,22.029],"ix":2},"a":{"a":0,"k":[0,0],"ix":1},"s":{"a":0,"k":[100,100],"ix":3},"r":{"a":0,"k":0,"ix":6},"o":{"a":0,"k":100,"ix":7},"sk":{"a":0,"k":0,"ix":4},"sa":{"a":0,"k":0,"ix":5},"nm":"Transform"}],"nm":"Group 1","np":2,"cix":2,"bm":0,"ix":1,"mn":"ADBE Vector Group","hd":false}],"ip":0,"op":47.0000019143492,"st":0,"bm":0},{"ddd":0,"ind":3,"ty":4,"nm":"Triangle 2","sr":1,"ks":{"o":{"a":0,"k":100,"ix":11},"r":{"a":0,"k":0,"ix":10},"p":{"a":0,"k":[116.25,200.703,0],"ix":2},"a":{"a":0,"k":[27.11,21.243,0],"ix":1},"s":{"a":0,"k":[100,100,100],"ix":6}},"ao":0,"shapes":[{"ty":"gr","it":[{"ind":0,"ty":"sh","ix":1,"ks":{"a":0,"k":{"i":[[0,0],[0.558,-0.879],[0,0],[-1.133,0],[0,0],[0.609,0.947],[0,0]],"o":[[-0.558,-0.879],[0,0],[-0.609,0.947],[0,0],[1.133,0],[0,0],[0,0]],"v":[[1.209,-20.114],[-1.192,-20.114],[-26.251,18.795],[-25.051,20.993],[25.051,20.993],[26.251,18.795],[1.192,-20.114]],"c":true},"ix":2},"nm":"Path 1","mn":"ADBE Vector Shape - Group","hd":false},{"ty":"fl","c":{"a":0,"k":[0,0.427451010311,0.976470648074,1],"ix":4},"o":{"a":1,"k":[{"i":{"x":[0.667],"y":[1]},"o":{"x":[0.333],"y":[0]},"t":0,"s":[10]},{"i":{"x":[0.667],"y":[1]},"o":{"x":[0.333],"y":[0]},"t":9.99,"s":[100]},{"t":19.9800008138021,"s":[10]}],"ix":5},"r":1,"bm":0,"nm":"Fill 1","mn":"ADBE Vector Graphic - Fill","hd":false},{"ty":"tr","p":{"a":0,"k":[27.11,21.243],"ix":2},"a":{"a":0,"k":[0,0],"ix":1},"s":{"a":0,"k":[100,100],"ix":3},"r":{"a":0,"k":0,"ix":6},"o":{"a":0,"k":100,"ix":7},"sk":{"a":0,"k":0,"ix":4},"sa":{"a":0,"k":0,"ix":5},"nm":"Transform"}],"nm":"Group 1","np":2,"cix":2,"bm":0,"ix":1,"mn":"ADBE Vector Group","hd":false}],"ip":0,"op":48.0000019550801,"st":0,"bm":0}],"markers":[]}
                        })
                        </script>
                        "#))

                        h3 style="text-align: center;" { "Please wait while we process your payment..." }
                    }

                (PreEscaped(format!("<script>
                    {logging_template}
                    bluesnap.threeDsPaymentsSetup(\"{payment_fields_token}\",
                    function(sdkResponse) {{
                        // console.log(sdkResponse);
                        var f = document.createElement('form');
                        f.action=window.location.pathname.replace(/payments\\/redirect\\/(\\w+)\\/(\\w+)\\/\\w+/, \"payments/$1/$2/redirect/complete/bluesnap?paymentToken={payment_fields_token}\");
                        f.method='POST';
                        var i=document.createElement('input');
                        i.type='hidden';
                        i.name='authentication_response';
                        i.value=JSON.stringify(sdkResponse);
                        f.appendChild(i);
                        document.body.appendChild(f);
                        f.submit();
                    }});
                    {card_details}
                    bluesnap.threeDsPaymentsSubmitData(saveCardDirectly);
                </script>
                ")))
                }}
        }
        RedirectForm::CybersourceAuthSetup {
            access_token,
            ddc_url,
            reference_id,
        } => {
            maud::html! {
            (maud::DOCTYPE)
            html {
                head {
                    meta name="viewport" content="width=device-width, initial-scale=1";
                }
                    body style="background-color: #ffffff; padding: 20px; font-family: Arial, Helvetica, Sans-Serif;" {

                        div id="loader1" class="lottie" style="height: 150px; display: block; position: relative; margin-top: 150px; margin-left: auto; margin-right: auto;" { "" }

                        (PreEscaped(r#"<script src="https://cdnjs.cloudflare.com/ajax/libs/bodymovin/5.7.4/lottie.min.js"></script>"#))

                        (PreEscaped(r#"
                            <script>
                            var anime = bodymovin.loadAnimation({
                                container: document.getElementById('loader1'),
                                renderer: 'svg',
                                loop: true,
                                autoplay: true,
                                name: 'hyperswitch loader',
                                animationData: {"v":"4.8.0","meta":{"g":"LottieFiles AE 3.1.1","a":"","k":"","d":"","tc":""},"fr":29.9700012207031,"ip":0,"op":31.0000012626559,"w":400,"h":250,"nm":"loader_shape","ddd":0,"assets":[],"layers":[{"ddd":0,"ind":1,"ty":4,"nm":"circle 2","sr":1,"ks":{"o":{"a":0,"k":100,"ix":11},"r":{"a":0,"k":0,"ix":10},"p":{"a":0,"k":[278.25,202.671,0],"ix":2},"a":{"a":0,"k":[23.72,23.72,0],"ix":1},"s":{"a":0,"k":[100,100,100],"ix":6}},"ao":0,"shapes":[{"ty":"gr","it":[{"ind":0,"ty":"sh","ix":1,"ks":{"a":0,"k":{"i":[[12.935,0],[0,-12.936],[-12.935,0],[0,12.935]],"o":[[-12.952,0],[0,12.935],[12.935,0],[0,-12.936]],"v":[[0,-23.471],[-23.47,0.001],[0,23.471],[23.47,0.001]],"c":true},"ix":2},"nm":"Path 1","mn":"ADBE Vector Shape - Group","hd":false},{"ty":"fl","c":{"a":0,"k":[0,0.427451010311,0.976470648074,1],"ix":4},"o":{"a":1,"k":[{"i":{"x":[0.667],"y":[1]},"o":{"x":[0.333],"y":[0]},"t":10,"s":[10]},{"i":{"x":[0.667],"y":[1]},"o":{"x":[0.333],"y":[0]},"t":19.99,"s":[100]},{"t":29.9800012211104,"s":[10]}],"ix":5},"r":1,"bm":0,"nm":"Fill 1","mn":"ADBE Vector Graphic - Fill","hd":false},{"ty":"tr","p":{"a":0,"k":[23.72,23.721],"ix":2},"a":{"a":0,"k":[0,0],"ix":1},"s":{"a":0,"k":[100,100],"ix":3},"r":{"a":0,"k":0,"ix":6},"o":{"a":0,"k":100,"ix":7},"sk":{"a":0,"k":0,"ix":4},"sa":{"a":0,"k":0,"ix":5},"nm":"Transform"}],"nm":"Group 1","np":2,"cix":2,"bm":0,"ix":1,"mn":"ADBE Vector Group","hd":false}],"ip":0,"op":48.0000019550801,"st":0,"bm":0},{"ddd":0,"ind":2,"ty":4,"nm":"square 2","sr":1,"ks":{"o":{"a":0,"k":100,"ix":11},"r":{"a":0,"k":0,"ix":10},"p":{"a":0,"k":[196.25,201.271,0],"ix":2},"a":{"a":0,"k":[22.028,22.03,0],"ix":1},"s":{"a":0,"k":[100,100,100],"ix":6}},"ao":0,"shapes":[{"ty":"gr","it":[{"ind":0,"ty":"sh","ix":1,"ks":{"a":0,"k":{"i":[[1.914,0],[0,0],[0,-1.914],[0,0],[-1.914,0],[0,0],[0,1.914],[0,0]],"o":[[0,0],[-1.914,0],[0,0],[0,1.914],[0,0],[1.914,0],[0,0],[0,-1.914]],"v":[[18.313,-21.779],[-18.312,-21.779],[-21.779,-18.313],[-21.779,18.314],[-18.312,21.779],[18.313,21.779],[21.779,18.314],[21.779,-18.313]],"c":true},"ix":2},"nm":"Path 1","mn":"ADBE Vector Shape - Group","hd":false},{"ty":"fl","c":{"a":0,"k":[0,0.427451010311,0.976470648074,1],"ix":4},"o":{"a":1,"k":[{"i":{"x":[0.667],"y":[1]},"o":{"x":[0.333],"y":[0]},"t":5,"s":[10]},{"i":{"x":[0.667],"y":[1]},"o":{"x":[0.333],"y":[0]},"t":14.99,"s":[100]},{"t":24.9800010174563,"s":[10]}],"ix":5},"r":1,"bm":0,"nm":"Fill 1","mn":"ADBE Vector Graphic - Fill","hd":false},{"ty":"tr","p":{"a":0,"k":[22.028,22.029],"ix":2},"a":{"a":0,"k":[0,0],"ix":1},"s":{"a":0,"k":[100,100],"ix":3},"r":{"a":0,"k":0,"ix":6},"o":{"a":0,"k":100,"ix":7},"sk":{"a":0,"k":0,"ix":4},"sa":{"a":0,"k":0,"ix":5},"nm":"Transform"}],"nm":"Group 1","np":2,"cix":2,"bm":0,"ix":1,"mn":"ADBE Vector Group","hd":false}],"ip":0,"op":47.0000019143492,"st":0,"bm":0},{"ddd":0,"ind":3,"ty":4,"nm":"Triangle 2","sr":1,"ks":{"o":{"a":0,"k":100,"ix":11},"r":{"a":0,"k":0,"ix":10},"p":{"a":0,"k":[116.25,200.703,0],"ix":2},"a":{"a":0,"k":[27.11,21.243,0],"ix":1},"s":{"a":0,"k":[100,100,100],"ix":6}},"ao":0,"shapes":[{"ty":"gr","it":[{"ind":0,"ty":"sh","ix":1,"ks":{"a":0,"k":{"i":[[0,0],[0.558,-0.879],[0,0],[-1.133,0],[0,0],[0.609,0.947],[0,0]],"o":[[-0.558,-0.879],[0,0],[-0.609,0.947],[0,0],[1.133,0],[0,0],[0,0]],"v":[[1.209,-20.114],[-1.192,-20.114],[-26.251,18.795],[-25.051,20.993],[25.051,20.993],[26.251,18.795],[1.192,-20.114]],"c":true},"ix":2},"nm":"Path 1","mn":"ADBE Vector Shape - Group","hd":false},{"ty":"fl","c":{"a":0,"k":[0,0.427451010311,0.976470648074,1],"ix":4},"o":{"a":1,"k":[{"i":{"x":[0.667],"y":[1]},"o":{"x":[0.333],"y":[0]},"t":0,"s":[10]},{"i":{"x":[0.667],"y":[1]},"o":{"x":[0.333],"y":[0]},"t":9.99,"s":[100]},{"t":19.9800008138021,"s":[10]}],"ix":5},"r":1,"bm":0,"nm":"Fill 1","mn":"ADBE Vector Graphic - Fill","hd":false},{"ty":"tr","p":{"a":0,"k":[27.11,21.243],"ix":2},"a":{"a":0,"k":[0,0],"ix":1},"s":{"a":0,"k":[100,100],"ix":3},"r":{"a":0,"k":0,"ix":6},"o":{"a":0,"k":100,"ix":7},"sk":{"a":0,"k":0,"ix":4},"sa":{"a":0,"k":0,"ix":5},"nm":"Transform"}],"nm":"Group 1","np":2,"cix":2,"bm":0,"ix":1,"mn":"ADBE Vector Group","hd":false}],"ip":0,"op":48.0000019550801,"st":0,"bm":0}],"markers":[]}
                            })
                            </script>
                            "#))

                        h3 style="text-align: center;" { "Please wait while we process your payment..." }
                    }

                (PreEscaped(r#"<iframe id="cardinal_collection_iframe" name="collectionIframe" height="10" width="10" style="display: none;"></iframe>"#))
                (PreEscaped(format!("<form id=\"cardinal_collection_form\" method=\"POST\" target=\"collectionIframe\" action=\"{ddc_url}\">
                <input id=\"cardinal_collection_form_input\" type=\"hidden\" name=\"JWT\" value=\"{access_token}\">
              </form>")))
              (PreEscaped(r#"<script>
              window.onload = function() {
              var cardinalCollectionForm = document.querySelector('#cardinal_collection_form'); if(cardinalCollectionForm) cardinalCollectionForm.submit();
              }
              </script>"#))
              (PreEscaped(format!("<script>
                {logging_template}
                window.addEventListener(\"message\", function(event) {{
                    if (event.origin === \"https://centinelapistag.cardinalcommerce.com\" || event.origin === \"https://centinelapi.cardinalcommerce.com\") {{
                      window.location.href = window.location.pathname.replace(/payments\\/redirect\\/(\\w+)\\/(\\w+)\\/\\w+/, \"payments/$1/$2/redirect/complete/cybersource?referenceId={reference_id}\");
                    }}
                  }}, false);
                </script>
                ")))
            }}
        }
        RedirectForm::CybersourceConsumerAuth {
            access_token,
            step_up_url,
        } => {
            maud::html! {
            (maud::DOCTYPE)
            html {
                head {
                    meta name="viewport" content="width=device-width, initial-scale=1";
                }
                    body style="background-color: #ffffff; padding: 20px; font-family: Arial, Helvetica, Sans-Serif;" {

                        div id="loader1" class="lottie" style="height: 150px; display: block; position: relative; margin-top: 150px; margin-left: auto; margin-right: auto;" { "" }

                        (PreEscaped(r#"<script src="https://cdnjs.cloudflare.com/ajax/libs/bodymovin/5.7.4/lottie.min.js"></script>"#))

                        (PreEscaped(r#"
                            <script>
                            var anime = bodymovin.loadAnimation({
                                container: document.getElementById('loader1'),
                                renderer: 'svg',
                                loop: true,
                                autoplay: true,
                                name: 'hyperswitch loader',
                                animationData: {"v":"4.8.0","meta":{"g":"LottieFiles AE 3.1.1","a":"","k":"","d":"","tc":""},"fr":29.9700012207031,"ip":0,"op":31.0000012626559,"w":400,"h":250,"nm":"loader_shape","ddd":0,"assets":[],"layers":[{"ddd":0,"ind":1,"ty":4,"nm":"circle 2","sr":1,"ks":{"o":{"a":0,"k":100,"ix":11},"r":{"a":0,"k":0,"ix":10},"p":{"a":0,"k":[278.25,202.671,0],"ix":2},"a":{"a":0,"k":[23.72,23.72,0],"ix":1},"s":{"a":0,"k":[100,100,100],"ix":6}},"ao":0,"shapes":[{"ty":"gr","it":[{"ind":0,"ty":"sh","ix":1,"ks":{"a":0,"k":{"i":[[12.935,0],[0,-12.936],[-12.935,0],[0,12.935]],"o":[[-12.952,0],[0,12.935],[12.935,0],[0,-12.936]],"v":[[0,-23.471],[-23.47,0.001],[0,23.471],[23.47,0.001]],"c":true},"ix":2},"nm":"Path 1","mn":"ADBE Vector Shape - Group","hd":false},{"ty":"fl","c":{"a":0,"k":[0,0.427451010311,0.976470648074,1],"ix":4},"o":{"a":1,"k":[{"i":{"x":[0.667],"y":[1]},"o":{"x":[0.333],"y":[0]},"t":10,"s":[10]},{"i":{"x":[0.667],"y":[1]},"o":{"x":[0.333],"y":[0]},"t":19.99,"s":[100]},{"t":29.9800012211104,"s":[10]}],"ix":5},"r":1,"bm":0,"nm":"Fill 1","mn":"ADBE Vector Graphic - Fill","hd":false},{"ty":"tr","p":{"a":0,"k":[23.72,23.721],"ix":2},"a":{"a":0,"k":[0,0],"ix":1},"s":{"a":0,"k":[100,100],"ix":3},"r":{"a":0,"k":0,"ix":6},"o":{"a":0,"k":100,"ix":7},"sk":{"a":0,"k":0,"ix":4},"sa":{"a":0,"k":0,"ix":5},"nm":"Transform"}],"nm":"Group 1","np":2,"cix":2,"bm":0,"ix":1,"mn":"ADBE Vector Group","hd":false}],"ip":0,"op":48.0000019550801,"st":0,"bm":0},{"ddd":0,"ind":2,"ty":4,"nm":"square 2","sr":1,"ks":{"o":{"a":0,"k":100,"ix":11},"r":{"a":0,"k":0,"ix":10},"p":{"a":0,"k":[196.25,201.271,0],"ix":2},"a":{"a":0,"k":[22.028,22.03,0],"ix":1},"s":{"a":0,"k":[100,100,100],"ix":6}},"ao":0,"shapes":[{"ty":"gr","it":[{"ind":0,"ty":"sh","ix":1,"ks":{"a":0,"k":{"i":[[1.914,0],[0,0],[0,-1.914],[0,0],[-1.914,0],[0,0],[0,1.914],[0,0]],"o":[[0,0],[-1.914,0],[0,0],[0,1.914],[0,0],[1.914,0],[0,0],[0,-1.914]],"v":[[18.313,-21.779],[-18.312,-21.779],[-21.779,-18.313],[-21.779,18.314],[-18.312,21.779],[18.313,21.779],[21.779,18.314],[21.779,-18.313]],"c":true},"ix":2},"nm":"Path 1","mn":"ADBE Vector Shape - Group","hd":false},{"ty":"fl","c":{"a":0,"k":[0,0.427451010311,0.976470648074,1],"ix":4},"o":{"a":1,"k":[{"i":{"x":[0.667],"y":[1]},"o":{"x":[0.333],"y":[0]},"t":5,"s":[10]},{"i":{"x":[0.667],"y":[1]},"o":{"x":[0.333],"y":[0]},"t":14.99,"s":[100]},{"t":24.9800010174563,"s":[10]}],"ix":5},"r":1,"bm":0,"nm":"Fill 1","mn":"ADBE Vector Graphic - Fill","hd":false},{"ty":"tr","p":{"a":0,"k":[22.028,22.029],"ix":2},"a":{"a":0,"k":[0,0],"ix":1},"s":{"a":0,"k":[100,100],"ix":3},"r":{"a":0,"k":0,"ix":6},"o":{"a":0,"k":100,"ix":7},"sk":{"a":0,"k":0,"ix":4},"sa":{"a":0,"k":0,"ix":5},"nm":"Transform"}],"nm":"Group 1","np":2,"cix":2,"bm":0,"ix":1,"mn":"ADBE Vector Group","hd":false}],"ip":0,"op":47.0000019143492,"st":0,"bm":0},{"ddd":0,"ind":3,"ty":4,"nm":"Triangle 2","sr":1,"ks":{"o":{"a":0,"k":100,"ix":11},"r":{"a":0,"k":0,"ix":10},"p":{"a":0,"k":[116.25,200.703,0],"ix":2},"a":{"a":0,"k":[27.11,21.243,0],"ix":1},"s":{"a":0,"k":[100,100,100],"ix":6}},"ao":0,"shapes":[{"ty":"gr","it":[{"ind":0,"ty":"sh","ix":1,"ks":{"a":0,"k":{"i":[[0,0],[0.558,-0.879],[0,0],[-1.133,0],[0,0],[0.609,0.947],[0,0]],"o":[[-0.558,-0.879],[0,0],[-0.609,0.947],[0,0],[1.133,0],[0,0],[0,0]],"v":[[1.209,-20.114],[-1.192,-20.114],[-26.251,18.795],[-25.051,20.993],[25.051,20.993],[26.251,18.795],[1.192,-20.114]],"c":true},"ix":2},"nm":"Path 1","mn":"ADBE Vector Shape - Group","hd":false},{"ty":"fl","c":{"a":0,"k":[0,0.427451010311,0.976470648074,1],"ix":4},"o":{"a":1,"k":[{"i":{"x":[0.667],"y":[1]},"o":{"x":[0.333],"y":[0]},"t":0,"s":[10]},{"i":{"x":[0.667],"y":[1]},"o":{"x":[0.333],"y":[0]},"t":9.99,"s":[100]},{"t":19.9800008138021,"s":[10]}],"ix":5},"r":1,"bm":0,"nm":"Fill 1","mn":"ADBE Vector Graphic - Fill","hd":false},{"ty":"tr","p":{"a":0,"k":[27.11,21.243],"ix":2},"a":{"a":0,"k":[0,0],"ix":1},"s":{"a":0,"k":[100,100],"ix":3},"r":{"a":0,"k":0,"ix":6},"o":{"a":0,"k":100,"ix":7},"sk":{"a":0,"k":0,"ix":4},"sa":{"a":0,"k":0,"ix":5},"nm":"Transform"}],"nm":"Group 1","np":2,"cix":2,"bm":0,"ix":1,"mn":"ADBE Vector Group","hd":false}],"ip":0,"op":48.0000019550801,"st":0,"bm":0}],"markers":[]}
                            })
                            </script>
                            "#))

                        h3 style="text-align: center;" { "Please wait while we process your payment..." }
                    }

                // This is the iframe recommended by cybersource but the redirection happens inside this iframe once otp
                // is received and we lose control of the redirection on user client browser, so to avoid that we have removed this iframe and directly consumed it.
                // (PreEscaped(r#"<iframe id="step_up_iframe" style="border: none; margin-left: auto; margin-right: auto; display: block" height="800px" width="400px" name="stepUpIframe"></iframe>"#))
                (PreEscaped(format!("<form id=\"step-up-form\" method=\"POST\" action=\"{step_up_url}\">
                <input type=\"hidden\" name=\"JWT\" value=\"{access_token}\">
              </form>")))
              (PreEscaped(format!("<script>
              {logging_template}
              window.onload = function() {{
              var stepUpForm = document.querySelector('#step-up-form'); if(stepUpForm) stepUpForm.submit();
              }}
              </script>")))
            }}
        }
        RedirectForm::DeutschebankThreeDSChallengeFlow { acs_url, creq } => {
            maud::html! {
                (maud::DOCTYPE)
                html {
                    head {
                        meta name="viewport" content="width=device-width, initial-scale=1";
                    }

                    body style="background-color: #ffffff; padding: 20px; font-family: Arial, Helvetica, Sans-Serif;" {
                        div id="loader1" class="lottie" style="height: 150px; display: block; position: relative; margin-top: 150px; margin-left: auto; margin-right: auto;" { "" }

                        (PreEscaped(r#"<script src="https://cdnjs.cloudflare.com/ajax/libs/bodymovin/5.7.4/lottie.min.js"></script>"#))

                        (PreEscaped(r#"
                            <script>
                            var anime = bodymovin.loadAnimation({
                                container: document.getElementById('loader1'),
                                renderer: 'svg',
                                loop: true,
                                autoplay: true,
                                name: 'hyperswitch loader',
                                animationData: {"v":"4.8.0","meta":{"g":"LottieFiles AE 3.1.1","a":"","k":"","d":"","tc":""},"fr":29.9700012207031,"ip":0,"op":31.0000012626559,"w":400,"h":250,"nm":"loader_shape","ddd":0,"assets":[],"layers":[{"ddd":0,"ind":1,"ty":4,"nm":"circle 2","sr":1,"ks":{"o":{"a":0,"k":100,"ix":11},"r":{"a":0,"k":0,"ix":10},"p":{"a":0,"k":[278.25,202.671,0],"ix":2},"a":{"a":0,"k":[23.72,23.72,0],"ix":1},"s":{"a":0,"k":[100,100,100],"ix":6}},"ao":0,"shapes":[{"ty":"gr","it":[{"ind":0,"ty":"sh","ix":1,"ks":{"a":0,"k":{"i":[[12.935,0],[0,-12.936],[-12.935,0],[0,12.935]],"o":[[-12.952,0],[0,12.935],[12.935,0],[0,-12.936]],"v":[[0,-23.471],[-23.47,0.001],[0,23.471],[23.47,0.001]],"c":true},"ix":2},"nm":"Path 1","mn":"ADBE Vector Shape - Group","hd":false},{"ty":"fl","c":{"a":0,"k":[0,0.427451010311,0.976470648074,1],"ix":4},"o":{"a":1,"k":[{"i":{"x":[0.667],"y":[1]},"o":{"x":[0.333],"y":[0]},"t":10,"s":[10]},{"i":{"x":[0.667],"y":[1]},"o":{"x":[0.333],"y":[0]},"t":19.99,"s":[100]},{"t":29.9800012211104,"s":[10]}],"ix":5},"r":1,"bm":0,"nm":"Fill 1","mn":"ADBE Vector Graphic - Fill","hd":false},{"ty":"tr","p":{"a":0,"k":[23.72,23.721],"ix":2},"a":{"a":0,"k":[0,0],"ix":1},"s":{"a":0,"k":[100,100],"ix":3},"r":{"a":0,"k":0,"ix":6},"o":{"a":0,"k":100,"ix":7},"sk":{"a":0,"k":0,"ix":4},"sa":{"a":0,"k":0,"ix":5},"nm":"Transform"}],"nm":"Group 1","np":2,"cix":2,"bm":0,"ix":1,"mn":"ADBE Vector Group","hd":false}],"ip":0,"op":48.0000019550801,"st":0,"bm":0},{"ddd":0,"ind":2,"ty":4,"nm":"square 2","sr":1,"ks":{"o":{"a":0,"k":100,"ix":11},"r":{"a":0,"k":0,"ix":10},"p":{"a":0,"k":[196.25,201.271,0],"ix":2},"a":{"a":0,"k":[22.028,22.03,0],"ix":1},"s":{"a":0,"k":[100,100,100],"ix":6}},"ao":0,"shapes":[{"ty":"gr","it":[{"ind":0,"ty":"sh","ix":1,"ks":{"a":0,"k":{"i":[[1.914,0],[0,0],[0,-1.914],[0,0],[-1.914,0],[0,0],[0,1.914],[0,0]],"o":[[0,0],[-1.914,0],[0,0],[0,1.914],[0,0],[1.914,0],[0,0],[0,-1.914]],"v":[[18.313,-21.779],[-18.312,-21.779],[-21.779,-18.313],[-21.779,18.314],[-18.312,21.779],[18.313,21.779],[21.779,18.314],[21.779,-18.313]],"c":true},"ix":2},"nm":"Path 1","mn":"ADBE Vector Shape - Group","hd":false},{"ty":"fl","c":{"a":0,"k":[0,0.427451010311,0.976470648074,1],"ix":4},"o":{"a":1,"k":[{"i":{"x":[0.667],"y":[1]},"o":{"x":[0.333],"y":[0]},"t":5,"s":[10]},{"i":{"x":[0.667],"y":[1]},"o":{"x":[0.333],"y":[0]},"t":14.99,"s":[100]},{"t":24.9800010174563,"s":[10]}],"ix":5},"r":1,"bm":0,"nm":"Fill 1","mn":"ADBE Vector Graphic - Fill","hd":false},{"ty":"tr","p":{"a":0,"k":[22.028,22.029],"ix":2},"a":{"a":0,"k":[0,0],"ix":1},"s":{"a":0,"k":[100,100],"ix":3},"r":{"a":0,"k":0,"ix":6},"o":{"a":0,"k":100,"ix":7},"sk":{"a":0,"k":0,"ix":4},"sa":{"a":0,"k":0,"ix":5},"nm":"Transform"}],"nm":"Group 1","np":2,"cix":2,"bm":0,"ix":1,"mn":"ADBE Vector Group","hd":false}],"ip":0,"op":47.0000019143492,"st":0,"bm":0},{"ddd":0,"ind":3,"ty":4,"nm":"Triangle 2","sr":1,"ks":{"o":{"a":0,"k":100,"ix":11},"r":{"a":0,"k":0,"ix":10},"p":{"a":0,"k":[116.25,200.703,0],"ix":2},"a":{"a":0,"k":[27.11,21.243,0],"ix":1},"s":{"a":0,"k":[100,100,100],"ix":6}},"ao":0,"shapes":[{"ty":"gr","it":[{"ind":0,"ty":"sh","ix":1,"ks":{"a":0,"k":{"i":[[0,0],[0.558,-0.879],[0,0],[-1.133,0],[0,0],[0.609,0.947],[0,0]],"o":[[-0.558,-0.879],[0,0],[-0.609,0.947],[0,0],[1.133,0],[0,0],[0,0]],"v":[[1.209,-20.114],[-1.192,-20.114],[-26.251,18.795],[-25.051,20.993],[25.051,20.993],[26.251,18.795],[1.192,-20.114]],"c":true},"ix":2},"nm":"Path 1","mn":"ADBE Vector Shape - Group","hd":false},{"ty":"fl","c":{"a":0,"k":[0,0.427451010311,0.976470648074,1],"ix":4},"o":{"a":1,"k":[{"i":{"x":[0.667],"y":[1]},"o":{"x":[0.333],"y":[0]},"t":0,"s":[10]},{"i":{"x":[0.667],"y":[1]},"o":{"x":[0.333],"y":[0]},"t":9.99,"s":[100]},{"t":19.9800008138021,"s":[10]}],"ix":5},"r":1,"bm":0,"nm":"Fill 1","mn":"ADBE Vector Graphic - Fill","hd":false},{"ty":"tr","p":{"a":0,"k":[27.11,21.243],"ix":2},"a":{"a":0,"k":[0,0],"ix":1},"s":{"a":0,"k":[100,100],"ix":3},"r":{"a":0,"k":0,"ix":6},"o":{"a":0,"k":100,"ix":7},"sk":{"a":0,"k":0,"ix":4},"sa":{"a":0,"k":0,"ix":5},"nm":"Transform"}],"nm":"Group 1","np":2,"cix":2,"bm":0,"ix":1,"mn":"ADBE Vector Group","hd":false}],"ip":0,"op":48.0000019550801,"st":0,"bm":0}],"markers":[]}
                            })
                            </script>
                            "#))

                        h3 style="text-align: center;" { "Please wait while we process your payment..." }
                    }
                    (PreEscaped(format!("<form id=\"PaReqForm\" method=\"POST\" action=\"{acs_url}\">
                        <input type=\"hidden\" name=\"creq\" value=\"{creq}\">
                        </form>")))
                    (PreEscaped(format!("<script>
                        {logging_template}
                        window.onload = function() {{
                        var paReqForm = document.querySelector('#PaReqForm'); if(paReqForm) paReqForm.submit();
                        }}
                    </script>")))
                }
            }
        }
        RedirectForm::Payme => {
            maud::html! {
                (maud::DOCTYPE)
                head {
                    (PreEscaped(r#"<script src="https://cdn.paymeservice.com/hf/v1/hostedfields.js"></script>"#))
                }
                (PreEscaped(format!("<script>
                    {logging_template}
                    var f = document.createElement('form');
                    f.action=window.location.pathname.replace(/payments\\/redirect\\/(\\w+)\\/(\\w+)\\/\\w+/, \"payments/$1/$2/redirect/complete/payme\");
                    f.method='POST';
                    PayMe.clientData()
                    .then((data) => {{
                        var i=document.createElement('input');
                        i.type='hidden';
                        i.name='meta_data';
                        i.value=data.hash;
                        f.appendChild(i);
                        document.body.appendChild(f);
                        f.submit();
                    }})
                    .catch((error) => {{
                        f.submit();
                    }});
            </script>
                ")))
            }
        }
        RedirectForm::Braintree {
            client_token,
            card_token,
            bin,
            acs_url,
        } => {
            maud::html! {
            (maud::DOCTYPE)
            html {
                head {
                    meta name="viewport" content="width=device-width, initial-scale=1";
                    (PreEscaped(r#"<script src="https://js.braintreegateway.com/web/3.97.1/js/three-d-secure.js"></script>"#))
                    // (PreEscaped(r#"<script src="https://js.braintreegateway.com/web/3.97.1/js/hosted-fields.js"></script>"#))

                }
                    body style="background-color: #ffffff; padding: 20px; font-family: Arial, Helvetica, Sans-Serif;" {

                        div id="loader1" class="lottie" style="height: 150px; display: block; position: relative; margin-top: 150px; margin-left: auto; margin-right: auto;" { "" }

                        (PreEscaped(r#"<script src="https://cdnjs.cloudflare.com/ajax/libs/bodymovin/5.7.4/lottie.min.js"></script>"#))

                        (PreEscaped(r#"
                            <script>
                            var anime = bodymovin.loadAnimation({
                                container: document.getElementById('loader1'),
                                renderer: 'svg',
                                loop: true,
                                autoplay: true,
                                name: 'hyperswitch loader',
                                animationData: {"v":"4.8.0","meta":{"g":"LottieFiles AE 3.1.1","a":"","k":"","d":"","tc":""},"fr":29.9700012207031,"ip":0,"op":31.0000012626559,"w":400,"h":250,"nm":"loader_shape","ddd":0,"assets":[],"layers":[{"ddd":0,"ind":1,"ty":4,"nm":"circle 2","sr":1,"ks":{"o":{"a":0,"k":100,"ix":11},"r":{"a":0,"k":0,"ix":10},"p":{"a":0,"k":[278.25,202.671,0],"ix":2},"a":{"a":0,"k":[23.72,23.72,0],"ix":1},"s":{"a":0,"k":[100,100,100],"ix":6}},"ao":0,"shapes":[{"ty":"gr","it":[{"ind":0,"ty":"sh","ix":1,"ks":{"a":0,"k":{"i":[[12.935,0],[0,-12.936],[-12.935,0],[0,12.935]],"o":[[-12.952,0],[0,12.935],[12.935,0],[0,-12.936]],"v":[[0,-23.471],[-23.47,0.001],[0,23.471],[23.47,0.001]],"c":true},"ix":2},"nm":"Path 1","mn":"ADBE Vector Shape - Group","hd":false},{"ty":"fl","c":{"a":0,"k":[0,0.427451010311,0.976470648074,1],"ix":4},"o":{"a":1,"k":[{"i":{"x":[0.667],"y":[1]},"o":{"x":[0.333],"y":[0]},"t":10,"s":[10]},{"i":{"x":[0.667],"y":[1]},"o":{"x":[0.333],"y":[0]},"t":19.99,"s":[100]},{"t":29.9800012211104,"s":[10]}],"ix":5},"r":1,"bm":0,"nm":"Fill 1","mn":"ADBE Vector Graphic - Fill","hd":false},{"ty":"tr","p":{"a":0,"k":[23.72,23.721],"ix":2},"a":{"a":0,"k":[0,0],"ix":1},"s":{"a":0,"k":[100,100],"ix":3},"r":{"a":0,"k":0,"ix":6},"o":{"a":0,"k":100,"ix":7},"sk":{"a":0,"k":0,"ix":4},"sa":{"a":0,"k":0,"ix":5},"nm":"Transform"}],"nm":"Group 1","np":2,"cix":2,"bm":0,"ix":1,"mn":"ADBE Vector Group","hd":false}],"ip":0,"op":48.0000019550801,"st":0,"bm":0},{"ddd":0,"ind":2,"ty":4,"nm":"square 2","sr":1,"ks":{"o":{"a":0,"k":100,"ix":11},"r":{"a":0,"k":0,"ix":10},"p":{"a":0,"k":[196.25,201.271,0],"ix":2},"a":{"a":0,"k":[22.028,22.03,0],"ix":1},"s":{"a":0,"k":[100,100,100],"ix":6}},"ao":0,"shapes":[{"ty":"gr","it":[{"ind":0,"ty":"sh","ix":1,"ks":{"a":0,"k":{"i":[[1.914,0],[0,0],[0,-1.914],[0,0],[-1.914,0],[0,0],[0,1.914],[0,0]],"o":[[0,0],[-1.914,0],[0,0],[0,1.914],[0,0],[1.914,0],[0,0],[0,-1.914]],"v":[[18.313,-21.779],[-18.312,-21.779],[-21.779,-18.313],[-21.779,18.314],[-18.312,21.779],[18.313,21.779],[21.779,18.314],[21.779,-18.313]],"c":true},"ix":2},"nm":"Path 1","mn":"ADBE Vector Shape - Group","hd":false},{"ty":"fl","c":{"a":0,"k":[0,0.427451010311,0.976470648074,1],"ix":4},"o":{"a":1,"k":[{"i":{"x":[0.667],"y":[1]},"o":{"x":[0.333],"y":[0]},"t":5,"s":[10]},{"i":{"x":[0.667],"y":[1]},"o":{"x":[0.333],"y":[0]},"t":14.99,"s":[100]},{"t":24.9800010174563,"s":[10]}],"ix":5},"r":1,"bm":0,"nm":"Fill 1","mn":"ADBE Vector Graphic - Fill","hd":false},{"ty":"tr","p":{"a":0,"k":[22.028,22.029],"ix":2},"a":{"a":0,"k":[0,0],"ix":1},"s":{"a":0,"k":[100,100],"ix":3},"r":{"a":0,"k":0,"ix":6},"o":{"a":0,"k":100,"ix":7},"sk":{"a":0,"k":0,"ix":4},"sa":{"a":0,"k":0,"ix":5},"nm":"Transform"}],"nm":"Group 1","np":2,"cix":2,"bm":0,"ix":1,"mn":"ADBE Vector Group","hd":false}],"ip":0,"op":47.0000019143492,"st":0,"bm":0},{"ddd":0,"ind":3,"ty":4,"nm":"Triangle 2","sr":1,"ks":{"o":{"a":0,"k":100,"ix":11},"r":{"a":0,"k":0,"ix":10},"p":{"a":0,"k":[116.25,200.703,0],"ix":2},"a":{"a":0,"k":[27.11,21.243,0],"ix":1},"s":{"a":0,"k":[100,100,100],"ix":6}},"ao":0,"shapes":[{"ty":"gr","it":[{"ind":0,"ty":"sh","ix":1,"ks":{"a":0,"k":{"i":[[0,0],[0.558,-0.879],[0,0],[-1.133,0],[0,0],[0.609,0.947],[0,0]],"o":[[-0.558,-0.879],[0,0],[-0.609,0.947],[0,0],[1.133,0],[0,0],[0,0]],"v":[[1.209,-20.114],[-1.192,-20.114],[-26.251,18.795],[-25.051,20.993],[25.051,20.993],[26.251,18.795],[1.192,-20.114]],"c":true},"ix":2},"nm":"Path 1","mn":"ADBE Vector Shape - Group","hd":false},{"ty":"fl","c":{"a":0,"k":[0,0.427451010311,0.976470648074,1],"ix":4},"o":{"a":1,"k":[{"i":{"x":[0.667],"y":[1]},"o":{"x":[0.333],"y":[0]},"t":0,"s":[10]},{"i":{"x":[0.667],"y":[1]},"o":{"x":[0.333],"y":[0]},"t":9.99,"s":[100]},{"t":19.9800008138021,"s":[10]}],"ix":5},"r":1,"bm":0,"nm":"Fill 1","mn":"ADBE Vector Graphic - Fill","hd":false},{"ty":"tr","p":{"a":0,"k":[27.11,21.243],"ix":2},"a":{"a":0,"k":[0,0],"ix":1},"s":{"a":0,"k":[100,100],"ix":3},"r":{"a":0,"k":0,"ix":6},"o":{"a":0,"k":100,"ix":7},"sk":{"a":0,"k":0,"ix":4},"sa":{"a":0,"k":0,"ix":5},"nm":"Transform"}],"nm":"Group 1","np":2,"cix":2,"bm":0,"ix":1,"mn":"ADBE Vector Group","hd":false}],"ip":0,"op":48.0000019550801,"st":0,"bm":0}],"markers":[]}
                            })
                            </script>
                            "#))

                        h3 style="text-align: center;" { "Please wait while we process your payment..." }
                    }

                (PreEscaped(format!("<script>
                                {logging_template}
                                var my3DSContainer;
                                var clientToken = \"{client_token}\";
                                braintree.threeDSecure.create({{
                                        authorization: clientToken,
                                        version: 2
                                    }}, function(err, threeDs) {{
                                        threeDs.verifyCard({{
                                            amount: \"{amount}\",
                                            nonce: \"{card_token}\",
                                            bin: \"{bin}\",
                                            addFrame: function(err, iframe) {{
                                                my3DSContainer = document.createElement('div');
                                                my3DSContainer.appendChild(iframe);
                                                document.body.appendChild(my3DSContainer);
                                            }},
                                            removeFrame: function() {{
                                                if(my3DSContainer && my3DSContainer.parentNode) {{
                                                    my3DSContainer.parentNode.removeChild(my3DSContainer);
                                                }}
                                            }},
                                            onLookupComplete: function(data, next) {{
                                                // console.log(\"onLookup Complete\", data);
                                                    next();
                                                }}
                                            }},
                                            function(err, payload) {{
                                                if(err) {{
                                                    console.error(err);
                                                    var f = document.createElement('form');
                                                    f.action=window.location.pathname.replace(/payments\\/redirect\\/(\\w+)\\/(\\w+)\\/\\w+/, \"payments/$1/$2/redirect/response/braintree\");
                                                    var i = document.createElement('input');
                                                    i.type = 'hidden';
                                                    f.method='POST';
                                                    i.name = 'authentication_response';
                                                    i.value = JSON.stringify(err);
                                                    f.appendChild(i);
                                                    f.body = JSON.stringify(err);
                                                    document.body.appendChild(f);
                                                    f.submit();
                                                }} else {{
                                                    // console.log(payload);
                                                    var f = document.createElement('form');
                                                    f.action=\"{acs_url}\";
                                                    var i = document.createElement('input');
                                                    i.type = 'hidden';
                                                    f.method='POST';
                                                    i.name = 'authentication_response';
                                                    i.value = JSON.stringify(payload);
                                                    f.appendChild(i);
                                                    f.body = JSON.stringify(payload);
                                                    document.body.appendChild(f);
                                                    f.submit();
                                                    }}
                                                }});
                                        }}); </script>"
                                    )))
                }}
        }
        RedirectForm::Nmi {
            amount,
            currency,
            public_key,
            customer_vault_id,
            order_id,
        } => {
            let public_key_val = public_key.peek();
            maud::html! {
                    (maud::DOCTYPE)
                    head {
                        (PreEscaped(r#"<script src="https://secure.networkmerchants.com/js/v1/Gateway.js"></script>"#))
                    }
                    body style="background-color: #ffffff; padding: 20px; font-family: Arial, Helvetica, Sans-Serif;" {

                        div id="loader-wrapper" {
                            div id="loader1" class="lottie" style="height: 150px; display: block; position: relative; margin-top: 150px; margin-left: auto; margin-right: auto;" { "" }

                        (PreEscaped(r#"<script src="https://cdnjs.cloudflare.com/ajax/libs/bodymovin/5.7.4/lottie.min.js"></script>"#))

                        (PreEscaped(r#"
                            <script>
                            var anime = bodymovin.loadAnimation({
                                container: document.getElementById('loader1'),
                                renderer: 'svg',
                                loop: true,
                                autoplay: true,
                                name: 'hyperswitch loader',
                                animationData: {"v":"4.8.0","meta":{"g":"LottieFiles AE 3.1.1","a":"","k":"","d":"","tc":""},"fr":29.9700012207031,"ip":0,"op":31.0000012626559,"w":400,"h":250,"nm":"loader_shape","ddd":0,"assets":[],"layers":[{"ddd":0,"ind":1,"ty":4,"nm":"circle 2","sr":1,"ks":{"o":{"a":0,"k":100,"ix":11},"r":{"a":0,"k":0,"ix":10},"p":{"a":0,"k":[278.25,202.671,0],"ix":2},"a":{"a":0,"k":[23.72,23.72,0],"ix":1},"s":{"a":0,"k":[100,100,100],"ix":6}},"ao":0,"shapes":[{"ty":"gr","it":[{"ind":0,"ty":"sh","ix":1,"ks":{"a":0,"k":{"i":[[12.935,0],[0,-12.936],[-12.935,0],[0,12.935]],"o":[[-12.952,0],[0,12.935],[12.935,0],[0,-12.936]],"v":[[0,-23.471],[-23.47,0.001],[0,23.471],[23.47,0.001]],"c":true},"ix":2},"nm":"Path 1","mn":"ADBE Vector Shape - Group","hd":false},{"ty":"fl","c":{"a":0,"k":[0,0.427451010311,0.976470648074,1],"ix":4},"o":{"a":1,"k":[{"i":{"x":[0.667],"y":[1]},"o":{"x":[0.333],"y":[0]},"t":10,"s":[10]},{"i":{"x":[0.667],"y":[1]},"o":{"x":[0.333],"y":[0]},"t":19.99,"s":[100]},{"t":29.9800012211104,"s":[10]}],"ix":5},"r":1,"bm":0,"nm":"Fill 1","mn":"ADBE Vector Graphic - Fill","hd":false},{"ty":"tr","p":{"a":0,"k":[23.72,23.721],"ix":2},"a":{"a":0,"k":[0,0],"ix":1},"s":{"a":0,"k":[100,100],"ix":3},"r":{"a":0,"k":0,"ix":6},"o":{"a":0,"k":100,"ix":7},"sk":{"a":0,"k":0,"ix":4},"sa":{"a":0,"k":0,"ix":5},"nm":"Transform"}],"nm":"Group 1","np":2,"cix":2,"bm":0,"ix":1,"mn":"ADBE Vector Group","hd":false}],"ip":0,"op":48.0000019550801,"st":0,"bm":0},{"ddd":0,"ind":2,"ty":4,"nm":"square 2","sr":1,"ks":{"o":{"a":0,"k":100,"ix":11},"r":{"a":0,"k":0,"ix":10},"p":{"a":0,"k":[196.25,201.271,0],"ix":2},"a":{"a":0,"k":[22.028,22.03,0],"ix":1},"s":{"a":0,"k":[100,100,100],"ix":6}},"ao":0,"shapes":[{"ty":"gr","it":[{"ind":0,"ty":"sh","ix":1,"ks":{"a":0,"k":{"i":[[1.914,0],[0,0],[0,-1.914],[0,0],[-1.914,0],[0,0],[0,1.914],[0,0]],"o":[[0,0],[-1.914,0],[0,0],[0,1.914],[0,0],[1.914,0],[0,0],[0,-1.914]],"v":[[18.313,-21.779],[-18.312,-21.779],[-21.779,-18.313],[-21.779,18.314],[-18.312,21.779],[18.313,21.779],[21.779,18.314],[21.779,-18.313]],"c":true},"ix":2},"nm":"Path 1","mn":"ADBE Vector Shape - Group","hd":false},{"ty":"fl","c":{"a":0,"k":[0,0.427451010311,0.976470648074,1],"ix":4},"o":{"a":1,"k":[{"i":{"x":[0.667],"y":[1]},"o":{"x":[0.333],"y":[0]},"t":5,"s":[10]},{"i":{"x":[0.667],"y":[1]},"o":{"x":[0.333],"y":[0]},"t":14.99,"s":[100]},{"t":24.9800010174563,"s":[10]}],"ix":5},"r":1,"bm":0,"nm":"Fill 1","mn":"ADBE Vector Graphic - Fill","hd":false},{"ty":"tr","p":{"a":0,"k":[22.028,22.029],"ix":2},"a":{"a":0,"k":[0,0],"ix":1},"s":{"a":0,"k":[100,100],"ix":3},"r":{"a":0,"k":0,"ix":6},"o":{"a":0,"k":100,"ix":7},"sk":{"a":0,"k":0,"ix":4},"sa":{"a":0,"k":0,"ix":5},"nm":"Transform"}],"nm":"Group 1","np":2,"cix":2,"bm":0,"ix":1,"mn":"ADBE Vector Group","hd":false}],"ip":0,"op":47.0000019143492,"st":0,"bm":0},{"ddd":0,"ind":3,"ty":4,"nm":"Triangle 2","sr":1,"ks":{"o":{"a":0,"k":100,"ix":11},"r":{"a":0,"k":0,"ix":10},"p":{"a":0,"k":[116.25,200.703,0],"ix":2},"a":{"a":0,"k":[27.11,21.243,0],"ix":1},"s":{"a":0,"k":[100,100,100],"ix":6}},"ao":0,"shapes":[{"ty":"gr","it":[{"ind":0,"ty":"sh","ix":1,"ks":{"a":0,"k":{"i":[[0,0],[0.558,-0.879],[0,0],[-1.133,0],[0,0],[0.609,0.947],[0,0]],"o":[[-0.558,-0.879],[0,0],[-0.609,0.947],[0,0],[1.133,0],[0,0],[0,0]],"v":[[1.209,-20.114],[-1.192,-20.114],[-26.251,18.795],[-25.051,20.993],[25.051,20.993],[26.251,18.795],[1.192,-20.114]],"c":true},"ix":2},"nm":"Path 1","mn":"ADBE Vector Shape - Group","hd":false},{"ty":"fl","c":{"a":0,"k":[0,0.427451010311,0.976470648074,1],"ix":4},"o":{"a":1,"k":[{"i":{"x":[0.667],"y":[1]},"o":{"x":[0.333],"y":[0]},"t":0,"s":[10]},{"i":{"x":[0.667],"y":[1]},"o":{"x":[0.333],"y":[0]},"t":9.99,"s":[100]},{"t":19.9800008138021,"s":[10]}],"ix":5},"r":1,"bm":0,"nm":"Fill 1","mn":"ADBE Vector Graphic - Fill","hd":false},{"ty":"tr","p":{"a":0,"k":[27.11,21.243],"ix":2},"a":{"a":0,"k":[0,0],"ix":1},"s":{"a":0,"k":[100,100],"ix":3},"r":{"a":0,"k":0,"ix":6},"o":{"a":0,"k":100,"ix":7},"sk":{"a":0,"k":0,"ix":4},"sa":{"a":0,"k":0,"ix":5},"nm":"Transform"}],"nm":"Group 1","np":2,"cix":2,"bm":0,"ix":1,"mn":"ADBE Vector Group","hd":false}],"ip":0,"op":48.0000019550801,"st":0,"bm":0}],"markers":[]}
                            })
                            </script>
                            "#))

                        h3 style="text-align: center;" { "Please wait while we process your payment..." }
                        }

                        div id="threeds-wrapper" style="display: flex; width: 100%; height: 100vh; align-items: center; justify-content: center;" {""}
                    }
                    (PreEscaped(format!("<script>
                    {logging_template}
                    const gateway = Gateway.create('{public_key_val}');

                    // Initialize the ThreeDSService
                    const threeDS = gateway.get3DSecure();

                    const options = {{
                        customerVaultId: '{customer_vault_id}',
                        currency: '{currency}',
                        amount: '{amount}'
                    }};

                    const threeDSsecureInterface = threeDS.createUI(options);

                    threeDSsecureInterface.on('challenge', function(e) {{
                        document.getElementById('loader-wrapper').style.display = 'none';
                    }});

                    threeDSsecureInterface.on('complete', function(e) {{
                        var responseForm = document.createElement('form');
                        responseForm.action=window.location.pathname.replace(/payments\\/redirect\\/(\\w+)\\/(\\w+)\\/\\w+/, \"payments/$1/$2/redirect/complete/nmi\");
                        responseForm.method='POST';

                        var item1=document.createElement('input');
                        item1.type='hidden';
                        item1.name='cavv';
                        item1.value=e.cavv;
                        responseForm.appendChild(item1);

                        var item2=document.createElement('input');
                        item2.type='hidden';
                        item2.name='xid';
                        item2.value=e.xid;
                        responseForm.appendChild(item2);

                        var item6=document.createElement('input');
                        item6.type='hidden';
                        item6.name='eci';
                        item6.value=e.eci;
                        responseForm.appendChild(item6);

                        var item7=document.createElement('input');
                        item7.type='hidden';
                        item7.name='directoryServerId';
                        item7.value=e.directoryServerId;
                        responseForm.appendChild(item7);

                        var item3=document.createElement('input');
                        item3.type='hidden';
                        item3.name='cardHolderAuth';
                        item3.value=e.cardHolderAuth;
                        responseForm.appendChild(item3);

                        var item4=document.createElement('input');
                        item4.type='hidden';
                        item4.name='threeDsVersion';
                        item4.value=e.threeDsVersion;
                        responseForm.appendChild(item4);

                        var item5=document.createElement('input');
                        item5.type='hidden';
                        item5.name='orderId';
                        item5.value='{order_id}';
                        responseForm.appendChild(item5);

                        var item6=document.createElement('input');
                        item6.type='hidden';
                        item6.name='customerVaultId';
                        item6.value='{customer_vault_id}';
                        responseForm.appendChild(item6);

                        document.body.appendChild(responseForm);
                        responseForm.submit();
                    }});

                    threeDSsecureInterface.on('failure', function(e) {{
                        var responseForm = document.createElement('form');
                        responseForm.action=window.location.pathname.replace(/payments\\/redirect\\/(\\w+)\\/(\\w+)\\/\\w+/, \"payments/$1/$2/redirect/complete/nmi\");
                        responseForm.method='POST';

                        var error_code=document.createElement('input');
                        error_code.type='hidden';
                        error_code.name='code';
                        error_code.value= e.code;
                        responseForm.appendChild(error_code);

                        var error_message=document.createElement('input');
                        error_message.type='hidden';
                        error_message.name='message';
                        error_message.value= e.message;
                        responseForm.appendChild(error_message);

                        document.body.appendChild(responseForm);
                        responseForm.submit();
                    }});

                    threeDSsecureInterface.start('#threeds-wrapper');
            </script>"
            )))
                }
        }
        RedirectForm::Mifinity {
            initialization_token,
        } => {
            let mifinity_base_url = config.connectors.mifinity.base_url;
            maud::html! {
                        (maud::DOCTYPE)
                        head {
                            (PreEscaped(format!(r#"<script src='{mifinity_base_url}widgets/sgpg.js?58190a411dc3'></script>"#)))
                        }

                        (PreEscaped(format!("<div id='widget-container'></div>
	  <script>
		  var widget = showPaymentIframe('widget-container', {{
			  token: '{initialization_token}',
			  complete: function() {{
                var f = document.createElement('form');
                f.action=window.location.pathname.replace(/payments\\/redirect\\/(\\w+)\\/(\\w+)\\/\\w+/, \"payments/$1/$2/redirect/response/mifinity\");
                f.method='GET';
                document.body.appendChild(f);
                f.submit();
			  }}
		   }});
	   </script>")))

            }
        }
        RedirectForm::WorldpayDDCForm {
            endpoint,
            method,
            form_fields,
            collection_id,
        } => maud::html! {
            (maud::DOCTYPE)
            html {
                meta name="viewport" content="width=device-width, initial-scale=1";
                head {
                    (PreEscaped(r##"
                            <style>
                                #loader1 {
                                    width: 500px;
                                }
                                @media max-width: 600px {
                                    #loader1 {
                                        width: 200px;
                                    }
                                }
                            </style>
                        "##))
                }

                body style="background-color: #ffffff; padding: 20px; font-family: Arial, Helvetica, Sans-Serif;" {
                    div id="loader1" class="lottie" style="height: 150px; display: block; position: relative; margin-left: auto; margin-right: auto;" { "" }
                    (PreEscaped(r#"<script src="https://cdnjs.cloudflare.com/ajax/libs/bodymovin/5.7.4/lottie.min.js"></script>"#))
                    (PreEscaped(r#"
                        <script>
                            var anime = bodymovin.loadAnimation({
                                container: document.getElementById('loader1'),
                                renderer: 'svg',
                                loop: true,
                                autoplay: true,
                                name: 'hyperswitch loader',
                                animationData: {"v":"4.8.0","meta":{"g":"LottieFiles AE 3.1.1","a":"","k":"","d":"","tc":""},"fr":29.9700012207031,"ip":0,"op":31.0000012626559,"w":400,"h":250,"nm":"loader_shape","ddd":0,"assets":[],"layers":[{"ddd":0,"ind":1,"ty":4,"nm":"circle 2","sr":1,"ks":{"o":{"a":0,"k":100,"ix":11},"r":{"a":0,"k":0,"ix":10},"p":{"a":0,"k":[278.25,202.671,0],"ix":2},"a":{"a":0,"k":[23.72,23.72,0],"ix":1},"s":{"a":0,"k":[100,100,100],"ix":6}},"ao":0,"shapes":[{"ty":"gr","it":[{"ind":0,"ty":"sh","ix":1,"ks":{"a":0,"k":{"i":[[12.935,0],[0,-12.936],[-12.935,0],[0,12.935]],"o":[[-12.952,0],[0,12.935],[12.935,0],[0,-12.936]],"v":[[0,-23.471],[-23.47,0.001],[0,23.471],[23.47,0.001]],"c":true},"ix":2},"nm":"Path 1","mn":"ADBE Vector Shape - Group","hd":false},{"ty":"fl","c":{"a":0,"k":[0,0.427451010311,0.976470648074,1],"ix":4},"o":{"a":1,"k":[{"i":{"x":[0.667],"y":[1]},"o":{"x":[0.333],"y":[0]},"t":10,"s":[10]},{"i":{"x":[0.667],"y":[1]},"o":{"x":[0.333],"y":[0]},"t":19.99,"s":[100]},{"t":29.9800012211104,"s":[10]}],"ix":5},"r":1,"bm":0,"nm":"Fill 1","mn":"ADBE Vector Graphic - Fill","hd":false},{"ty":"tr","p":{"a":0,"k":[23.72,23.721],"ix":2},"a":{"a":0,"k":[0,0],"ix":1},"s":{"a":0,"k":[100,100],"ix":3},"r":{"a":0,"k":0,"ix":6},"o":{"a":0,"k":100,"ix":7},"sk":{"a":0,"k":0,"ix":4},"sa":{"a":0,"k":0,"ix":5},"nm":"Transform"}],"nm":"Group 1","np":2,"cix":2,"bm":0,"ix":1,"mn":"ADBE Vector Group","hd":false}],"ip":0,"op":48.0000019550801,"st":0,"bm":0},{"ddd":0,"ind":2,"ty":4,"nm":"square 2","sr":1,"ks":{"o":{"a":0,"k":100,"ix":11},"r":{"a":0,"k":0,"ix":10},"p":{"a":0,"k":[196.25,201.271,0],"ix":2},"a":{"a":0,"k":[22.028,22.03,0],"ix":1},"s":{"a":0,"k":[100,100,100],"ix":6}},"ao":0,"shapes":[{"ty":"gr","it":[{"ind":0,"ty":"sh","ix":1,"ks":{"a":0,"k":{"i":[[1.914,0],[0,0],[0,-1.914],[0,0],[-1.914,0],[0,0],[0,1.914],[0,0]],"o":[[0,0],[-1.914,0],[0,0],[0,1.914],[0,0],[1.914,0],[0,0],[0,-1.914]],"v":[[18.313,-21.779],[-18.312,-21.779],[-21.779,-18.313],[-21.779,18.314],[-18.312,21.779],[18.313,21.779],[21.779,18.314],[21.779,-18.313]],"c":true},"ix":2},"nm":"Path 1","mn":"ADBE Vector Shape - Group","hd":false},{"ty":"fl","c":{"a":0,"k":[0,0.427451010311,0.976470648074,1],"ix":4},"o":{"a":1,"k":[{"i":{"x":[0.667],"y":[1]},"o":{"x":[0.333],"y":[0]},"t":5,"s":[10]},{"i":{"x":[0.667],"y":[1]},"o":{"x":[0.333],"y":[0]},"t":14.99,"s":[100]},{"t":24.9800010174563,"s":[10]}],"ix":5},"r":1,"bm":0,"nm":"Fill 1","mn":"ADBE Vector Graphic - Fill","hd":false},{"ty":"tr","p":{"a":0,"k":[22.028,22.029],"ix":2},"a":{"a":0,"k":[0,0],"ix":1},"s":{"a":0,"k":[100,100],"ix":3},"r":{"a":0,"k":0,"ix":6},"o":{"a":0,"k":100,"ix":7},"sk":{"a":0,"k":0,"ix":4},"sa":{"a":0,"k":0,"ix":5},"nm":"Transform"}],"nm":"Group 1","np":2,"cix":2,"bm":0,"ix":1,"mn":"ADBE Vector Group","hd":false}],"ip":0,"op":47.0000019143492,"st":0,"bm":0},{"ddd":0,"ind":3,"ty":4,"nm":"Triangle 2","sr":1,"ks":{"o":{"a":0,"k":100,"ix":11},"r":{"a":0,"k":0,"ix":10},"p":{"a":0,"k":[116.25,200.703,0],"ix":2},"a":{"a":0,"k":[27.11,21.243,0],"ix":1},"s":{"a":0,"k":[100,100,100],"ix":6}},"ao":0,"shapes":[{"ty":"gr","it":[{"ind":0,"ty":"sh","ix":1,"ks":{"a":0,"k":{"i":[[0,0],[0.558,-0.879],[0,0],[-1.133,0],[0,0],[0.609,0.947],[0,0]],"o":[[-0.558,-0.879],[0,0],[-0.609,0.947],[0,0],[1.133,0],[0,0],[0,0]],"v":[[1.209,-20.114],[-1.192,-20.114],[-26.251,18.795],[-25.051,20.993],[25.051,20.993],[26.251,18.795],[1.192,-20.114]],"c":true},"ix":2},"nm":"Path 1","mn":"ADBE Vector Shape - Group","hd":false},{"ty":"fl","c":{"a":0,"k":[0,0.427451010311,0.976470648074,1],"ix":4},"o":{"a":1,"k":[{"i":{"x":[0.667],"y":[1]},"o":{"x":[0.333],"y":[0]},"t":0,"s":[10]},{"i":{"x":[0.667],"y":[1]},"o":{"x":[0.333],"y":[0]},"t":9.99,"s":[100]},{"t":19.9800008138021,"s":[10]}],"ix":5},"r":1,"bm":0,"nm":"Fill 1","mn":"ADBE Vector Graphic - Fill","hd":false},{"ty":"tr","p":{"a":0,"k":[27.11,21.243],"ix":2},"a":{"a":0,"k":[0,0],"ix":1},"s":{"a":0,"k":[100,100],"ix":3},"r":{"a":0,"k":0,"ix":6},"o":{"a":0,"k":100,"ix":7},"sk":{"a":0,"k":0,"ix":4},"sa":{"a":0,"k":0,"ix":5},"nm":"Transform"}],"nm":"Group 1","np":2,"cix":2,"bm":0,"ix":1,"mn":"ADBE Vector Group","hd":false}],"ip":0,"op":48.0000019550801,"st":0,"bm":0}],"markers":[]}
                            })
                        </script>
                    "#))
                    h3 style="text-align: center;" { "Please wait while we process your payment..." }

                    script {
                        (PreEscaped(format!(
                            r#"
                                function submitCollectionReference(collectionReference) {{
                                    var redirectPathname = window.location.pathname.replace(/payments\/redirect\/([^\/]+)\/([^\/]+)\/[^\/]+/, "payments/$1/$2/redirect/complete/worldpay");
                                    var redirectUrl = window.location.origin + redirectPathname;
                                    try {{
                                        if (typeof collectionReference === "string" && collectionReference.length > 0) {{
                                            var form = document.createElement("form");
                                            form.action = redirectPathname;
                                            form.method = "GET";
                                            var input = document.createElement("input");
                                            input.type = "hidden";
                                            input.name = "collectionReference";
                                            input.value = collectionReference;
                                            form.appendChild(input);
                                            document.body.appendChild(form);
                                            form.submit();
                                        }} else {{
                                            window.location.replace(redirectUrl);
                                        }}
                                    }} catch (error) {{
                                        window.location.replace(redirectUrl);
                                    }}
                                }}
                                var allowedHost = "{}";
                                var collectionField = "{}";
                                window.addEventListener("message", function(event) {{
                                    if (event.origin === allowedHost) {{
                                        try {{
                                            var data = JSON.parse(event.data);
                                            if (collectionField.length > 0) {{
                                                var collectionReference = data[collectionField];
                                                return submitCollectionReference(collectionReference);
                                            }} else {{
                                                console.error("Collection field not found in event data (" + collectionField + ")");
                                            }}
                                        }} catch (error) {{
                                            console.error("Error parsing event data: ", error);
                                        }}
                                    }} else {{
                                        console.error("Invalid origin: " + event.origin, "Expected origin: " + allowedHost);
                                    }}

                                    submitCollectionReference("");
                                }});

                                // Redirect within 8 seconds if no collection reference is received
                                window.setTimeout(submitCollectionReference, 8000);
                            "#,
                            endpoint.host_str().map_or(endpoint.as_ref().split('/').take(3).collect::<Vec<&str>>().join("/"), |host| format!("{}://{}", endpoint.scheme(), host)),
                            collection_id.clone().unwrap_or("".to_string())))
                        )
                    }

                    iframe
                        style="display: none;"
                        srcdoc=(
                            maud::html! {
                                (maud::DOCTYPE)
                                html {
                                    body {
                                        form action=(PreEscaped(endpoint.to_string())) method=(method.to_string()) #payment_form {
                                            @for (field, value) in form_fields {
                                                input type="hidden" name=(field) value=(value);
                                            }
                                        }
                                        (PreEscaped(format!(r#"
                                            <script type="text/javascript"> {logging_template}
                                                var form = document.getElementById("payment_form");
                                                var formFields = form.querySelectorAll("input");
                                                window.setTimeout(function () {{
                                                    if (form.method.toUpperCase() === "GET" && formFields.length === 0) {{
                                                        window.location.href = form.action;
                                                    }} else {{
                                                        form.submit();
                                                    }}
                                                }}, 300);
                                            </script>
                                        "#)))
                                    }
                                }
                            }.into_string()
                        )
                        {}
                }
            }
        },
    }
}

fn build_payment_link_template(
    payment_link_data: PaymentLinkFormData,
) -> CustomResult<(Tera, Context), errors::ApiErrorResponse> {
    let mut tera = Tera::default();

    // Add modification to css template with dynamic data
    let css_template =
        include_str!("../core/payment_link/payment_link_initiate/payment_link.css").to_string();
    let _ = tera.add_raw_template("payment_link_css", &css_template);
    let mut context = Context::new();
    context.insert("css_color_scheme", &payment_link_data.css_script);

    let rendered_css = match tera.render("payment_link_css", &context) {
        Ok(rendered_css) => rendered_css,
        Err(tera_error) => {
            crate::logger::warn!("{tera_error}");
            Err(errors::ApiErrorResponse::InternalServerError)?
        }
    };

    // Add modification to js template with dynamic data
    let js_template =
        include_str!("../core/payment_link/payment_link_initiate/payment_link.js").to_string();

    let _ = tera.add_raw_template("payment_link_js", &js_template);

    context.insert("payment_details_js_script", &payment_link_data.js_script);

    let rendered_js = match tera.render("payment_link_js", &context) {
        Ok(rendered_js) => rendered_js,
        Err(tera_error) => {
            crate::logger::warn!("{tera_error}");
            Err(errors::ApiErrorResponse::InternalServerError)?
        }
    };

    // Logging template
    let logging_template =
        include_str!("redirection/assets/redirect_error_logs_push.js").to_string();
    //Locale template
    let locale_template = include_str!("../core/payment_link/locale.js").to_string();

    // Modify Html template with rendered js and rendered css files
    let html_template =
        include_str!("../core/payment_link/payment_link_initiate/payment_link.html").to_string();

    let _ = tera.add_raw_template("payment_link", &html_template);

    context.insert("rendered_meta_tag_html", &payment_link_data.html_meta_tags);

    context.insert(
        "preload_link_tags",
        &get_preload_link_html_template(&payment_link_data.sdk_url),
    );

    context.insert(
        "hyperloader_sdk_link",
        &get_hyper_loader_sdk(&payment_link_data.sdk_url),
    );
    context.insert("locale_template", &locale_template);
    context.insert("rendered_css", &rendered_css);
    context.insert("rendered_js", &rendered_js);

    context.insert("logging_template", &logging_template);

    Ok((tera, context))
}

pub fn build_payment_link_html(
    payment_link_data: PaymentLinkFormData,
) -> CustomResult<String, errors::ApiErrorResponse> {
    let (tera, mut context) = build_payment_link_template(payment_link_data)
        .attach_printable("Failed to build payment link's HTML template")?;
    let payment_link_initiator =
        include_str!("../core/payment_link/payment_link_initiate/payment_link_initiator.js")
            .to_string();
    context.insert("payment_link_initiator", &payment_link_initiator);

    tera.render("payment_link", &context)
        .map_err(|tera_error: TeraError| {
            crate::logger::warn!("{tera_error}");
            report!(errors::ApiErrorResponse::InternalServerError)
        })
        .attach_printable("Error while rendering open payment link's HTML template")
}

pub fn build_secure_payment_link_html(
    payment_link_data: PaymentLinkFormData,
) -> CustomResult<String, errors::ApiErrorResponse> {
    let (tera, mut context) = build_payment_link_template(payment_link_data)
        .attach_printable("Failed to build payment link's HTML template")?;
    let payment_link_initiator =
        include_str!("../core/payment_link/payment_link_initiate/secure_payment_link_initiator.js")
            .to_string();
    context.insert("payment_link_initiator", &payment_link_initiator);

    tera.render("payment_link", &context)
        .map_err(|tera_error: TeraError| {
            crate::logger::warn!("{tera_error}");
            report!(errors::ApiErrorResponse::InternalServerError)
        })
        .attach_printable("Error while rendering secure payment link's HTML template")
}

fn get_hyper_loader_sdk(sdk_url: &str) -> String {
    format!("<script src=\"{sdk_url}\" onload=\"initializeSDK()\"></script>")
}

fn get_preload_link_html_template(sdk_url: &str) -> String {
    format!(
        r#"<link rel="preload" href="https://fonts.googleapis.com/css2?family=Montserrat:wght@400;500;600;700;800" as="style">
            <link rel="preload" href="{sdk_url}" as="script">"#,
        sdk_url = sdk_url
    )
}

pub fn get_payment_link_status(
    payment_link_data: PaymentLinkStatusData,
) -> CustomResult<String, errors::ApiErrorResponse> {
    let mut tera = Tera::default();

    // Add modification to css template with dynamic data
    let css_template =
        include_str!("../core/payment_link/payment_link_status/status.css").to_string();
    let _ = tera.add_raw_template("payment_link_css", &css_template);
    let mut context = Context::new();
    context.insert("css_color_scheme", &payment_link_data.css_script);

    let rendered_css = match tera.render("payment_link_css", &context) {
        Ok(rendered_css) => rendered_css,
        Err(tera_error) => {
            crate::logger::warn!("{tera_error}");
            Err(errors::ApiErrorResponse::InternalServerError)?
        }
    };

    //Locale template
    let locale_template = include_str!("../core/payment_link/locale.js");

    // Logging template
    let logging_template =
        include_str!("redirection/assets/redirect_error_logs_push.js").to_string();

    // Add modification to js template with dynamic data
    let js_template =
        include_str!("../core/payment_link/payment_link_status/status.js").to_string();
    let _ = tera.add_raw_template("payment_link_js", &js_template);
    context.insert("payment_details_js_script", &payment_link_data.js_script);

    let rendered_js = match tera.render("payment_link_js", &context) {
        Ok(rendered_js) => rendered_js,
        Err(tera_error) => {
            crate::logger::warn!("{tera_error}");
            Err(errors::ApiErrorResponse::InternalServerError)?
        }
    };

    // Modify Html template with rendered js and rendered css files
    let html_template =
        include_str!("../core/payment_link/payment_link_status/status.html").to_string();
    let _ = tera.add_raw_template("payment_link_status", &html_template);

    context.insert("rendered_css", &rendered_css);
    context.insert("locale_template", &locale_template);

    context.insert("rendered_js", &rendered_js);
    context.insert("logging_template", &logging_template);

    match tera.render("payment_link_status", &context) {
        Ok(rendered_html) => Ok(rendered_html),
        Err(tera_error) => {
            crate::logger::warn!("{tera_error}");
            Err(errors::ApiErrorResponse::InternalServerError)?
        }
    }
}

#[cfg(test)]
mod tests {
    #[test]
    fn test_mime_essence() {
        assert_eq!(mime::APPLICATION_JSON.essence_str(), "application/json");
    }
}<|MERGE_RESOLUTION|>--- conflicted
+++ resolved
@@ -322,24 +322,11 @@
                                                         val + external_latency
                                                     }),
                                             );
-<<<<<<< HEAD
                                             let _ = store_full_response_if_required(
                                                 all_keys_required,
                                                 body.response.as_ref(),
                                                 &mut data,
                                             );
-=======
-                                            if all_keys_required == Some(true) {
-                                                let mut decoded = String::from_utf8(body.response.as_ref().to_vec())
-                                                    .change_context(errors::ConnectorError::ResponseDeserializationFailed)?;
-                                                if decoded.starts_with('\u{feff}') {
-                                                    decoded = decoded
-                                                        .trim_start_matches('\u{feff}')
-                                                        .to_string();
-                                                }
-                                                data.whole_connector_response = Some(decoded);
-                                            }
->>>>>>> 56420800
                                             Ok(data)
                                         }
                                         Err(err) => {

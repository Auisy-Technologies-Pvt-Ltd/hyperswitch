mod result_codes;
mod transformers;
use std::fmt::Debug;

use bytes::Bytes;
use error_stack::{IntoReport, ResultExt};
use transformers as aci;

use crate::{
    configs::settings,
    core::errors::{self, CustomResult},
    headers,
    services::{self, logger},
    types::{
        self,
        api::{self, ConnectorCommon},
    },
    utils::{self, BytesExt},
};

#[derive(Debug, Clone)]
pub struct Aci;

impl ConnectorCommon for Aci {
    fn id(&self) -> &'static str {
        "aci"
    }

    fn common_get_content_type(&self) -> &'static str {
        "application/x-www-form-urlencoded"
    }

    fn base_url<'a>(&self, connectors: &'a settings::Connectors) -> &'a str {
        connectors.aci.base_url.as_ref()
    }

    fn get_auth_header(
        &self,
        auth_type: &types::ConnectorAuthType,
    ) -> CustomResult<Vec<(String, String)>, errors::ConnectorError> {
        let auth: aci::AciAuthType = auth_type
            .try_into()
            .change_context(errors::ConnectorError::FailedToObtainAuthType)?;
        Ok(vec![(headers::AUTHORIZATION.to_string(), auth.api_key)])
    }
}

impl api::Payment for Aci {}

impl api::PaymentAuthorize for Aci {}
impl api::PaymentSync for Aci {}
impl api::PaymentVoid for Aci {}
impl api::PaymentCapture for Aci {}
impl api::PaymentSession for Aci {}

impl
    services::ConnectorIntegration<
        api::Session,
        types::PaymentsSessionData,
        types::PaymentsResponseData,
    > for Aci
{
    // Not Implemented (R)
}

impl api::PreVerify for Aci {}

impl
    services::ConnectorIntegration<
        api::Verify,
        types::VerifyRequestData,
        types::PaymentsResponseData,
    > for Aci
{
    // Issue: #173
}

impl
    services::ConnectorIntegration<
        api::Capture,
        types::PaymentsCaptureData,
        types::PaymentsResponseData,
    > for Aci
{
    // Not Implemented (R)
}

impl
    services::ConnectorIntegration<api::PSync, types::PaymentsSyncData, types::PaymentsResponseData>
    for Aci
{
    fn get_headers(
        &self,
<<<<<<< HEAD
        req: &types::PaymentsSyncRouterData<'_>,
=======
        req: &types::PaymentsSyncRouterData,
        _connectors: &settings::Connectors,
>>>>>>> 4b4a9967
    ) -> CustomResult<Vec<(String, String)>, errors::ConnectorError> {
        let mut header = vec![
            (
                headers::CONTENT_TYPE.to_string(),
                types::PaymentsSyncType::get_content_type(self).to_string(),
            ),
            (headers::X_ROUTER.to_string(), "test".to_string()),
        ];
        let mut api_key = self.get_auth_header(&req.connector_auth_type)?;
        header.append(&mut api_key);
        Ok(header)
    }

    fn get_content_type(&self) -> &'static str {
        self.common_get_content_type()
    }

    fn get_url(
        &self,
        req: &types::PaymentsSyncRouterData<'_>,
        connectors: &settings::Connectors,
    ) -> CustomResult<String, errors::ConnectorError> {
        let auth = aci::AciAuthType::try_from(&req.connector_auth_type)?;
        Ok(format!(
            "{}{}{}{}{}",
            self.base_url(connectors),
            "v1/payments/",
            req.request
                .connector_transaction_id
                .get_connector_transaction_id()
                .change_context(errors::ConnectorError::MissingConnectorTransactionID)?,
            "?entityId=",
            auth.entity_id
        ))
    }

    fn build_request(
        &self,
        req: &types::PaymentsSyncRouterData<'_>,
        connectors: &settings::Connectors,
    ) -> CustomResult<Option<services::Request>, errors::ConnectorError> {
        Ok(Some(
            services::RequestBuilder::new()
                .method(services::Method::Get)
                .url(&types::PaymentsSyncType::get_url(self, req, connectors)?)
                .headers(types::PaymentsSyncType::get_headers(self, req, connectors)?)
                .body(types::PaymentsSyncType::get_request_body(self, req)?)
                .build(),
        ))
    }

    fn handle_response<'rd, 'st>(
        &self,
        data: &'rd types::PaymentsSyncRouterData<'st>,
        res: types::Response,
    ) -> CustomResult<types::PaymentsSyncRouterData<'st>, errors::ConnectorError>
    where
        types::PaymentsSyncData: Clone,
        types::PaymentsResponseData: Clone,
    {
        let response: aci::AciPaymentsResponse =
            res.response
                .parse_struct("AciPaymentsResponse")
                .change_context(errors::ConnectorError::ResponseDeserializationFailed)?;
        types::RouterData::try_from(types::ResponseRouterData {
            response,
            data: data.clone(),
            http_code: res.status_code,
        })
        .change_context(errors::ConnectorError::ResponseHandlingFailed)
    }

    fn get_error_response(
        &self,
        res: Bytes,
    ) -> CustomResult<types::ErrorResponse, errors::ConnectorError> {
        let response: aci::AciPaymentsResponse = res
            .parse_struct("AciPaymentsResponse")
            .change_context(errors::ConnectorError::ResponseDeserializationFailed)?;
        Ok(types::ErrorResponse {
            code: response.result.code,
            message: response.result.description,
            reason: response.result.parameter_errors.and_then(|errors| {
                errors.first().map(|error_description| {
                    format!(
                        "Field is {} and the message is {}",
                        error_description.name, error_description.message
                    )
                })
            }),
        })
    }
}

impl
    services::ConnectorIntegration<
        api::Authorize,
        types::PaymentsAuthorizeData,
        types::PaymentsResponseData,
    > for Aci
{
    fn get_headers(
        &self,
<<<<<<< HEAD
        req: &types::PaymentsAuthorizeRouterData<'_>,
=======
        req: &types::PaymentsAuthorizeRouterData,
        _connectors: &settings::Connectors,
>>>>>>> 4b4a9967
    ) -> CustomResult<Vec<(String, String)>, errors::ConnectorError> {
        let mut header = vec![
            (
                headers::CONTENT_TYPE.to_string(),
                types::PaymentsAuthorizeType::get_content_type(self).to_string(),
            ),
            (headers::X_ROUTER.to_string(), "test".to_string()),
        ];
        let mut api_key = self.get_auth_header(&req.connector_auth_type)?;
        header.append(&mut api_key);
        Ok(header)
    }

    fn get_content_type(&self) -> &'static str {
        self.common_get_content_type()
    }

    fn get_url(
        &self,
        _req: &types::PaymentsAuthorizeRouterData<'_>,
        connectors: &settings::Connectors,
    ) -> CustomResult<String, errors::ConnectorError> {
        Ok(format!("{}{}", self.base_url(connectors), "v1/payments"))
    }

    fn get_request_body(
        &self,
        req: &types::PaymentsAuthorizeRouterData<'_>,
    ) -> CustomResult<Option<String>, errors::ConnectorError> {
        // encode only for for urlencoded things.
        let aci_req = utils::Encode::<aci::AciPaymentsRequest>::convert_and_url_encode(req)
            .change_context(errors::ConnectorError::RequestEncodingFailed)?;
        logger::debug!(aci_payment_logs=?aci_req);
        Ok(Some(aci_req))
    }

    fn build_request(
        &self,
        req: &types::RouterData<
            '_,
            api::Authorize,
            types::PaymentsAuthorizeData,
            types::PaymentsResponseData,
        >,
        connectors: &settings::Connectors,
    ) -> CustomResult<Option<services::Request>, errors::ConnectorError> {
        Ok(Some(
            services::RequestBuilder::new()
                .method(services::Method::Post)
                .url(&types::PaymentsAuthorizeType::get_url(
                    self, req, connectors,
                )?)
                .headers(types::PaymentsAuthorizeType::get_headers(
                    self, req, connectors,
                )?)
                .header(headers::X_ROUTER, "test")
                .body(types::PaymentsAuthorizeType::get_request_body(self, req)?)
                .build(),
        ))
    }

    fn handle_response<'rd, 'st>(
        &self,
        data: &'rd types::PaymentsAuthorizeRouterData<'st>,
        res: types::Response,
    ) -> CustomResult<types::PaymentsAuthorizeRouterData<'st>, errors::ConnectorError> {
        let response: aci::AciPaymentsResponse =
            res.response
                .parse_struct("AciPaymentsResponse")
                .change_context(errors::ConnectorError::ResponseDeserializationFailed)?;
        types::RouterData::try_from(types::ResponseRouterData {
            response,
            data: data.clone(),
            http_code: res.status_code,
        })
        .change_context(errors::ConnectorError::ResponseHandlingFailed)
    }

    fn get_error_response(
        &self,
        res: Bytes,
    ) -> CustomResult<types::ErrorResponse, errors::ConnectorError> {
        let response: aci::AciPaymentsResponse = res
            .parse_struct("AciPaymentsResponse")
            .change_context(errors::ConnectorError::ResponseDeserializationFailed)?;
        Ok(types::ErrorResponse {
            code: response.result.code,
            message: response.result.description,
            reason: response.result.parameter_errors.and_then(|errors| {
                errors.first().map(|error_description| {
                    format!(
                        "Field is {} and the message is {}",
                        error_description.name, error_description.message
                    )
                })
            }),
        })
    }
}

impl
    services::ConnectorIntegration<
        api::Void,
        types::PaymentsCancelData,
        types::PaymentsResponseData,
    > for Aci
{
    fn get_headers(
        &self,
<<<<<<< HEAD
        req: &types::PaymentsCancelRouterData<'_>,
=======
        req: &types::PaymentsCancelRouterData,
        _connectors: &settings::Connectors,
>>>>>>> 4b4a9967
    ) -> CustomResult<Vec<(String, String)>, errors::ConnectorError> {
        let mut header = vec![
            (
                headers::CONTENT_TYPE.to_string(),
                types::PaymentsAuthorizeType::get_content_type(self).to_string(),
            ),
            (headers::X_ROUTER.to_string(), "test".to_string()),
        ];
        let mut api_key = self.get_auth_header(&req.connector_auth_type)?;
        header.append(&mut api_key);
        Ok(header)
    }

    fn get_content_type(&self) -> &'static str {
        self.common_get_content_type()
    }

    fn get_url(
        &self,
        req: &types::PaymentsCancelRouterData<'_>,
        connectors: &settings::Connectors,
    ) -> CustomResult<String, errors::ConnectorError> {
        let id = &req.request.connector_transaction_id;
        Ok(format!("{}v1/payments/{}", self.base_url(connectors), id))
    }

    fn get_request_body(
        &self,
        req: &types::PaymentsCancelRouterData<'_>,
    ) -> CustomResult<Option<String>, errors::ConnectorError> {
        let aci_req = utils::Encode::<aci::AciCancelRequest>::convert_and_url_encode(req)
            .change_context(errors::ConnectorError::RequestEncodingFailed)?;
        Ok(Some(aci_req))
    }
    fn build_request(
        &self,
        req: &types::PaymentsCancelRouterData<'_>,
        connectors: &settings::Connectors,
    ) -> CustomResult<Option<services::Request>, errors::ConnectorError> {
        Ok(Some(
            services::RequestBuilder::new()
                .method(services::Method::Post)
                .url(&types::PaymentsVoidType::get_url(self, req, connectors)?)
                .headers(types::PaymentsVoidType::get_headers(self, req, connectors)?)
                .body(types::PaymentsVoidType::get_request_body(self, req)?)
                .build(),
        ))
    }

    fn handle_response<'rd, 'st>(
        &self,
        data: &'rd types::PaymentsCancelRouterData<'st>,
        res: types::Response,
    ) -> CustomResult<types::PaymentsCancelRouterData<'st>, errors::ConnectorError> {
        let response: aci::AciPaymentsResponse =
            res.response
                .parse_struct("AciPaymentsResponse")
                .change_context(errors::ConnectorError::ResponseDeserializationFailed)?;
        types::RouterData::try_from(types::ResponseRouterData {
            response,
            data: data.clone(),
            http_code: res.status_code,
        })
        .change_context(errors::ConnectorError::ResponseHandlingFailed)
    }

    fn get_error_response(
        &self,
        res: Bytes,
    ) -> CustomResult<types::ErrorResponse, errors::ConnectorError> {
        let response: aci::AciPaymentsResponse = res
            .parse_struct("AciPaymentsResponse")
            .change_context(errors::ConnectorError::ResponseDeserializationFailed)?;
        Ok(types::ErrorResponse {
            code: response.result.code,
            message: response.result.description,
            reason: response.result.parameter_errors.and_then(|errors| {
                errors.first().map(|error_description| {
                    format!(
                        "Field is {} and the message is {}",
                        error_description.name, error_description.message
                    )
                })
            }),
        })
    }
}

impl api::Refund for Aci {}
impl api::RefundExecute for Aci {}
impl api::RefundSync for Aci {}

impl services::ConnectorIntegration<api::Execute, types::RefundsData, types::RefundsResponseData>
    for Aci
{
    fn get_headers(
        &self,
<<<<<<< HEAD
        req: &types::RefundsRouterData<'_, api::Execute>,
=======
        req: &types::RefundsRouterData<api::Execute>,
        _connectors: &settings::Connectors,
>>>>>>> 4b4a9967
    ) -> CustomResult<Vec<(String, String)>, errors::ConnectorError> {
        let mut header = vec![
            (
                headers::CONTENT_TYPE.to_string(),
                types::RefundExecuteType::get_content_type(self).to_string(),
            ),
            (headers::X_ROUTER.to_string(), "test".to_string()),
        ];
        let mut api_key = self.get_auth_header(&req.connector_auth_type)?;
        header.append(&mut api_key);
        Ok(header)
    }

    fn get_content_type(&self) -> &'static str {
        self.common_get_content_type()
    }

    fn get_url(
        &self,
        req: &types::RefundsRouterData<'_, api::Execute>,
        connectors: &settings::Connectors,
    ) -> CustomResult<String, errors::ConnectorError> {
        let connector_payment_id = req.request.connector_transaction_id.clone();
        Ok(format!(
            "{}v1/payments/{}",
            self.base_url(connectors),
            connector_payment_id,
        ))
    }

    fn get_request_body(
        &self,
        req: &types::RefundsRouterData<'_, api::Execute>,
    ) -> CustomResult<Option<String>, errors::ConnectorError> {
        let body = utils::Encode::<aci::AciRefundRequest>::convert_and_url_encode(req)
            .change_context(errors::ConnectorError::RequestEncodingFailed)?;
        Ok(Some(body))
    }

    fn build_request(
        &self,
        req: &types::RefundsRouterData<'_, api::Execute>,
        connectors: &settings::Connectors,
    ) -> CustomResult<Option<services::Request>, errors::ConnectorError> {
        Ok(Some(
            services::RequestBuilder::new()
                .method(services::Method::Post)
                .url(&types::RefundExecuteType::get_url(self, req, connectors)?)
                .headers(types::RefundExecuteType::get_headers(
                    self, req, connectors,
                )?)
                .body(types::RefundExecuteType::get_request_body(self, req)?)
                .build(),
        ))
    }

    fn handle_response<'rd, 'st>(
        &self,
        data: &'rd types::RefundsRouterData<'st, api::Execute>,
        res: types::Response,
    ) -> CustomResult<types::RefundsRouterData<'st, api::Execute>, errors::ConnectorError> {
        logger::debug!(response=?res);

        let response: aci::AciRefundResponse = res
            .response
            .parse_struct("AciRefundResponse")
            .change_context(errors::ConnectorError::ResponseDeserializationFailed)?;
        types::RouterData::try_from(types::ResponseRouterData {
            response,
            data: data.clone(),
            http_code: res.status_code,
        })
        .change_context(errors::ConnectorError::ResponseDeserializationFailed)
    }
    fn get_error_response(
        &self,
        res: Bytes,
    ) -> CustomResult<types::ErrorResponse, errors::ConnectorError> {
        let response: aci::AciRefundResponse = res
            .parse_struct("AciRefundResponse")
            .change_context(errors::ConnectorError::ResponseDeserializationFailed)?;
        Ok(types::ErrorResponse {
            code: response.result.code,
            message: response.result.description,
            reason: response.result.parameter_errors.and_then(|errors| {
                errors.first().map(|error_description| {
                    format!(
                        "Field is {} and the message is {}",
                        error_description.name, error_description.message
                    )
                })
            }),
        })
    }
}

impl services::ConnectorIntegration<api::RSync, types::RefundsData, types::RefundsResponseData>
    for Aci
{
}

#[async_trait::async_trait]
impl api::IncomingWebhook for Aci {
    fn get_webhook_object_reference_id(
        &self,
        _body: &[u8],
    ) -> CustomResult<String, errors::ConnectorError> {
        Err(errors::ConnectorError::WebhooksNotImplemented).into_report()
    }

    fn get_webhook_event_type(
        &self,
        _body: &[u8],
    ) -> CustomResult<api::IncomingWebhookEvent, errors::ConnectorError> {
        Err(errors::ConnectorError::WebhooksNotImplemented).into_report()
    }

    fn get_webhook_resource_object(
        &self,
        _body: &[u8],
    ) -> CustomResult<serde_json::Value, errors::ConnectorError> {
        Err(errors::ConnectorError::WebhooksNotImplemented).into_report()
    }
}

impl services::ConnectorRedirectResponse for Aci {}<|MERGE_RESOLUTION|>--- conflicted
+++ resolved
@@ -91,12 +91,8 @@
 {
     fn get_headers(
         &self,
-<<<<<<< HEAD
         req: &types::PaymentsSyncRouterData<'_>,
-=======
-        req: &types::PaymentsSyncRouterData,
         _connectors: &settings::Connectors,
->>>>>>> 4b4a9967
     ) -> CustomResult<Vec<(String, String)>, errors::ConnectorError> {
         let mut header = vec![
             (
@@ -200,12 +196,8 @@
 {
     fn get_headers(
         &self,
-<<<<<<< HEAD
         req: &types::PaymentsAuthorizeRouterData<'_>,
-=======
-        req: &types::PaymentsAuthorizeRouterData,
         _connectors: &settings::Connectors,
->>>>>>> 4b4a9967
     ) -> CustomResult<Vec<(String, String)>, errors::ConnectorError> {
         let mut header = vec![
             (
@@ -315,12 +307,8 @@
 {
     fn get_headers(
         &self,
-<<<<<<< HEAD
         req: &types::PaymentsCancelRouterData<'_>,
-=======
-        req: &types::PaymentsCancelRouterData,
         _connectors: &settings::Connectors,
->>>>>>> 4b4a9967
     ) -> CustomResult<Vec<(String, String)>, errors::ConnectorError> {
         let mut header = vec![
             (
@@ -418,12 +406,8 @@
 {
     fn get_headers(
         &self,
-<<<<<<< HEAD
         req: &types::RefundsRouterData<'_, api::Execute>,
-=======
-        req: &types::RefundsRouterData<api::Execute>,
         _connectors: &settings::Connectors,
->>>>>>> 4b4a9967
     ) -> CustomResult<Vec<(String, String)>, errors::ConnectorError> {
         let mut header = vec![
             (

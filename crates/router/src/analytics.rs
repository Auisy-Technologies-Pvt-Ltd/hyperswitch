pub use analytics::*;

pub mod routes {
    use actix_web::{web, Responder, Scope};
    use analytics::{
        api_event::api_events_core, connector_events::connector_events_core,
        errors::AnalyticsError, lambda_utils::invoke_lambda,
        outgoing_webhook_event::outgoing_webhook_events_core, sdk_events::sdk_events_core,
    };
    use api_models::analytics::{
        GenerateReportRequest, GetApiEventFiltersRequest, GetApiEventMetricRequest,
        GetDisputeMetricRequest, GetPaymentFiltersRequest, GetPaymentMetricRequest,
        GetRefundFilterRequest, GetRefundMetricRequest, GetSdkEventFiltersRequest,
        GetSdkEventMetricRequest, ReportRequest,
    };
    use error_stack::ResultExt;
    use router_env::AnalyticsFlow;

    use crate::{
        core::api_locking,
        db::user::UserInterface,
        routes::AppState,
        services::{
            api,
            authentication::{self as auth, AuthenticationData},
            authorization::permissions::Permission,
            ApplicationResponse,
        },
        types::domain::UserEmail,
    };

    pub struct Analytics;

    impl Analytics {
        pub fn server(state: AppState) -> Scope {
            let mut route = web::scope("/analytics/v1").app_data(web::Data::new(state));
            {
                route = route
                    .service(
                        web::resource("metrics/payments")
                            .route(web::post().to(get_payment_metrics)),
                    )
                    .service(
                        web::resource("metrics/refunds").route(web::post().to(get_refunds_metrics)),
                    )
                    .service(
                        web::resource("filters/payments")
                            .route(web::post().to(get_payment_filters)),
                    )
                    .service(
                        web::resource("filters/refunds").route(web::post().to(get_refund_filters)),
                    )
                    .service(web::resource("{domain}/info").route(web::get().to(get_info)))
                    .service(
                        web::resource("report/dispute")
                            .route(web::post().to(generate_dispute_report)),
                    )
                    .service(
                        web::resource("report/refunds")
                            .route(web::post().to(generate_refund_report)),
                    )
                    .service(
                        web::resource("report/payments")
                            .route(web::post().to(generate_payment_report)),
                    )
                    .service(
                        web::resource("metrics/sdk_events")
                            .route(web::post().to(get_sdk_event_metrics)),
                    )
                    .service(
                        web::resource("filters/sdk_events")
                            .route(web::post().to(get_sdk_event_filters)),
                    )
                    .service(web::resource("api_event_logs").route(web::get().to(get_api_events)))
                    .service(web::resource("sdk_event_logs").route(web::post().to(get_sdk_events)))
                    .service(
                        web::resource("connector_event_logs")
                            .route(web::get().to(get_connector_events)),
                    )
                    .service(
                        web::resource("outgoing_webhook_event_logs")
                            .route(web::get().to(get_outgoing_webhook_events)),
                    )
                    .service(
                        web::resource("filters/api_events")
                            .route(web::post().to(get_api_event_filters)),
                    )
                    .service(
                        web::resource("metrics/api_events")
                            .route(web::post().to(get_api_events_metrics)),
                    )
                    .service(
                        web::resource("filters/disputes")
                            .route(web::post().to(get_dispute_filters)),
                    )
<<<<<<< HEAD
=======
                    .service(
                        web::resource("metrics/disputes")
                            .route(web::post().to(get_dispute_metrics)),
                    )
>>>>>>> b74435b6
            }
            route
        }
    }

    pub async fn get_info(
        state: web::Data<AppState>,
        req: actix_web::HttpRequest,
        domain: actix_web::web::Path<analytics::AnalyticsDomain>,
    ) -> impl Responder {
        let flow = AnalyticsFlow::GetInfo;
        Box::pin(api::server_wrap(
            flow,
            state,
            &req,
            domain.into_inner(),
            |_, _, domain| async {
                analytics::core::get_domain_info(domain)
                    .await
                    .map(ApplicationResponse::Json)
            },
            &auth::NoAuth,
            api_locking::LockAction::NotApplicable,
        ))
        .await
    }

    /// # Panics
    ///
    /// Panics if `json_payload` array does not contain one `GetPaymentMetricRequest` element.
    pub async fn get_payment_metrics(
        state: web::Data<AppState>,
        req: actix_web::HttpRequest,
        json_payload: web::Json<[GetPaymentMetricRequest; 1]>,
    ) -> impl Responder {
        // safety: This shouldn't panic owing to the data type
        #[allow(clippy::expect_used)]
        let payload = json_payload
            .into_inner()
            .to_vec()
            .pop()
            .expect("Couldn't get GetPaymentMetricRequest");
        let flow = AnalyticsFlow::GetPaymentMetrics;
        Box::pin(api::server_wrap(
            flow,
            state,
            &req,
            payload,
            |state, auth: AuthenticationData, req| async move {
                analytics::payments::get_metrics(
                    &state.pool,
                    &auth.merchant_account.merchant_id,
                    req,
                )
                .await
                .map(ApplicationResponse::Json)
            },
            &auth::JWTAuth(Permission::Analytics),
            api_locking::LockAction::NotApplicable,
        ))
        .await
    }

    /// # Panics
    ///
    /// Panics if `json_payload` array does not contain one `GetRefundMetricRequest` element.
    pub async fn get_refunds_metrics(
        state: web::Data<AppState>,
        req: actix_web::HttpRequest,
        json_payload: web::Json<[GetRefundMetricRequest; 1]>,
    ) -> impl Responder {
        #[allow(clippy::expect_used)]
        // safety: This shouldn't panic owing to the data type
        let payload = json_payload
            .into_inner()
            .to_vec()
            .pop()
            .expect("Couldn't get GetRefundMetricRequest");
        let flow = AnalyticsFlow::GetRefundsMetrics;
        Box::pin(api::server_wrap(
            flow,
            state,
            &req,
            payload,
            |state, auth: AuthenticationData, req| async move {
                analytics::refunds::get_metrics(
                    &state.pool,
                    &auth.merchant_account.merchant_id,
                    req,
                )
                .await
                .map(ApplicationResponse::Json)
            },
            &auth::JWTAuth(Permission::Analytics),
            api_locking::LockAction::NotApplicable,
        ))
        .await
    }

    /// # Panics
    ///
    /// Panics if `json_payload` array does not contain one `GetSdkEventMetricRequest` element.
    pub async fn get_sdk_event_metrics(
        state: web::Data<AppState>,
        req: actix_web::HttpRequest,
        json_payload: web::Json<[GetSdkEventMetricRequest; 1]>,
    ) -> impl Responder {
        // safety: This shouldn't panic owing to the data type
        #[allow(clippy::expect_used)]
        let payload = json_payload
            .into_inner()
            .to_vec()
            .pop()
            .expect("Couldn't get GetSdkEventMetricRequest");
        let flow = AnalyticsFlow::GetSdkMetrics;
        Box::pin(api::server_wrap(
            flow,
            state,
            &req,
            payload,
            |state, auth: AuthenticationData, req| async move {
                analytics::sdk_events::get_metrics(
                    &state.pool,
                    auth.merchant_account.publishable_key.as_ref(),
                    req,
                )
                .await
                .map(ApplicationResponse::Json)
            },
            &auth::JWTAuth(Permission::Analytics),
            api_locking::LockAction::NotApplicable,
        ))
        .await
    }

    pub async fn get_payment_filters(
        state: web::Data<AppState>,
        req: actix_web::HttpRequest,
        json_payload: web::Json<GetPaymentFiltersRequest>,
    ) -> impl Responder {
        let flow = AnalyticsFlow::GetPaymentFilters;
        Box::pin(api::server_wrap(
            flow,
            state,
            &req,
            json_payload.into_inner(),
            |state, auth: AuthenticationData, req| async move {
                analytics::payments::get_filters(
                    &state.pool,
                    req,
                    &auth.merchant_account.merchant_id,
                )
                .await
                .map(ApplicationResponse::Json)
            },
            &auth::JWTAuth(Permission::Analytics),
            api_locking::LockAction::NotApplicable,
        ))
        .await
    }

    pub async fn get_refund_filters(
        state: web::Data<AppState>,
        req: actix_web::HttpRequest,
        json_payload: web::Json<GetRefundFilterRequest>,
    ) -> impl Responder {
        let flow = AnalyticsFlow::GetRefundFilters;
        Box::pin(api::server_wrap(
            flow,
            state,
            &req,
            json_payload.into_inner(),
            |state, auth: AuthenticationData, req: GetRefundFilterRequest| async move {
                analytics::refunds::get_filters(
                    &state.pool,
                    req,
                    &auth.merchant_account.merchant_id,
                )
                .await
                .map(ApplicationResponse::Json)
            },
            &auth::JWTAuth(Permission::Analytics),
            api_locking::LockAction::NotApplicable,
        ))
        .await
    }

    pub async fn get_sdk_event_filters(
        state: web::Data<AppState>,
        req: actix_web::HttpRequest,
        json_payload: web::Json<GetSdkEventFiltersRequest>,
    ) -> impl Responder {
        let flow = AnalyticsFlow::GetSdkEventFilters;
        Box::pin(api::server_wrap(
            flow,
            state,
            &req,
            json_payload.into_inner(),
            |state, auth: AuthenticationData, req| async move {
                analytics::sdk_events::get_filters(
                    &state.pool,
                    req,
                    auth.merchant_account.publishable_key.as_ref(),
                )
                .await
                .map(ApplicationResponse::Json)
            },
            &auth::JWTAuth(Permission::Analytics),
            api_locking::LockAction::NotApplicable,
        ))
        .await
    }

    pub async fn get_api_events(
        state: web::Data<AppState>,
        req: actix_web::HttpRequest,
        json_payload: web::Query<api_models::analytics::api_event::ApiLogsRequest>,
    ) -> impl Responder {
        let flow = AnalyticsFlow::GetApiEvents;
        Box::pin(api::server_wrap(
            flow,
            state,
            &req,
            json_payload.into_inner(),
            |state, auth: AuthenticationData, req| async move {
                api_events_core(&state.pool, req, auth.merchant_account.merchant_id)
                    .await
                    .map(ApplicationResponse::Json)
            },
            &auth::JWTAuth(Permission::Analytics),
            api_locking::LockAction::NotApplicable,
        ))
        .await
    }

    pub async fn get_outgoing_webhook_events(
        state: web::Data<AppState>,
        req: actix_web::HttpRequest,
        json_payload: web::Query<
            api_models::analytics::outgoing_webhook_event::OutgoingWebhookLogsRequest,
        >,
    ) -> impl Responder {
        let flow = AnalyticsFlow::GetOutgoingWebhookEvents;
        Box::pin(api::server_wrap(
            flow,
            state,
            &req,
            json_payload.into_inner(),
            |state, auth: AuthenticationData, req| async move {
                outgoing_webhook_events_core(&state.pool, req, auth.merchant_account.merchant_id)
                    .await
                    .map(ApplicationResponse::Json)
            },
            &auth::JWTAuth(Permission::Analytics),
            api_locking::LockAction::NotApplicable,
        ))
        .await
    }

    pub async fn get_sdk_events(
        state: web::Data<AppState>,
        req: actix_web::HttpRequest,
        json_payload: web::Json<api_models::analytics::sdk_events::SdkEventsRequest>,
    ) -> impl Responder {
        let flow = AnalyticsFlow::GetSdkEvents;
        Box::pin(api::server_wrap(
            flow,
            state,
            &req,
            json_payload.into_inner(),
            |state, auth: AuthenticationData, req| async move {
                sdk_events_core(
                    &state.pool,
                    req,
                    auth.merchant_account.publishable_key.unwrap_or_default(),
                )
                .await
                .map(ApplicationResponse::Json)
            },
            &auth::JWTAuth(Permission::Analytics),
            api_locking::LockAction::NotApplicable,
        ))
        .await
    }

    pub async fn generate_refund_report(
        state: web::Data<AppState>,
        req: actix_web::HttpRequest,
        json_payload: web::Json<ReportRequest>,
    ) -> impl Responder {
        let flow = AnalyticsFlow::GenerateRefundReport;
        Box::pin(api::server_wrap(
            flow,
            state.clone(),
            &req,
            json_payload.into_inner(),
            |state, (auth, user_id): auth::AuthenticationDataWithUserId, payload| async move {
                let user = UserInterface::find_user_by_id(&*state.store, &user_id)
                    .await
                    .change_context(AnalyticsError::UnknownError)?;

                let user_email = UserEmail::from_pii_email(user.email)
                    .change_context(AnalyticsError::UnknownError)?
                    .get_secret();

                let lambda_req = GenerateReportRequest {
                    request: payload,
                    merchant_id: auth.merchant_account.merchant_id.to_string(),
                    email: user_email,
                };

                let json_bytes =
                    serde_json::to_vec(&lambda_req).map_err(|_| AnalyticsError::UnknownError)?;
                invoke_lambda(
                    &state.conf.report_download_config.refund_function,
                    &state.conf.report_download_config.region,
                    &json_bytes,
                )
                .await
                .map(ApplicationResponse::Json)
            },
            &auth::JWTAuth(Permission::Analytics),
            api_locking::LockAction::NotApplicable,
        ))
        .await
    }

    pub async fn generate_dispute_report(
        state: web::Data<AppState>,
        req: actix_web::HttpRequest,
        json_payload: web::Json<ReportRequest>,
    ) -> impl Responder {
        let flow = AnalyticsFlow::GenerateDisputeReport;
        Box::pin(api::server_wrap(
            flow,
            state.clone(),
            &req,
            json_payload.into_inner(),
            |state, (auth, user_id): auth::AuthenticationDataWithUserId, payload| async move {
                let user = UserInterface::find_user_by_id(&*state.store, &user_id)
                    .await
                    .change_context(AnalyticsError::UnknownError)?;

                let user_email = UserEmail::from_pii_email(user.email)
                    .change_context(AnalyticsError::UnknownError)?
                    .get_secret();

                let lambda_req = GenerateReportRequest {
                    request: payload,
                    merchant_id: auth.merchant_account.merchant_id.to_string(),
                    email: user_email,
                };

                let json_bytes =
                    serde_json::to_vec(&lambda_req).map_err(|_| AnalyticsError::UnknownError)?;
                invoke_lambda(
                    &state.conf.report_download_config.dispute_function,
                    &state.conf.report_download_config.region,
                    &json_bytes,
                )
                .await
                .map(ApplicationResponse::Json)
            },
            &auth::JWTAuth(Permission::Analytics),
            api_locking::LockAction::NotApplicable,
        ))
        .await
    }

    pub async fn generate_payment_report(
        state: web::Data<AppState>,
        req: actix_web::HttpRequest,
        json_payload: web::Json<ReportRequest>,
    ) -> impl Responder {
        let flow = AnalyticsFlow::GeneratePaymentReport;
        Box::pin(api::server_wrap(
            flow,
            state.clone(),
            &req,
            json_payload.into_inner(),
            |state, (auth, user_id): auth::AuthenticationDataWithUserId, payload| async move {
                let user = UserInterface::find_user_by_id(&*state.store, &user_id)
                    .await
                    .change_context(AnalyticsError::UnknownError)?;

                let user_email = UserEmail::from_pii_email(user.email)
                    .change_context(AnalyticsError::UnknownError)?
                    .get_secret();

                let lambda_req = GenerateReportRequest {
                    request: payload,
                    merchant_id: auth.merchant_account.merchant_id.to_string(),
                    email: user_email,
                };

                let json_bytes =
                    serde_json::to_vec(&lambda_req).map_err(|_| AnalyticsError::UnknownError)?;
                invoke_lambda(
                    &state.conf.report_download_config.payment_function,
                    &state.conf.report_download_config.region,
                    &json_bytes,
                )
                .await
                .map(ApplicationResponse::Json)
            },
            &auth::JWTAuth(Permission::PaymentWrite),
            api_locking::LockAction::NotApplicable,
        ))
        .await
    }

    /// # Panics
    ///
    /// Panics if `json_payload` array does not contain one `GetApiEventMetricRequest` element.
    pub async fn get_api_events_metrics(
        state: web::Data<AppState>,
        req: actix_web::HttpRequest,
        json_payload: web::Json<[GetApiEventMetricRequest; 1]>,
    ) -> impl Responder {
        // safety: This shouldn't panic owing to the data type
        #[allow(clippy::expect_used)]
        let payload = json_payload
            .into_inner()
            .to_vec()
            .pop()
            .expect("Couldn't get GetApiEventMetricRequest");
        let flow = AnalyticsFlow::GetApiEventMetrics;
        Box::pin(api::server_wrap(
            flow,
            state.clone(),
            &req,
            payload,
            |state, auth: AuthenticationData, req| async move {
                analytics::api_event::get_api_event_metrics(
                    &state.pool,
                    &auth.merchant_account.merchant_id,
                    req,
                )
                .await
                .map(ApplicationResponse::Json)
            },
            &auth::JWTAuth(Permission::Analytics),
            api_locking::LockAction::NotApplicable,
        ))
        .await
    }

    pub async fn get_api_event_filters(
        state: web::Data<AppState>,
        req: actix_web::HttpRequest,
        json_payload: web::Json<GetApiEventFiltersRequest>,
    ) -> impl Responder {
        let flow = AnalyticsFlow::GetApiEventFilters;
        Box::pin(api::server_wrap(
            flow,
            state.clone(),
            &req,
            json_payload.into_inner(),
            |state, auth: AuthenticationData, req| async move {
                analytics::api_event::get_filters(
                    &state.pool,
                    req,
                    auth.merchant_account.merchant_id,
                )
                .await
                .map(ApplicationResponse::Json)
            },
            &auth::JWTAuth(Permission::Analytics),
            api_locking::LockAction::NotApplicable,
        ))
        .await
    }

    pub async fn get_connector_events(
        state: web::Data<AppState>,
        req: actix_web::HttpRequest,
        json_payload: web::Query<api_models::analytics::connector_events::ConnectorEventsRequest>,
    ) -> impl Responder {
        let flow = AnalyticsFlow::GetConnectorEvents;
        Box::pin(api::server_wrap(
            flow,
            state,
            &req,
            json_payload.into_inner(),
            |state, auth: AuthenticationData, req| async move {
                connector_events_core(&state.pool, req, auth.merchant_account.merchant_id)
                    .await
                    .map(ApplicationResponse::Json)
            },
            &auth::JWTAuth(Permission::Analytics),
            api_locking::LockAction::NotApplicable,
        ))
        .await
    }

    pub async fn get_dispute_filters(
        state: web::Data<AppState>,
        req: actix_web::HttpRequest,
        json_payload: web::Json<api_models::analytics::GetDisputeFilterRequest>,
    ) -> impl Responder {
        let flow = AnalyticsFlow::GetDisputeFilters;
        Box::pin(api::server_wrap(
            flow,
            state,
            &req,
            json_payload.into_inner(),
            |state, auth: AuthenticationData, req| async move {
                analytics::disputes::get_filters(
                    &state.pool,
                    req,
                    &auth.merchant_account.merchant_id,
                )
                .await
                .map(ApplicationResponse::Json)
            },
            &auth::JWTAuth(Permission::Analytics),
            api_locking::LockAction::NotApplicable,
        ))
        .await
    }
<<<<<<< HEAD
=======
    /// # Panics
    ///
    /// Panics if `json_payload` array does not contain one `GetDisputeMetricRequest` element.
    pub async fn get_dispute_metrics(
        state: web::Data<AppState>,
        req: actix_web::HttpRequest,
        json_payload: web::Json<[GetDisputeMetricRequest; 1]>,
    ) -> impl Responder {
        // safety: This shouldn't panic owing to the data type
        #[allow(clippy::expect_used)]
        let payload = json_payload
            .into_inner()
            .to_vec()
            .pop()
            .expect("Couldn't get GetDisputeMetricRequest");
        let flow = AnalyticsFlow::GetDisputeMetrics;
        Box::pin(api::server_wrap(
            flow,
            state,
            &req,
            payload,
            |state, auth: AuthenticationData, req| async move {
                analytics::disputes::get_metrics(
                    &state.pool,
                    &auth.merchant_account.merchant_id,
                    req,
                )
                .await
                .map(ApplicationResponse::Json)
            },
            &auth::JWTAuth(Permission::Analytics),
            api_locking::LockAction::NotApplicable,
        ))
        .await
    }
>>>>>>> b74435b6
}<|MERGE_RESOLUTION|>--- conflicted
+++ resolved
@@ -93,13 +93,10 @@
                         web::resource("filters/disputes")
                             .route(web::post().to(get_dispute_filters)),
                     )
-<<<<<<< HEAD
-=======
                     .service(
                         web::resource("metrics/disputes")
                             .route(web::post().to(get_dispute_metrics)),
                     )
->>>>>>> b74435b6
             }
             route
         }
@@ -620,8 +617,6 @@
         ))
         .await
     }
-<<<<<<< HEAD
-=======
     /// # Panics
     ///
     /// Panics if `json_payload` array does not contain one `GetDisputeMetricRequest` element.
@@ -657,5 +652,4 @@
         ))
         .await
     }
->>>>>>> b74435b6
 }
pub use analytics::*;

pub mod routes {
    use std::{
        collections::{HashMap, HashSet},
        sync::Arc,
    };

    use actix_web::{web, Responder, Scope};
    use analytics::{
        api_event::api_events_core, connector_events::connector_events_core, enums::AuthInfo,
        errors::AnalyticsError, lambda_utils::invoke_lambda, opensearch::OpenSearchError,
        outgoing_webhook_event::outgoing_webhook_events_core, sdk_events::sdk_events_core,
        AnalyticsFlow,
    };
    use api_models::analytics::{
        api_event::QueryType,
        search::{
            GetGlobalSearchRequest, GetSearchRequest, GetSearchRequestWithIndex, SearchIndex,
        },
        GenerateReportRequest, GetActivePaymentsMetricRequest, GetApiEventFiltersRequest,
        GetApiEventMetricRequest, GetAuthEventMetricRequest, GetDisputeMetricRequest,
        GetFrmFilterRequest, GetFrmMetricRequest, GetPaymentFiltersRequest,
        GetPaymentIntentFiltersRequest, GetPaymentIntentMetricRequest, GetPaymentMetricRequest,
        GetRefundFilterRequest, GetRefundMetricRequest, GetSdkEventFiltersRequest,
        GetSdkEventMetricRequest, ReportRequest,
    };
    use common_enums::EntityType;
<<<<<<< HEAD
    use common_utils::{
        id_type::{MerchantId, OrganizationId},
        types::TimeRange,
    };
=======
>>>>>>> b7139483
    use error_stack::{report, ResultExt};
    use futures::{stream::FuturesUnordered, StreamExt};

    use crate::{
        consts::opensearch::SEARCH_INDEXES,
        core::{api_locking, errors::user::UserErrors, verification::utils},
        db::{user::UserInterface, user_role::ListUserRolesByUserIdPayload},
        routes::AppState,
        services::{
            api,
            authentication::{self as auth, AuthenticationData, UserFromToken},
            authorization::{permissions::Permission, roles::RoleInfo},
            ApplicationResponse,
        },
        types::{domain::UserEmail, storage::UserRole},
    };

    pub struct Analytics;

    impl Analytics {
        pub fn server(state: AppState) -> Scope {
            web::scope("/analytics")
                .app_data(web::Data::new(state))
                .service(
                    web::scope("/v1")
                        .service(
                            web::resource("metrics/payments")
                                .route(web::post().to(get_merchant_payment_metrics)),
                        )
                        .service(
                            web::resource("metrics/refunds")
                                .route(web::post().to(get_merchant_refund_metrics)),
                        )
                        .service(
                            web::resource("filters/payments")
                                .route(web::post().to(get_merchant_payment_filters)),
                        )
                        .service(
                            web::resource("filters/frm").route(web::post().to(get_frm_filters)),
                        )
                        .service(
                            web::resource("filters/refunds")
                                .route(web::post().to(get_merchant_refund_filters)),
                        )
                        .service(web::resource("{domain}/info").route(web::get().to(get_info)))
                        .service(
                            web::resource("report/dispute")
                                .route(web::post().to(generate_merchant_dispute_report)),
                        )
                        .service(
                            web::resource("report/refunds")
                                .route(web::post().to(generate_merchant_refund_report)),
                        )
                        .service(
                            web::resource("report/payments")
                                .route(web::post().to(generate_merchant_payment_report)),
                        )
                        .service(
                            web::resource("metrics/sdk_events")
                                .route(web::post().to(get_sdk_event_metrics)),
                        )
                        .service(
                            web::resource("metrics/active_payments")
                                .route(web::post().to(get_active_payments_metrics)),
                        )
                        .service(
                            web::resource("filters/sdk_events")
                                .route(web::post().to(get_sdk_event_filters)),
                        )
                        .service(
                            web::resource("metrics/auth_events")
                                .route(web::post().to(get_auth_event_metrics)),
                        )
                        .service(
                            web::resource("metrics/frm").route(web::post().to(get_frm_metrics)),
                        )
                        .service(
                            web::resource("api_event_logs")
                                .route(web::get().to(get_profile_api_events)),
                        )
                        .service(
                            web::resource("sdk_event_logs")
                                .route(web::post().to(get_profile_sdk_events)),
                        )
                        .service(
                            web::resource("connector_event_logs")
                                .route(web::get().to(get_profile_connector_events)),
                        )
                        .service(
                            web::resource("outgoing_webhook_event_logs")
                                .route(web::get().to(get_profile_outgoing_webhook_events)),
                        )
                        .service(
                            web::resource("metrics/api_events")
                                .route(web::post().to(get_merchant_api_events_metrics)),
                        )
                        .service(
                            web::resource("filters/api_events")
                                .route(web::post().to(get_merchant_api_event_filters)),
                        )
                        .service(
                            web::resource("search")
                                .route(web::post().to(get_global_search_results)),
                        )
                        .service(
                            web::resource("search/{domain}")
                                .route(web::post().to(get_search_results)),
                        )
                        .service(
                            web::resource("metrics/disputes")
                                .route(web::post().to(get_merchant_dispute_metrics)),
                        )
                        .service(
                            web::resource("filters/disputes")
                                .route(web::post().to(get_merchant_dispute_filters)),
                        )
                        .service(
                            web::resource("metrics/sankey")
                                .route(web::post().to(get_merchant_sankey)),
                        )
                        .service(
                            web::scope("/merchant")
                                .service(
                                    web::resource("metrics/payments")
                                        .route(web::post().to(get_merchant_payment_metrics)),
                                )
                                .service(
                                    web::resource("metrics/refunds")
                                        .route(web::post().to(get_merchant_refund_metrics)),
                                )
                                .service(
                                    web::resource("filters/payments")
                                        .route(web::post().to(get_merchant_payment_filters)),
                                )
                                .service(
                                    web::resource("filters/refunds")
                                        .route(web::post().to(get_merchant_refund_filters)),
                                )
                                .service(
                                    web::resource("{domain}/info").route(web::get().to(get_info)),
                                )
                                .service(
                                    web::resource("report/dispute")
                                        .route(web::post().to(generate_merchant_dispute_report)),
                                )
                                .service(
                                    web::resource("report/refunds")
                                        .route(web::post().to(generate_merchant_refund_report)),
                                )
                                .service(
                                    web::resource("report/payments")
                                        .route(web::post().to(generate_merchant_payment_report)),
                                )
                                .service(
                                    web::resource("metrics/api_events")
                                        .route(web::post().to(get_merchant_api_events_metrics)),
                                )
                                .service(
                                    web::resource("filters/api_events")
                                        .route(web::post().to(get_merchant_api_event_filters)),
                                )
                                .service(
                                    web::resource("metrics/disputes")
                                        .route(web::post().to(get_merchant_dispute_metrics)),
                                )
                                .service(
                                    web::resource("filters/disputes")
                                        .route(web::post().to(get_merchant_dispute_filters)),
                                )
                                .service(
                                    web::resource("metrics/sankey")
                                        .route(web::post().to(get_merchant_sankey)),
                                ),
                        )
                        .service(
                            web::scope("/org")
                                .service(
                                    web::resource("{domain}/info").route(web::get().to(get_info)),
                                )
                                .service(
                                    web::resource("metrics/payments")
                                        .route(web::post().to(get_org_payment_metrics)),
                                )
                                .service(
                                    web::resource("filters/payments")
                                        .route(web::post().to(get_org_payment_filters)),
                                )
                                .service(
                                    web::resource("metrics/refunds")
                                        .route(web::post().to(get_org_refund_metrics)),
                                )
                                .service(
                                    web::resource("filters/refunds")
                                        .route(web::post().to(get_org_refund_filters)),
                                )
                                .service(
                                    web::resource("metrics/disputes")
                                        .route(web::post().to(get_org_dispute_metrics)),
                                )
                                .service(
                                    web::resource("filters/disputes")
                                        .route(web::post().to(get_org_dispute_filters)),
                                )
                                .service(
                                    web::resource("report/dispute")
                                        .route(web::post().to(generate_org_dispute_report)),
                                )
                                .service(
                                    web::resource("report/refunds")
                                        .route(web::post().to(generate_org_refund_report)),
                                )
                                .service(
                                    web::resource("report/payments")
                                        .route(web::post().to(generate_org_payment_report)),
                                )
                                .service(
                                    web::resource("metrics/sankey")
                                        .route(web::post().to(get_org_sankey)),
                                ),
                        )
                        .service(
                            web::scope("/profile")
                                .service(
                                    web::resource("{domain}/info").route(web::get().to(get_info)),
                                )
                                .service(
                                    web::resource("metrics/payments")
                                        .route(web::post().to(get_profile_payment_metrics)),
                                )
                                .service(
                                    web::resource("filters/payments")
                                        .route(web::post().to(get_profile_payment_filters)),
                                )
                                .service(
                                    web::resource("metrics/refunds")
                                        .route(web::post().to(get_profile_refund_metrics)),
                                )
                                .service(
                                    web::resource("filters/refunds")
                                        .route(web::post().to(get_profile_refund_filters)),
                                )
                                .service(
                                    web::resource("metrics/disputes")
                                        .route(web::post().to(get_profile_dispute_metrics)),
                                )
                                .service(
                                    web::resource("filters/disputes")
                                        .route(web::post().to(get_profile_dispute_filters)),
                                )
                                .service(
                                    web::resource("connector_event_logs")
                                        .route(web::get().to(get_profile_connector_events)),
                                )
                                .service(
                                    web::resource("outgoing_webhook_event_logs")
                                        .route(web::get().to(get_profile_outgoing_webhook_events)),
                                )
                                .service(
                                    web::resource("report/dispute")
                                        .route(web::post().to(generate_profile_dispute_report)),
                                )
                                .service(
                                    web::resource("report/refunds")
                                        .route(web::post().to(generate_profile_refund_report)),
                                )
                                .service(
                                    web::resource("report/payments")
                                        .route(web::post().to(generate_profile_payment_report)),
                                )
                                .service(
                                    web::resource("api_event_logs")
                                        .route(web::get().to(get_profile_api_events)),
                                )
                                .service(
                                    web::resource("sdk_event_logs")
                                        .route(web::post().to(get_profile_sdk_events)),
                                )
                                .service(
                                    web::resource("metrics/sankey")
                                        .route(web::post().to(get_profile_sankey)),
                                ),
                        ),
                )
                .service(
                    web::scope("/v2")
                        .service(
                            web::resource("/metrics/payments")
                                .route(web::post().to(get_merchant_payment_intent_metrics)),
                        )
                        .service(
                            web::resource("/filters/payments")
                                .route(web::post().to(get_payment_intents_filters)),
                        )
                        .service(
                            web::scope("/merchant")
                                .service(
                                    web::resource("/metrics/payments")
                                        .route(web::post().to(get_merchant_payment_intent_metrics)),
                                )
                                .service(
                                    web::resource("/filters/payments")
                                        .route(web::post().to(get_payment_intents_filters)),
                                ),
                        )
                        .service(
                            web::scope("/org").service(
                                web::resource("/metrics/payments")
                                    .route(web::post().to(get_org_payment_intent_metrics)),
                            ),
                        )
                        .service(
                            web::scope("/profile").service(
                                web::resource("/metrics/payments")
                                    .route(web::post().to(get_profile_payment_intent_metrics)),
                            ),
                        ),
                )
        }
    }

    pub async fn get_info(
        state: web::Data<AppState>,
        req: actix_web::HttpRequest,
        domain: web::Path<analytics::AnalyticsDomain>,
    ) -> impl Responder {
        let flow = AnalyticsFlow::GetInfo;
        Box::pin(api::server_wrap(
            flow,
            state,
            &req,
            domain.into_inner(),
            |_, _: (), domain: analytics::AnalyticsDomain, _| async {
                analytics::core::get_domain_info(domain)
                    .await
                    .map(ApplicationResponse::Json)
            },
            &auth::NoAuth,
            api_locking::LockAction::NotApplicable,
        ))
        .await
    }

    /// # Panics
    ///
    /// Panics if `json_payload` array does not contain one `GetPaymentMetricRequest` element.
    pub async fn get_merchant_payment_metrics(
        state: web::Data<AppState>,
        req: actix_web::HttpRequest,
        json_payload: web::Json<[GetPaymentMetricRequest; 1]>,
    ) -> impl Responder {
        // safety: This shouldn't panic owing to the data type
        #[allow(clippy::expect_used)]
        let payload = json_payload
            .into_inner()
            .to_vec()
            .pop()
            .expect("Couldn't get GetPaymentMetricRequest");
        let flow = AnalyticsFlow::GetPaymentMetrics;
        Box::pin(api::server_wrap(
            flow,
            state,
            &req,
            payload,
            |state, auth: AuthenticationData, req, _| async move {
                let org_id = auth.merchant_account.get_org_id();
                let merchant_id = auth.merchant_account.get_id();
                let auth: AuthInfo = AuthInfo::MerchantLevel {
                    org_id: org_id.clone(),
                    merchant_ids: vec![merchant_id.clone()],
                };
                analytics::payments::get_metrics(&state.pool, &auth, req)
                    .await
                    .map(ApplicationResponse::Json)
            },
            &auth::JWTAuth {
                permission: Permission::Analytics,
                minimum_entity_level: EntityType::Merchant,
            },
            api_locking::LockAction::NotApplicable,
        ))
        .await
    }

    /// # Panics
    ///
    /// Panics if `json_payload` array does not contain one `GetPaymentMetricRequest` element.
    pub async fn get_org_payment_metrics(
        state: web::Data<AppState>,
        req: actix_web::HttpRequest,
        json_payload: web::Json<[GetPaymentMetricRequest; 1]>,
    ) -> impl Responder {
        // safety: This shouldn't panic owing to the data type
        #[allow(clippy::expect_used)]
        let payload = json_payload
            .into_inner()
            .to_vec()
            .pop()
            .expect("Couldn't get GetPaymentMetricRequest");
        let flow = AnalyticsFlow::GetPaymentMetrics;
        Box::pin(api::server_wrap(
            flow,
            state,
            &req,
            payload,
            |state, auth: AuthenticationData, req, _| async move {
                let org_id = auth.merchant_account.get_org_id();
                let auth: AuthInfo = AuthInfo::OrgLevel {
                    org_id: org_id.clone(),
                };
                analytics::payments::get_metrics(&state.pool, &auth, req)
                    .await
                    .map(ApplicationResponse::Json)
            },
            &auth::JWTAuth {
                permission: Permission::Analytics,
                minimum_entity_level: EntityType::Organization,
            },
            api_locking::LockAction::NotApplicable,
        ))
        .await
    }

    /// # Panics
    ///
    /// Panics if `json_payload` array does not contain one `GetPaymentMetricRequest` element.
    pub async fn get_profile_payment_metrics(
        state: web::Data<AppState>,
        req: actix_web::HttpRequest,
        json_payload: web::Json<[GetPaymentMetricRequest; 1]>,
    ) -> impl Responder {
        // safety: This shouldn't panic owing to the data type
        #[allow(clippy::expect_used)]
        let payload = json_payload
            .into_inner()
            .to_vec()
            .pop()
            .expect("Couldn't get GetPaymentMetricRequest");
        let flow = AnalyticsFlow::GetPaymentMetrics;
        Box::pin(api::server_wrap(
            flow,
            state,
            &req,
            payload,
            |state, auth: AuthenticationData, req, _| async move {
                let org_id = auth.merchant_account.get_org_id();
                let merchant_id = auth.merchant_account.get_id();
                let profile_id = auth
                    .profile_id
                    .ok_or(report!(UserErrors::JwtProfileIdMissing))
                    .change_context(AnalyticsError::AccessForbiddenError)?;
                let auth: AuthInfo = AuthInfo::ProfileLevel {
                    org_id: org_id.clone(),
                    merchant_id: merchant_id.clone(),
                    profile_ids: vec![profile_id.clone()],
                };
                analytics::payments::get_metrics(&state.pool, &auth, req)
                    .await
                    .map(ApplicationResponse::Json)
            },
            &auth::JWTAuth {
                permission: Permission::Analytics,
                minimum_entity_level: EntityType::Profile,
            },
            api_locking::LockAction::NotApplicable,
        ))
        .await
    }

    /// # Panics
    ///
    /// Panics if `json_payload` array does not contain one `GetPaymentIntentMetricRequest` element.
    pub async fn get_merchant_payment_intent_metrics(
        state: web::Data<AppState>,
        req: actix_web::HttpRequest,
        json_payload: web::Json<[GetPaymentIntentMetricRequest; 1]>,
    ) -> impl Responder {
        // safety: This shouldn't panic owing to the data type
        #[allow(clippy::expect_used)]
        let payload = json_payload
            .into_inner()
            .to_vec()
            .pop()
            .expect("Couldn't get GetPaymentIntentMetricRequest");
        let flow = AnalyticsFlow::GetPaymentIntentMetrics;
        Box::pin(api::server_wrap(
            flow,
            state,
            &req,
            payload,
            |state, auth: AuthenticationData, req, _| async move {
                let org_id = auth.merchant_account.get_org_id();
                let merchant_id = auth.merchant_account.get_id();
                let auth: AuthInfo = AuthInfo::MerchantLevel {
                    org_id: org_id.clone(),
                    merchant_ids: vec![merchant_id.clone()],
                };
                analytics::payment_intents::get_metrics(&state.pool, &auth, req)
                    .await
                    .map(ApplicationResponse::Json)
            },
            &auth::JWTAuth {
                permission: Permission::Analytics,
                minimum_entity_level: EntityType::Merchant,
            },
            api_locking::LockAction::NotApplicable,
        ))
        .await
    }

    /// # Panics
    ///
    /// Panics if `json_payload` array does not contain one `GetPaymentIntentMetricRequest` element.
    pub async fn get_org_payment_intent_metrics(
        state: web::Data<AppState>,
        req: actix_web::HttpRequest,
        json_payload: web::Json<[GetPaymentIntentMetricRequest; 1]>,
    ) -> impl Responder {
        // safety: This shouldn't panic owing to the data type
        #[allow(clippy::expect_used)]
        let payload = json_payload
            .into_inner()
            .to_vec()
            .pop()
            .expect("Couldn't get GetPaymentIntentMetricRequest");
        let flow = AnalyticsFlow::GetPaymentIntentMetrics;
        Box::pin(api::server_wrap(
            flow,
            state,
            &req,
            payload,
            |state, auth: AuthenticationData, req, _| async move {
                let org_id = auth.merchant_account.get_org_id();
                let auth: AuthInfo = AuthInfo::OrgLevel {
                    org_id: org_id.clone(),
                };
                analytics::payment_intents::get_metrics(&state.pool, &auth, req)
                    .await
                    .map(ApplicationResponse::Json)
            },
            &auth::JWTAuth {
                permission: Permission::Analytics,
                minimum_entity_level: EntityType::Organization,
            },
            api_locking::LockAction::NotApplicable,
        ))
        .await
    }

    /// # Panics
    ///
    /// Panics if `json_payload` array does not contain one `GetPaymentIntentMetricRequest` element.
    pub async fn get_profile_payment_intent_metrics(
        state: web::Data<AppState>,
        req: actix_web::HttpRequest,
        json_payload: web::Json<[GetPaymentIntentMetricRequest; 1]>,
    ) -> impl Responder {
        // safety: This shouldn't panic owing to the data type
        #[allow(clippy::expect_used)]
        let payload = json_payload
            .into_inner()
            .to_vec()
            .pop()
            .expect("Couldn't get GetPaymentIntentMetricRequest");
        let flow = AnalyticsFlow::GetPaymentIntentMetrics;
        Box::pin(api::server_wrap(
            flow,
            state,
            &req,
            payload,
            |state, auth: AuthenticationData, req, _| async move {
                let org_id = auth.merchant_account.get_org_id();
                let merchant_id = auth.merchant_account.get_id();
                let profile_id = auth
                    .profile_id
                    .ok_or(report!(UserErrors::JwtProfileIdMissing))
                    .change_context(AnalyticsError::AccessForbiddenError)?;
                let auth: AuthInfo = AuthInfo::ProfileLevel {
                    org_id: org_id.clone(),
                    merchant_id: merchant_id.clone(),
                    profile_ids: vec![profile_id.clone()],
                };
                analytics::payment_intents::get_metrics(&state.pool, &auth, req)
                    .await
                    .map(ApplicationResponse::Json)
            },
            &auth::JWTAuth {
                permission: Permission::Analytics,
                minimum_entity_level: EntityType::Profile,
            },
            api_locking::LockAction::NotApplicable,
        ))
        .await
    }

    /// # Panics
    ///
    /// Panics if `json_payload` array does not contain one `GetRefundMetricRequest` element.
    pub async fn get_merchant_refund_metrics(
        state: web::Data<AppState>,
        req: actix_web::HttpRequest,
        json_payload: web::Json<[GetRefundMetricRequest; 1]>,
    ) -> impl Responder {
        #[allow(clippy::expect_used)]
        // safety: This shouldn't panic owing to the data type
        let payload = json_payload
            .into_inner()
            .to_vec()
            .pop()
            .expect("Couldn't get GetRefundMetricRequest");
        let flow = AnalyticsFlow::GetRefundsMetrics;
        Box::pin(api::server_wrap(
            flow,
            state,
            &req,
            payload,
            |state, auth: AuthenticationData, req, _| async move {
                let org_id = auth.merchant_account.get_org_id();
                let merchant_id = auth.merchant_account.get_id();
                let auth: AuthInfo = AuthInfo::MerchantLevel {
                    org_id: org_id.clone(),
                    merchant_ids: vec![merchant_id.clone()],
                };
                analytics::refunds::get_metrics(&state.pool, &auth, req)
                    .await
                    .map(ApplicationResponse::Json)
            },
            &auth::JWTAuth {
                permission: Permission::Analytics,
                minimum_entity_level: EntityType::Merchant,
            },
            api_locking::LockAction::NotApplicable,
        ))
        .await
    }

    /// # Panics
    ///
    /// Panics if `json_payload` array does not contain one `GetRefundMetricRequest` element.
    pub async fn get_org_refund_metrics(
        state: web::Data<AppState>,
        req: actix_web::HttpRequest,
        json_payload: web::Json<[GetRefundMetricRequest; 1]>,
    ) -> impl Responder {
        #[allow(clippy::expect_used)]
        // safety: This shouldn't panic owing to the data type
        let payload = json_payload
            .into_inner()
            .to_vec()
            .pop()
            .expect("Couldn't get GetRefundMetricRequest");
        let flow = AnalyticsFlow::GetRefundsMetrics;
        Box::pin(api::server_wrap(
            flow,
            state,
            &req,
            payload,
            |state, auth: AuthenticationData, req, _| async move {
                let org_id = auth.merchant_account.get_org_id();
                let auth: AuthInfo = AuthInfo::OrgLevel {
                    org_id: org_id.clone(),
                };
                analytics::refunds::get_metrics(&state.pool, &auth, req)
                    .await
                    .map(ApplicationResponse::Json)
            },
            &auth::JWTAuth {
                permission: Permission::Analytics,
                minimum_entity_level: EntityType::Organization,
            },
            api_locking::LockAction::NotApplicable,
        ))
        .await
    }

    /// # Panics
    ///
    /// Panics if `json_payload` array does not contain one `GetRefundMetricRequest` element.
    pub async fn get_profile_refund_metrics(
        state: web::Data<AppState>,
        req: actix_web::HttpRequest,
        json_payload: web::Json<[GetRefundMetricRequest; 1]>,
    ) -> impl Responder {
        #[allow(clippy::expect_used)]
        // safety: This shouldn't panic owing to the data type
        let payload = json_payload
            .into_inner()
            .to_vec()
            .pop()
            .expect("Couldn't get GetRefundMetricRequest");
        let flow = AnalyticsFlow::GetRefundsMetrics;
        Box::pin(api::server_wrap(
            flow,
            state,
            &req,
            payload,
            |state, auth: AuthenticationData, req, _| async move {
                let org_id = auth.merchant_account.get_org_id();
                let merchant_id = auth.merchant_account.get_id();
                let profile_id = auth
                    .profile_id
                    .ok_or(report!(UserErrors::JwtProfileIdMissing))
                    .change_context(AnalyticsError::AccessForbiddenError)?;
                let auth: AuthInfo = AuthInfo::ProfileLevel {
                    org_id: org_id.clone(),
                    merchant_id: merchant_id.clone(),
                    profile_ids: vec![profile_id.clone()],
                };
                analytics::refunds::get_metrics(&state.pool, &auth, req)
                    .await
                    .map(ApplicationResponse::Json)
            },
            &auth::JWTAuth {
                permission: Permission::Analytics,
                minimum_entity_level: EntityType::Profile,
            },
            api_locking::LockAction::NotApplicable,
        ))
        .await
    }

    /// # Panics
    ///
    /// Panics if `json_payload` array does not contain one `GetFrmMetricRequest` element.
    pub async fn get_frm_metrics(
        state: web::Data<AppState>,
        req: actix_web::HttpRequest,
        json_payload: web::Json<[GetFrmMetricRequest; 1]>,
    ) -> impl Responder {
        #[allow(clippy::expect_used)]
        // safety: This shouldn't panic owing to the data type
        let payload = json_payload
            .into_inner()
            .to_vec()
            .pop()
            .expect("Couldn't get GetFrmMetricRequest");
        let flow = AnalyticsFlow::GetFrmMetrics;
        Box::pin(api::server_wrap(
            flow,
            state,
            &req,
            payload,
            |state, auth: AuthenticationData, req, _| async move {
                analytics::frm::get_metrics(&state.pool, auth.merchant_account.get_id(), req)
                    .await
                    .map(ApplicationResponse::Json)
            },
            &auth::JWTAuth {
                permission: Permission::Analytics,
                minimum_entity_level: EntityType::Merchant,
            },
            api_locking::LockAction::NotApplicable,
        ))
        .await
    }

    /// # Panics
    ///
    /// Panics if `json_payload` array does not contain one `GetSdkEventMetricRequest` element.
    pub async fn get_sdk_event_metrics(
        state: web::Data<AppState>,
        req: actix_web::HttpRequest,
        json_payload: web::Json<[GetSdkEventMetricRequest; 1]>,
    ) -> impl Responder {
        // safety: This shouldn't panic owing to the data type
        #[allow(clippy::expect_used)]
        let payload = json_payload
            .into_inner()
            .to_vec()
            .pop()
            .expect("Couldn't get GetSdkEventMetricRequest");
        let flow = AnalyticsFlow::GetSdkMetrics;
        Box::pin(api::server_wrap(
            flow,
            state,
            &req,
            payload,
            |state, auth: AuthenticationData, req, _| async move {
                analytics::sdk_events::get_metrics(
                    &state.pool,
                    &auth.merchant_account.publishable_key,
                    req,
                )
                .await
                .map(ApplicationResponse::Json)
            },
            &auth::JWTAuth {
                permission: Permission::Analytics,
                minimum_entity_level: EntityType::Merchant,
            },
            api_locking::LockAction::NotApplicable,
        ))
        .await
    }

    /// # Panics
    ///
    /// Panics if `json_payload` array does not contain one `GetActivePaymentsMetricRequest` element.
    pub async fn get_active_payments_metrics(
        state: web::Data<AppState>,
        req: actix_web::HttpRequest,
        json_payload: web::Json<[GetActivePaymentsMetricRequest; 1]>,
    ) -> impl Responder {
        // safety: This shouldn't panic owing to the data type
        #[allow(clippy::expect_used)]
        let payload = json_payload
            .into_inner()
            .to_vec()
            .pop()
            .expect("Couldn't get GetActivePaymentsMetricRequest");
        let flow = AnalyticsFlow::GetActivePaymentsMetrics;
        Box::pin(api::server_wrap(
            flow,
            state,
            &req,
            payload,
            |state, auth: AuthenticationData, req, _| async move {
                analytics::active_payments::get_metrics(
                    &state.pool,
                    &auth.merchant_account.publishable_key,
                    auth.merchant_account.get_id(),
                    req,
                )
                .await
                .map(ApplicationResponse::Json)
            },
            &auth::JWTAuth {
                permission: Permission::Analytics,
                minimum_entity_level: EntityType::Merchant,
            },
            api_locking::LockAction::NotApplicable,
        ))
        .await
    }

    /// # Panics
    ///
    /// Panics if `json_payload` array does not contain one `GetAuthEventMetricRequest` element.
    pub async fn get_auth_event_metrics(
        state: web::Data<AppState>,
        req: actix_web::HttpRequest,
        json_payload: web::Json<[GetAuthEventMetricRequest; 1]>,
    ) -> impl Responder {
        // safety: This shouldn't panic owing to the data type
        #[allow(clippy::expect_used)]
        let payload = json_payload
            .into_inner()
            .to_vec()
            .pop()
            .expect("Couldn't get GetAuthEventMetricRequest");
        let flow = AnalyticsFlow::GetAuthMetrics;
        Box::pin(api::server_wrap(
            flow,
            state,
            &req,
            payload,
            |state, auth: AuthenticationData, req, _| async move {
                analytics::auth_events::get_metrics(
                    &state.pool,
                    auth.merchant_account.get_id(),
                    &auth.merchant_account.publishable_key,
                    req,
                )
                .await
                .map(ApplicationResponse::Json)
            },
            &auth::JWTAuth {
                permission: Permission::Analytics,
                minimum_entity_level: EntityType::Merchant,
            },
            api_locking::LockAction::NotApplicable,
        ))
        .await
    }

    pub async fn get_merchant_payment_filters(
        state: web::Data<AppState>,
        req: actix_web::HttpRequest,
        json_payload: web::Json<GetPaymentFiltersRequest>,
    ) -> impl Responder {
        let flow = AnalyticsFlow::GetPaymentFilters;
        Box::pin(api::server_wrap(
            flow,
            state,
            &req,
            json_payload.into_inner(),
            |state, auth: AuthenticationData, req, _| async move {
                let org_id = auth.merchant_account.get_org_id();
                let merchant_id = auth.merchant_account.get_id();
                let auth: AuthInfo = AuthInfo::MerchantLevel {
                    org_id: org_id.clone(),
                    merchant_ids: vec![merchant_id.clone()],
                };
                analytics::payments::get_filters(&state.pool, req, &auth)
                    .await
                    .map(ApplicationResponse::Json)
            },
            &auth::JWTAuth {
                permission: Permission::Analytics,
                minimum_entity_level: EntityType::Merchant,
            },
            api_locking::LockAction::NotApplicable,
        ))
        .await
    }

    pub async fn get_org_payment_filters(
        state: web::Data<AppState>,
        req: actix_web::HttpRequest,
        json_payload: web::Json<GetPaymentFiltersRequest>,
    ) -> impl Responder {
        let flow = AnalyticsFlow::GetPaymentFilters;
        Box::pin(api::server_wrap(
            flow,
            state,
            &req,
            json_payload.into_inner(),
            |state, auth: AuthenticationData, req, _| async move {
                let org_id = auth.merchant_account.get_org_id();
                let auth: AuthInfo = AuthInfo::OrgLevel {
                    org_id: org_id.clone(),
                };
                analytics::payments::get_filters(&state.pool, req, &auth)
                    .await
                    .map(ApplicationResponse::Json)
            },
            &auth::JWTAuth {
                permission: Permission::Analytics,
                minimum_entity_level: EntityType::Organization,
            },
            api_locking::LockAction::NotApplicable,
        ))
        .await
    }

    pub async fn get_profile_payment_filters(
        state: web::Data<AppState>,
        req: actix_web::HttpRequest,
        json_payload: web::Json<GetPaymentFiltersRequest>,
    ) -> impl Responder {
        let flow = AnalyticsFlow::GetPaymentFilters;
        Box::pin(api::server_wrap(
            flow,
            state,
            &req,
            json_payload.into_inner(),
            |state, auth: AuthenticationData, req, _| async move {
                let org_id = auth.merchant_account.get_org_id();
                let merchant_id = auth.merchant_account.get_id();
                let profile_id = auth
                    .profile_id
                    .ok_or(report!(UserErrors::JwtProfileIdMissing))
                    .change_context(AnalyticsError::AccessForbiddenError)?;
                let auth: AuthInfo = AuthInfo::ProfileLevel {
                    org_id: org_id.clone(),
                    merchant_id: merchant_id.clone(),
                    profile_ids: vec![profile_id.clone()],
                };
                analytics::payments::get_filters(&state.pool, req, &auth)
                    .await
                    .map(ApplicationResponse::Json)
            },
            &auth::JWTAuth {
                permission: Permission::Analytics,
                minimum_entity_level: EntityType::Profile,
            },
            api_locking::LockAction::NotApplicable,
        ))
        .await
    }

    pub async fn get_payment_intents_filters(
        state: web::Data<AppState>,
        req: actix_web::HttpRequest,
        json_payload: web::Json<GetPaymentIntentFiltersRequest>,
    ) -> impl Responder {
        let flow = AnalyticsFlow::GetPaymentIntentFilters;
        Box::pin(api::server_wrap(
            flow,
            state,
            &req,
            json_payload.into_inner(),
            |state, auth: AuthenticationData, req, _| async move {
                analytics::payment_intents::get_filters(
                    &state.pool,
                    req,
                    auth.merchant_account.get_id(),
                )
                .await
                .map(ApplicationResponse::Json)
            },
            &auth::JWTAuth {
                permission: Permission::Analytics,
                minimum_entity_level: EntityType::Merchant,
            },
            api_locking::LockAction::NotApplicable,
        ))
        .await
    }

    pub async fn get_merchant_refund_filters(
        state: web::Data<AppState>,
        req: actix_web::HttpRequest,
        json_payload: web::Json<GetRefundFilterRequest>,
    ) -> impl Responder {
        let flow = AnalyticsFlow::GetRefundFilters;
        Box::pin(api::server_wrap(
            flow,
            state,
            &req,
            json_payload.into_inner(),
            |state, auth: AuthenticationData, req: GetRefundFilterRequest, _| async move {
                let org_id = auth.merchant_account.get_org_id();
                let merchant_id = auth.merchant_account.get_id();
                let auth: AuthInfo = AuthInfo::MerchantLevel {
                    org_id: org_id.clone(),
                    merchant_ids: vec![merchant_id.clone()],
                };
                analytics::refunds::get_filters(&state.pool, req, &auth)
                    .await
                    .map(ApplicationResponse::Json)
            },
            &auth::JWTAuth {
                permission: Permission::Analytics,
                minimum_entity_level: EntityType::Merchant,
            },
            api_locking::LockAction::NotApplicable,
        ))
        .await
    }

    pub async fn get_org_refund_filters(
        state: web::Data<AppState>,
        req: actix_web::HttpRequest,
        json_payload: web::Json<GetRefundFilterRequest>,
    ) -> impl Responder {
        let flow = AnalyticsFlow::GetRefundFilters;
        Box::pin(api::server_wrap(
            flow,
            state,
            &req,
            json_payload.into_inner(),
            |state, auth: AuthenticationData, req: GetRefundFilterRequest, _| async move {
                let org_id = auth.merchant_account.get_org_id();
                let auth: AuthInfo = AuthInfo::OrgLevel {
                    org_id: org_id.clone(),
                };
                analytics::refunds::get_filters(&state.pool, req, &auth)
                    .await
                    .map(ApplicationResponse::Json)
            },
            &auth::JWTAuth {
                permission: Permission::Analytics,
                minimum_entity_level: EntityType::Organization,
            },
            api_locking::LockAction::NotApplicable,
        ))
        .await
    }

    pub async fn get_profile_refund_filters(
        state: web::Data<AppState>,
        req: actix_web::HttpRequest,
        json_payload: web::Json<GetRefundFilterRequest>,
    ) -> impl Responder {
        let flow = AnalyticsFlow::GetRefundFilters;
        Box::pin(api::server_wrap(
            flow,
            state,
            &req,
            json_payload.into_inner(),
            |state, auth: AuthenticationData, req: GetRefundFilterRequest, _| async move {
                let org_id = auth.merchant_account.get_org_id();
                let merchant_id = auth.merchant_account.get_id();
                let profile_id = auth
                    .profile_id
                    .ok_or(report!(UserErrors::JwtProfileIdMissing))
                    .change_context(AnalyticsError::AccessForbiddenError)?;
                let auth: AuthInfo = AuthInfo::ProfileLevel {
                    org_id: org_id.clone(),
                    merchant_id: merchant_id.clone(),
                    profile_ids: vec![profile_id.clone()],
                };
                analytics::refunds::get_filters(&state.pool, req, &auth)
                    .await
                    .map(ApplicationResponse::Json)
            },
            &auth::JWTAuth {
                permission: Permission::Analytics,
                minimum_entity_level: EntityType::Profile,
            },
            api_locking::LockAction::NotApplicable,
        ))
        .await
    }

    pub async fn get_frm_filters(
        state: web::Data<AppState>,
        req: actix_web::HttpRequest,
        json_payload: web::Json<GetFrmFilterRequest>,
    ) -> impl Responder {
        let flow = AnalyticsFlow::GetFrmFilters;
        Box::pin(api::server_wrap(
            flow,
            state,
            &req,
            json_payload.into_inner(),
            |state, auth: AuthenticationData, req: GetFrmFilterRequest, _| async move {
                analytics::frm::get_filters(&state.pool, req, auth.merchant_account.get_id())
                    .await
                    .map(ApplicationResponse::Json)
            },
            &auth::JWTAuth {
                permission: Permission::Analytics,
                minimum_entity_level: EntityType::Merchant,
            },
            api_locking::LockAction::NotApplicable,
        ))
        .await
    }

    pub async fn get_sdk_event_filters(
        state: web::Data<AppState>,
        req: actix_web::HttpRequest,
        json_payload: web::Json<GetSdkEventFiltersRequest>,
    ) -> impl Responder {
        let flow = AnalyticsFlow::GetSdkEventFilters;
        Box::pin(api::server_wrap(
            flow,
            state,
            &req,
            json_payload.into_inner(),
            |state, auth: AuthenticationData, req, _| async move {
                analytics::sdk_events::get_filters(
                    &state.pool,
                    req,
                    &auth.merchant_account.publishable_key,
                )
                .await
                .map(ApplicationResponse::Json)
            },
            &auth::JWTAuth {
                permission: Permission::Analytics,
                minimum_entity_level: EntityType::Merchant,
            },
            api_locking::LockAction::NotApplicable,
        ))
        .await
    }

    pub async fn get_profile_api_events(
        state: web::Data<AppState>,
        req: actix_web::HttpRequest,
        json_payload: web::Query<api_models::analytics::api_event::ApiLogsRequest>,
    ) -> impl Responder {
        let flow = AnalyticsFlow::GetApiEvents;
        Box::pin(api::server_wrap(
            flow,
            state,
            &req,
            json_payload.into_inner(),
            |state, auth: AuthenticationData, req, _| async move {
                let payment_id = match req.query_param.clone() {
                    QueryType::Payment { payment_id } => payment_id,
                    QueryType::Refund { payment_id, .. } => payment_id,
                    QueryType::Dispute { payment_id, .. } => payment_id,
                };
                utils::check_if_profile_id_is_present_in_payment_intent(payment_id, &state, &auth)
                    .await
                    .change_context(AnalyticsError::AccessForbiddenError)?;
                api_events_core(&state.pool, req, auth.merchant_account.get_id())
                    .await
                    .map(ApplicationResponse::Json)
            },
            &auth::JWTAuth {
                permission: Permission::Analytics,
                minimum_entity_level: EntityType::Profile,
            },
            api_locking::LockAction::NotApplicable,
        ))
        .await
    }

    pub async fn get_profile_outgoing_webhook_events(
        state: web::Data<AppState>,
        req: actix_web::HttpRequest,
        json_payload: web::Query<
            api_models::analytics::outgoing_webhook_event::OutgoingWebhookLogsRequest,
        >,
    ) -> impl Responder {
        let flow = AnalyticsFlow::GetOutgoingWebhookEvents;
        Box::pin(api::server_wrap(
            flow,
            state,
            &req,
            json_payload.into_inner(),
            |state, auth: AuthenticationData, req, _| async move {
                utils::check_if_profile_id_is_present_in_payment_intent(
                    req.payment_id.clone(),
                    &state,
                    &auth,
                )
                .await
                .change_context(AnalyticsError::AccessForbiddenError)?;
                outgoing_webhook_events_core(&state.pool, req, auth.merchant_account.get_id())
                    .await
                    .map(ApplicationResponse::Json)
            },
            &auth::JWTAuth {
                permission: Permission::Analytics,
                minimum_entity_level: EntityType::Profile,
            },
            api_locking::LockAction::NotApplicable,
        ))
        .await
    }

    pub async fn get_profile_sdk_events(
        state: web::Data<AppState>,
        req: actix_web::HttpRequest,
        json_payload: web::Json<api_models::analytics::sdk_events::SdkEventsRequest>,
    ) -> impl Responder {
        let flow = AnalyticsFlow::GetSdkEvents;
        Box::pin(api::server_wrap(
            flow,
            state,
            &req,
            json_payload.into_inner(),
            |state, auth: AuthenticationData, req, _| async move {
                utils::check_if_profile_id_is_present_in_payment_intent(
                    req.payment_id.clone(),
                    &state,
                    &auth,
                )
                .await
                .change_context(AnalyticsError::AccessForbiddenError)?;
                sdk_events_core(&state.pool, req, &auth.merchant_account.publishable_key)
                    .await
                    .map(ApplicationResponse::Json)
            },
            &auth::JWTAuth {
                permission: Permission::Analytics,
                minimum_entity_level: EntityType::Profile,
            },
            api_locking::LockAction::NotApplicable,
        ))
        .await
    }

    pub async fn generate_merchant_refund_report(
        state: web::Data<AppState>,
        req: actix_web::HttpRequest,
        json_payload: web::Json<ReportRequest>,
    ) -> impl Responder {
        let flow = AnalyticsFlow::GenerateRefundReport;
        Box::pin(api::server_wrap(
            flow,
            state.clone(),
            &req,
            json_payload.into_inner(),
            |state, (auth, user_id): auth::AuthenticationDataWithUserId, payload, _| async move {
                let user = UserInterface::find_user_by_id(&*state.global_store, &user_id)
                    .await
                    .change_context(AnalyticsError::UnknownError)?;

                let user_email = UserEmail::from_pii_email(user.email)
                    .change_context(AnalyticsError::UnknownError)?
                    .get_secret();

                let org_id = auth.merchant_account.get_org_id();
                let merchant_id = auth.merchant_account.get_id();
                let lambda_req = GenerateReportRequest {
                    request: payload,
                    merchant_id: Some(merchant_id.clone()),
                    auth: AuthInfo::MerchantLevel {
                        org_id: org_id.clone(),
                        merchant_ids: vec![merchant_id.clone()],
                    },
                    email: user_email,
                };

                let json_bytes =
                    serde_json::to_vec(&lambda_req).map_err(|_| AnalyticsError::UnknownError)?;
                invoke_lambda(
                    &state.conf.report_download_config.refund_function,
                    &state.conf.report_download_config.region,
                    &json_bytes,
                )
                .await
                .map(ApplicationResponse::Json)
            },
            &auth::JWTAuth {
                permission: Permission::GenerateReport,
                minimum_entity_level: EntityType::Merchant,
            },
            api_locking::LockAction::NotApplicable,
        ))
        .await
    }

    pub async fn generate_org_refund_report(
        state: web::Data<AppState>,
        req: actix_web::HttpRequest,
        json_payload: web::Json<ReportRequest>,
    ) -> impl Responder {
        let flow = AnalyticsFlow::GenerateRefundReport;
        Box::pin(api::server_wrap(
            flow,
            state.clone(),
            &req,
            json_payload.into_inner(),
            |state, (auth, user_id): auth::AuthenticationDataWithUserId, payload, _| async move {
                let user = UserInterface::find_user_by_id(&*state.global_store, &user_id)
                    .await
                    .change_context(AnalyticsError::UnknownError)?;

                let user_email = UserEmail::from_pii_email(user.email)
                    .change_context(AnalyticsError::UnknownError)?
                    .get_secret();

                let org_id = auth.merchant_account.get_org_id();
                let lambda_req = GenerateReportRequest {
                    request: payload,
                    merchant_id: None,
                    auth: AuthInfo::OrgLevel {
                        org_id: org_id.clone(),
                    },
                    email: user_email,
                };

                let json_bytes =
                    serde_json::to_vec(&lambda_req).map_err(|_| AnalyticsError::UnknownError)?;
                invoke_lambda(
                    &state.conf.report_download_config.refund_function,
                    &state.conf.report_download_config.region,
                    &json_bytes,
                )
                .await
                .map(ApplicationResponse::Json)
            },
            &auth::JWTAuth {
                permission: Permission::GenerateReport,
                minimum_entity_level: EntityType::Organization,
            },
            api_locking::LockAction::NotApplicable,
        ))
        .await
    }

    pub async fn generate_profile_refund_report(
        state: web::Data<AppState>,
        req: actix_web::HttpRequest,
        json_payload: web::Json<ReportRequest>,
    ) -> impl Responder {
        let flow = AnalyticsFlow::GenerateRefundReport;
        Box::pin(api::server_wrap(
            flow,
            state.clone(),
            &req,
            json_payload.into_inner(),
            |state, (auth, user_id): auth::AuthenticationDataWithUserId, payload, _| async move {
                let user = UserInterface::find_user_by_id(&*state.global_store, &user_id)
                    .await
                    .change_context(AnalyticsError::UnknownError)?;

                let user_email = UserEmail::from_pii_email(user.email)
                    .change_context(AnalyticsError::UnknownError)?
                    .get_secret();

                let org_id = auth.merchant_account.get_org_id();
                let merchant_id = auth.merchant_account.get_id();
                let profile_id = auth
                    .profile_id
                    .ok_or(report!(UserErrors::JwtProfileIdMissing))
                    .change_context(AnalyticsError::AccessForbiddenError)?;
                let lambda_req = GenerateReportRequest {
                    request: payload,
                    merchant_id: Some(merchant_id.clone()),
                    auth: AuthInfo::ProfileLevel {
                        org_id: org_id.clone(),
                        merchant_id: merchant_id.clone(),
                        profile_ids: vec![profile_id.clone()],
                    },
                    email: user_email,
                };

                let json_bytes =
                    serde_json::to_vec(&lambda_req).map_err(|_| AnalyticsError::UnknownError)?;
                invoke_lambda(
                    &state.conf.report_download_config.refund_function,
                    &state.conf.report_download_config.region,
                    &json_bytes,
                )
                .await
                .map(ApplicationResponse::Json)
            },
            &auth::JWTAuth {
                permission: Permission::GenerateReport,
                minimum_entity_level: EntityType::Profile,
            },
            api_locking::LockAction::NotApplicable,
        ))
        .await
    }

    pub async fn generate_merchant_dispute_report(
        state: web::Data<AppState>,
        req: actix_web::HttpRequest,
        json_payload: web::Json<ReportRequest>,
    ) -> impl Responder {
        let flow = AnalyticsFlow::GenerateDisputeReport;
        Box::pin(api::server_wrap(
            flow,
            state.clone(),
            &req,
            json_payload.into_inner(),
            |state, (auth, user_id): auth::AuthenticationDataWithUserId, payload, _| async move {
                let user = UserInterface::find_user_by_id(&*state.global_store, &user_id)
                    .await
                    .change_context(AnalyticsError::UnknownError)?;

                let user_email = UserEmail::from_pii_email(user.email)
                    .change_context(AnalyticsError::UnknownError)?
                    .get_secret();

                let org_id = auth.merchant_account.get_org_id();
                let merchant_id = auth.merchant_account.get_id();
                let lambda_req = GenerateReportRequest {
                    request: payload,
                    merchant_id: Some(merchant_id.clone()),
                    auth: AuthInfo::MerchantLevel {
                        org_id: org_id.clone(),
                        merchant_ids: vec![merchant_id.clone()],
                    },
                    email: user_email,
                };

                let json_bytes =
                    serde_json::to_vec(&lambda_req).map_err(|_| AnalyticsError::UnknownError)?;
                invoke_lambda(
                    &state.conf.report_download_config.dispute_function,
                    &state.conf.report_download_config.region,
                    &json_bytes,
                )
                .await
                .map(ApplicationResponse::Json)
            },
            &auth::JWTAuth {
                permission: Permission::GenerateReport,
                minimum_entity_level: EntityType::Merchant,
            },
            api_locking::LockAction::NotApplicable,
        ))
        .await
    }

    pub async fn generate_org_dispute_report(
        state: web::Data<AppState>,
        req: actix_web::HttpRequest,
        json_payload: web::Json<ReportRequest>,
    ) -> impl Responder {
        let flow = AnalyticsFlow::GenerateDisputeReport;
        Box::pin(api::server_wrap(
            flow,
            state.clone(),
            &req,
            json_payload.into_inner(),
            |state, (auth, user_id): auth::AuthenticationDataWithUserId, payload, _| async move {
                let user = UserInterface::find_user_by_id(&*state.global_store, &user_id)
                    .await
                    .change_context(AnalyticsError::UnknownError)?;

                let user_email = UserEmail::from_pii_email(user.email)
                    .change_context(AnalyticsError::UnknownError)?
                    .get_secret();

                let org_id = auth.merchant_account.get_org_id();
                let lambda_req = GenerateReportRequest {
                    request: payload,
                    merchant_id: None,
                    auth: AuthInfo::OrgLevel {
                        org_id: org_id.clone(),
                    },
                    email: user_email,
                };

                let json_bytes =
                    serde_json::to_vec(&lambda_req).map_err(|_| AnalyticsError::UnknownError)?;
                invoke_lambda(
                    &state.conf.report_download_config.dispute_function,
                    &state.conf.report_download_config.region,
                    &json_bytes,
                )
                .await
                .map(ApplicationResponse::Json)
            },
            &auth::JWTAuth {
                permission: Permission::GenerateReport,
                minimum_entity_level: EntityType::Organization,
            },
            api_locking::LockAction::NotApplicable,
        ))
        .await
    }

    pub async fn generate_profile_dispute_report(
        state: web::Data<AppState>,
        req: actix_web::HttpRequest,
        json_payload: web::Json<ReportRequest>,
    ) -> impl Responder {
        let flow = AnalyticsFlow::GenerateDisputeReport;
        Box::pin(api::server_wrap(
            flow,
            state.clone(),
            &req,
            json_payload.into_inner(),
            |state, (auth, user_id): auth::AuthenticationDataWithUserId, payload, _| async move {
                let user = UserInterface::find_user_by_id(&*state.global_store, &user_id)
                    .await
                    .change_context(AnalyticsError::UnknownError)?;

                let user_email = UserEmail::from_pii_email(user.email)
                    .change_context(AnalyticsError::UnknownError)?
                    .get_secret();

                let org_id = auth.merchant_account.get_org_id();
                let merchant_id = auth.merchant_account.get_id();
                let profile_id = auth
                    .profile_id
                    .ok_or(report!(UserErrors::JwtProfileIdMissing))
                    .change_context(AnalyticsError::AccessForbiddenError)?;
                let lambda_req = GenerateReportRequest {
                    request: payload,
                    merchant_id: Some(merchant_id.clone()),
                    auth: AuthInfo::ProfileLevel {
                        org_id: org_id.clone(),
                        merchant_id: merchant_id.clone(),
                        profile_ids: vec![profile_id.clone()],
                    },
                    email: user_email,
                };

                let json_bytes =
                    serde_json::to_vec(&lambda_req).map_err(|_| AnalyticsError::UnknownError)?;
                invoke_lambda(
                    &state.conf.report_download_config.dispute_function,
                    &state.conf.report_download_config.region,
                    &json_bytes,
                )
                .await
                .map(ApplicationResponse::Json)
            },
            &auth::JWTAuth {
                permission: Permission::GenerateReport,
                minimum_entity_level: EntityType::Profile,
            },
            api_locking::LockAction::NotApplicable,
        ))
        .await
    }

    pub async fn generate_merchant_payment_report(
        state: web::Data<AppState>,
        req: actix_web::HttpRequest,
        json_payload: web::Json<ReportRequest>,
    ) -> impl Responder {
        let flow = AnalyticsFlow::GeneratePaymentReport;
        Box::pin(api::server_wrap(
            flow,
            state.clone(),
            &req,
            json_payload.into_inner(),
            |state, (auth, user_id): auth::AuthenticationDataWithUserId, payload, _| async move {
                let user = UserInterface::find_user_by_id(&*state.global_store, &user_id)
                    .await
                    .change_context(AnalyticsError::UnknownError)?;

                let user_email = UserEmail::from_pii_email(user.email)
                    .change_context(AnalyticsError::UnknownError)?
                    .get_secret();

                let org_id = auth.merchant_account.get_org_id();
                let merchant_id = auth.merchant_account.get_id();
                let lambda_req = GenerateReportRequest {
                    request: payload,
                    merchant_id: Some(merchant_id.clone()),
                    auth: AuthInfo::MerchantLevel {
                        org_id: org_id.clone(),
                        merchant_ids: vec![merchant_id.clone()],
                    },
                    email: user_email,
                };

                let json_bytes =
                    serde_json::to_vec(&lambda_req).map_err(|_| AnalyticsError::UnknownError)?;
                invoke_lambda(
                    &state.conf.report_download_config.payment_function,
                    &state.conf.report_download_config.region,
                    &json_bytes,
                )
                .await
                .map(ApplicationResponse::Json)
            },
            &auth::JWTAuth {
                permission: Permission::GenerateReport,
                minimum_entity_level: EntityType::Merchant,
            },
            api_locking::LockAction::NotApplicable,
        ))
        .await
    }

    pub async fn generate_org_payment_report(
        state: web::Data<AppState>,
        req: actix_web::HttpRequest,
        json_payload: web::Json<ReportRequest>,
    ) -> impl Responder {
        let flow = AnalyticsFlow::GeneratePaymentReport;
        Box::pin(api::server_wrap(
            flow,
            state.clone(),
            &req,
            json_payload.into_inner(),
            |state, (auth, user_id): auth::AuthenticationDataWithUserId, payload, _| async move {
                let user = UserInterface::find_user_by_id(&*state.global_store, &user_id)
                    .await
                    .change_context(AnalyticsError::UnknownError)?;

                let user_email = UserEmail::from_pii_email(user.email)
                    .change_context(AnalyticsError::UnknownError)?
                    .get_secret();

                let org_id = auth.merchant_account.get_org_id();
                let lambda_req = GenerateReportRequest {
                    request: payload,
                    merchant_id: None,
                    auth: AuthInfo::OrgLevel {
                        org_id: org_id.clone(),
                    },
                    email: user_email,
                };

                let json_bytes =
                    serde_json::to_vec(&lambda_req).map_err(|_| AnalyticsError::UnknownError)?;
                invoke_lambda(
                    &state.conf.report_download_config.payment_function,
                    &state.conf.report_download_config.region,
                    &json_bytes,
                )
                .await
                .map(ApplicationResponse::Json)
            },
            &auth::JWTAuth {
                permission: Permission::GenerateReport,
                minimum_entity_level: EntityType::Organization,
            },
            api_locking::LockAction::NotApplicable,
        ))
        .await
    }

    pub async fn generate_profile_payment_report(
        state: web::Data<AppState>,
        req: actix_web::HttpRequest,
        json_payload: web::Json<ReportRequest>,
    ) -> impl Responder {
        let flow = AnalyticsFlow::GeneratePaymentReport;
        Box::pin(api::server_wrap(
            flow,
            state.clone(),
            &req,
            json_payload.into_inner(),
            |state, (auth, user_id): auth::AuthenticationDataWithUserId, payload, _| async move {
                let user = UserInterface::find_user_by_id(&*state.global_store, &user_id)
                    .await
                    .change_context(AnalyticsError::UnknownError)?;

                let user_email = UserEmail::from_pii_email(user.email)
                    .change_context(AnalyticsError::UnknownError)?
                    .get_secret();
                let org_id = auth.merchant_account.get_org_id();
                let merchant_id = auth.merchant_account.get_id();
                let profile_id = auth
                    .profile_id
                    .ok_or(report!(UserErrors::JwtProfileIdMissing))
                    .change_context(AnalyticsError::AccessForbiddenError)?;
                let lambda_req = GenerateReportRequest {
                    request: payload,
                    merchant_id: Some(merchant_id.clone()),
                    auth: AuthInfo::ProfileLevel {
                        org_id: org_id.clone(),
                        merchant_id: merchant_id.clone(),
                        profile_ids: vec![profile_id.clone()],
                    },
                    email: user_email,
                };

                let json_bytes =
                    serde_json::to_vec(&lambda_req).map_err(|_| AnalyticsError::UnknownError)?;
                invoke_lambda(
                    &state.conf.report_download_config.payment_function,
                    &state.conf.report_download_config.region,
                    &json_bytes,
                )
                .await
                .map(ApplicationResponse::Json)
            },
            &auth::JWTAuth {
                permission: Permission::GenerateReport,
                minimum_entity_level: EntityType::Profile,
            },
            api_locking::LockAction::NotApplicable,
        ))
        .await
    }

    /// # Panics
    ///
    /// Panics if `json_payload` array does not contain one `GetApiEventMetricRequest` element.
    pub async fn get_merchant_api_events_metrics(
        state: web::Data<AppState>,
        req: actix_web::HttpRequest,
        json_payload: web::Json<[GetApiEventMetricRequest; 1]>,
    ) -> impl Responder {
        // safety: This shouldn't panic owing to the data type
        #[allow(clippy::expect_used)]
        let payload = json_payload
            .into_inner()
            .to_vec()
            .pop()
            .expect("Couldn't get GetApiEventMetricRequest");
        let flow = AnalyticsFlow::GetApiEventMetrics;
        Box::pin(api::server_wrap(
            flow,
            state.clone(),
            &req,
            payload,
            |state, auth: AuthenticationData, req, _| async move {
                analytics::api_event::get_api_event_metrics(
                    &state.pool,
                    auth.merchant_account.get_id(),
                    req,
                )
                .await
                .map(ApplicationResponse::Json)
            },
            &auth::JWTAuth {
                permission: Permission::Analytics,
                minimum_entity_level: EntityType::Merchant,
            },
            api_locking::LockAction::NotApplicable,
        ))
        .await
    }

    pub async fn get_merchant_api_event_filters(
        state: web::Data<AppState>,
        req: actix_web::HttpRequest,
        json_payload: web::Json<GetApiEventFiltersRequest>,
    ) -> impl Responder {
        let flow = AnalyticsFlow::GetApiEventFilters;
        Box::pin(api::server_wrap(
            flow,
            state.clone(),
            &req,
            json_payload.into_inner(),
            |state, auth: AuthenticationData, req, _| async move {
                analytics::api_event::get_filters(&state.pool, req, auth.merchant_account.get_id())
                    .await
                    .map(ApplicationResponse::Json)
            },
            &auth::JWTAuth {
                permission: Permission::Analytics,
                minimum_entity_level: EntityType::Profile,
            },
            api_locking::LockAction::NotApplicable,
        ))
        .await
    }

    pub async fn get_profile_connector_events(
        state: web::Data<AppState>,
        req: actix_web::HttpRequest,
        json_payload: web::Query<api_models::analytics::connector_events::ConnectorEventsRequest>,
    ) -> impl Responder {
        let flow = AnalyticsFlow::GetConnectorEvents;
        Box::pin(api::server_wrap(
            flow,
            state,
            &req,
            json_payload.into_inner(),
            |state, auth: AuthenticationData, req, _| async move {
                utils::check_if_profile_id_is_present_in_payment_intent(
                    req.payment_id.clone(),
                    &state,
                    &auth,
                )
                .await
                .change_context(AnalyticsError::AccessForbiddenError)?;
                connector_events_core(&state.pool, req, auth.merchant_account.get_id())
                    .await
                    .map(ApplicationResponse::Json)
            },
            &auth::JWTAuth {
                permission: Permission::Analytics,
                minimum_entity_level: EntityType::Profile,
            },
            api_locking::LockAction::NotApplicable,
        ))
        .await
    }

    pub async fn get_global_search_results(
        state: web::Data<AppState>,
        req: actix_web::HttpRequest,
        json_payload: web::Json<GetGlobalSearchRequest>,
    ) -> impl Responder {
        let flow = AnalyticsFlow::GetGlobalSearchResults;
        Box::pin(api::server_wrap(
            flow,
            state.clone(),
            &req,
            json_payload.into_inner(),
            |state, auth: UserFromToken, req, _| async move {
                let role_id = auth.role_id;
                let role_info = RoleInfo::from_role_id_in_merchant_scope(
                    &state,
                    &role_id,
                    &auth.merchant_id,
                    &auth.org_id,
                )
                .await
                .change_context(UserErrors::InternalServerError)
                .change_context(OpenSearchError::UnknownError)?;
                let permission_groups = role_info.get_permission_groups();
                if !permission_groups.contains(&common_enums::PermissionGroup::OperationsView) {
                    return Err(OpenSearchError::AccessForbiddenError)?;
                }
                let user_roles: HashSet<UserRole> = state
                    .store
                    .list_user_roles_by_user_id(ListUserRolesByUserIdPayload {
                        user_id: &auth.user_id,
                        org_id: Some(&auth.org_id),
                        merchant_id: None,
                        profile_id: None,
                        entity_id: None,
                        version: None,
                        status: None,
                        limit: None,
                    })
                    .await
                    .change_context(UserErrors::InternalServerError)
                    .change_context(OpenSearchError::UnknownError)?
                    .into_iter()
                    .collect();

                let state = Arc::new(state);
                let role_info_map: HashMap<String, RoleInfo> = user_roles
                    .iter()
                    .map(|user_role| {
                        let state = Arc::clone(&state);
                        let role_id = user_role.role_id.clone();
                        let org_id = user_role.org_id.clone().unwrap_or_default();
                        async move {
                            RoleInfo::from_role_id_in_org_scope(&state, &role_id, &org_id)
                                .await
                                .change_context(UserErrors::InternalServerError)
                                .change_context(OpenSearchError::UnknownError)
                                .map(|role_info| (role_id, role_info))
                        }
                    })
                    .collect::<FuturesUnordered<_>>()
                    .collect::<Vec<_>>()
                    .await
                    .into_iter()
                    .collect::<Result<HashMap<_, _>, _>>()?;

                let filtered_user_roles: Vec<&UserRole> = user_roles
                    .iter()
                    .filter(|user_role| {
                        let user_role_id = &user_role.role_id;
                        if let Some(role_info) = role_info_map.get(user_role_id) {
                            let permissions = role_info.get_permission_groups();
                            permissions.contains(&common_enums::PermissionGroup::OperationsView)
                        } else {
                            false
                        }
                    })
                    .collect();

                let search_params: Vec<AuthInfo> = filtered_user_roles
                    .iter()
                    .filter_map(|user_role| {
                        user_role
                            .get_entity_id_and_type()
                            .and_then(|(_, entity_type)| match entity_type {
                                EntityType::Profile => Some(AuthInfo::ProfileLevel {
                                    org_id: user_role.org_id.clone()?,
                                    merchant_id: user_role.merchant_id.clone()?,
                                    profile_ids: vec![user_role.profile_id.clone()?],
                                }),
                                EntityType::Merchant => Some(AuthInfo::MerchantLevel {
                                    org_id: user_role.org_id.clone()?,
                                    merchant_ids: vec![user_role.merchant_id.clone()?],
                                }),
                                EntityType::Organization => Some(AuthInfo::OrgLevel {
                                    org_id: user_role.org_id.clone()?,
                                }),
                            })
                    })
                    .collect();

                analytics::search::msearch_results(
                    &state.opensearch_client,
                    req,
                    search_params,
                    SEARCH_INDEXES.to_vec(),
                )
                .await
                .map(ApplicationResponse::Json)
            },
            &auth::JWTAuth {
                permission: Permission::Analytics,
                minimum_entity_level: EntityType::Profile,
            },
            api_locking::LockAction::NotApplicable,
        ))
        .await
    }

    pub async fn get_search_results(
        state: web::Data<AppState>,
        req: actix_web::HttpRequest,
        json_payload: web::Json<GetSearchRequest>,
        index: web::Path<SearchIndex>,
    ) -> impl Responder {
        let index = index.into_inner();
        let flow = AnalyticsFlow::GetSearchResults;
        let indexed_req = GetSearchRequestWithIndex {
            search_req: json_payload.into_inner(),
            index,
        };
        Box::pin(api::server_wrap(
            flow,
            state.clone(),
            &req,
            indexed_req,
            |state, auth: UserFromToken, req, _| async move {
                let role_id = auth.role_id;
                let role_info = RoleInfo::from_role_id_in_merchant_scope(
                    &state,
                    &role_id,
                    &auth.merchant_id,
                    &auth.org_id,
                )
                .await
                .change_context(UserErrors::InternalServerError)
                .change_context(OpenSearchError::UnknownError)?;
                let permission_groups = role_info.get_permission_groups();
                if !permission_groups.contains(&common_enums::PermissionGroup::OperationsView) {
                    return Err(OpenSearchError::AccessForbiddenError)?;
                }
                let user_roles: HashSet<UserRole> = state
                    .store
                    .list_user_roles_by_user_id(ListUserRolesByUserIdPayload {
                        user_id: &auth.user_id,
                        org_id: Some(&auth.org_id),
                        merchant_id: None,
                        profile_id: None,
                        entity_id: None,
                        version: None,
                        status: None,
                        limit: None,
                    })
                    .await
                    .change_context(UserErrors::InternalServerError)
                    .change_context(OpenSearchError::UnknownError)?
                    .into_iter()
                    .collect();
                let state = Arc::new(state);
                let role_info_map: HashMap<String, RoleInfo> = user_roles
                    .iter()
                    .map(|user_role| {
                        let state = Arc::clone(&state);
                        let role_id = user_role.role_id.clone();
                        let org_id = user_role.org_id.clone().unwrap_or_default();
                        async move {
                            RoleInfo::from_role_id_in_org_scope(&state, &role_id, &org_id)
                                .await
                                .change_context(UserErrors::InternalServerError)
                                .change_context(OpenSearchError::UnknownError)
                                .map(|role_info| (role_id, role_info))
                        }
                    })
                    .collect::<FuturesUnordered<_>>()
                    .collect::<Vec<_>>()
                    .await
                    .into_iter()
                    .collect::<Result<HashMap<_, _>, _>>()?;

                let filtered_user_roles: Vec<&UserRole> = user_roles
                    .iter()
                    .filter(|user_role| {
                        let user_role_id = &user_role.role_id;
                        if let Some(role_info) = role_info_map.get(user_role_id) {
                            let permissions = role_info.get_permission_groups();
                            permissions.contains(&common_enums::PermissionGroup::OperationsView)
                        } else {
                            false
                        }
                    })
                    .collect();

                let search_params: Vec<AuthInfo> = filtered_user_roles
                    .iter()
                    .filter_map(|user_role| {
                        user_role
                            .get_entity_id_and_type()
                            .and_then(|(_, entity_type)| match entity_type {
                                EntityType::Profile => Some(AuthInfo::ProfileLevel {
                                    org_id: user_role.org_id.clone()?,
                                    merchant_id: user_role.merchant_id.clone()?,
                                    profile_ids: vec![user_role.profile_id.clone()?],
                                }),
                                EntityType::Merchant => Some(AuthInfo::MerchantLevel {
                                    org_id: user_role.org_id.clone()?,
                                    merchant_ids: vec![user_role.merchant_id.clone()?],
                                }),
                                EntityType::Organization => Some(AuthInfo::OrgLevel {
                                    org_id: user_role.org_id.clone()?,
                                }),
                            })
                    })
                    .collect();
                analytics::search::search_results(&state.opensearch_client, req, search_params)
                    .await
                    .map(ApplicationResponse::Json)
            },
            &auth::JWTAuth {
                permission: Permission::Analytics,
                minimum_entity_level: EntityType::Profile,
            },
            api_locking::LockAction::NotApplicable,
        ))
        .await
    }

    pub async fn get_merchant_dispute_filters(
        state: web::Data<AppState>,
        req: actix_web::HttpRequest,
        json_payload: web::Json<api_models::analytics::GetDisputeFilterRequest>,
    ) -> impl Responder {
        let flow = AnalyticsFlow::GetDisputeFilters;
        Box::pin(api::server_wrap(
            flow,
            state,
            &req,
            json_payload.into_inner(),
            |state, auth: AuthenticationData, req, _| async move {
                let org_id = auth.merchant_account.get_org_id();
                let merchant_id = auth.merchant_account.get_id();
                let auth: AuthInfo = AuthInfo::MerchantLevel {
                    org_id: org_id.clone(),
                    merchant_ids: vec![merchant_id.clone()],
                };
                analytics::disputes::get_filters(&state.pool, req, &auth)
                    .await
                    .map(ApplicationResponse::Json)
            },
            &auth::JWTAuth {
                permission: Permission::Analytics,
                minimum_entity_level: EntityType::Merchant,
            },
            api_locking::LockAction::NotApplicable,
        ))
        .await
    }

    pub async fn get_profile_dispute_filters(
        state: web::Data<AppState>,
        req: actix_web::HttpRequest,
        json_payload: web::Json<api_models::analytics::GetDisputeFilterRequest>,
    ) -> impl Responder {
        let flow = AnalyticsFlow::GetDisputeFilters;
        Box::pin(api::server_wrap(
            flow,
            state,
            &req,
            json_payload.into_inner(),
            |state, auth: AuthenticationData, req, _| async move {
                let org_id = auth.merchant_account.get_org_id();
                let merchant_id = auth.merchant_account.get_id();
                let profile_id = auth
                    .profile_id
                    .ok_or(report!(UserErrors::JwtProfileIdMissing))
                    .change_context(AnalyticsError::AccessForbiddenError)?;
                let auth: AuthInfo = AuthInfo::ProfileLevel {
                    org_id: org_id.clone(),
                    merchant_id: merchant_id.clone(),
                    profile_ids: vec![profile_id.clone()],
                };
                analytics::disputes::get_filters(&state.pool, req, &auth)
                    .await
                    .map(ApplicationResponse::Json)
            },
            &auth::JWTAuth {
                permission: Permission::Analytics,
                minimum_entity_level: EntityType::Profile,
            },
            api_locking::LockAction::NotApplicable,
        ))
        .await
    }

    pub async fn get_org_dispute_filters(
        state: web::Data<AppState>,
        req: actix_web::HttpRequest,
        json_payload: web::Json<api_models::analytics::GetDisputeFilterRequest>,
    ) -> impl Responder {
        let flow = AnalyticsFlow::GetDisputeFilters;
        Box::pin(api::server_wrap(
            flow,
            state,
            &req,
            json_payload.into_inner(),
            |state, auth: AuthenticationData, req, _| async move {
                let org_id = auth.merchant_account.get_org_id();
                let auth: AuthInfo = AuthInfo::OrgLevel {
                    org_id: org_id.clone(),
                };
                analytics::disputes::get_filters(&state.pool, req, &auth)
                    .await
                    .map(ApplicationResponse::Json)
            },
            &auth::JWTAuth {
                permission: Permission::Analytics,
                minimum_entity_level: EntityType::Organization,
            },
            api_locking::LockAction::NotApplicable,
        ))
        .await
    }

    /// # Panics
    ///
    /// Panics if `json_payload` array does not contain one `GetDisputeMetricRequest` element.
    pub async fn get_merchant_dispute_metrics(
        state: web::Data<AppState>,
        req: actix_web::HttpRequest,
        json_payload: web::Json<[GetDisputeMetricRequest; 1]>,
    ) -> impl Responder {
        // safety: This shouldn't panic owing to the data type
        #[allow(clippy::expect_used)]
        let payload = json_payload
            .into_inner()
            .to_vec()
            .pop()
            .expect("Couldn't get GetDisputeMetricRequest");
        let flow = AnalyticsFlow::GetDisputeMetrics;
        Box::pin(api::server_wrap(
            flow,
            state,
            &req,
            payload,
            |state, auth: AuthenticationData, req, _| async move {
                let org_id = auth.merchant_account.get_org_id();
                let merchant_id = auth.merchant_account.get_id();
                let auth: AuthInfo = AuthInfo::MerchantLevel {
                    org_id: org_id.clone(),
                    merchant_ids: vec![merchant_id.clone()],
                };
                analytics::disputes::get_metrics(&state.pool, &auth, req)
                    .await
                    .map(ApplicationResponse::Json)
            },
            &auth::JWTAuth {
                permission: Permission::Analytics,
                minimum_entity_level: EntityType::Merchant,
            },
            api_locking::LockAction::NotApplicable,
        ))
        .await
    }

    /// # Panics
    ///
    /// Panics if `json_payload` array does not contain one `GetDisputeMetricRequest` element.
    pub async fn get_profile_dispute_metrics(
        state: web::Data<AppState>,
        req: actix_web::HttpRequest,
        json_payload: web::Json<[GetDisputeMetricRequest; 1]>,
    ) -> impl Responder {
        // safety: This shouldn't panic owing to the data type
        #[allow(clippy::expect_used)]
        let payload = json_payload
            .into_inner()
            .to_vec()
            .pop()
            .expect("Couldn't get GetDisputeMetricRequest");
        let flow = AnalyticsFlow::GetDisputeMetrics;
        Box::pin(api::server_wrap(
            flow,
            state,
            &req,
            payload,
            |state, auth: AuthenticationData, req, _| async move {
                let org_id = auth.merchant_account.get_org_id();
                let merchant_id = auth.merchant_account.get_id();
                let profile_id = auth
                    .profile_id
                    .ok_or(report!(UserErrors::JwtProfileIdMissing))
                    .change_context(AnalyticsError::AccessForbiddenError)?;
                let auth: AuthInfo = AuthInfo::ProfileLevel {
                    org_id: org_id.clone(),
                    merchant_id: merchant_id.clone(),
                    profile_ids: vec![profile_id.clone()],
                };
                analytics::disputes::get_metrics(&state.pool, &auth, req)
                    .await
                    .map(ApplicationResponse::Json)
            },
            &auth::JWTAuth {
                permission: Permission::Analytics,
                minimum_entity_level: EntityType::Profile,
            },
            api_locking::LockAction::NotApplicable,
        ))
        .await
    }

    /// # Panics
    ///
    /// Panics if `json_payload` array does not contain one `GetDisputeMetricRequest` element.
    pub async fn get_org_dispute_metrics(
        state: web::Data<AppState>,
        req: actix_web::HttpRequest,
        json_payload: web::Json<[GetDisputeMetricRequest; 1]>,
    ) -> impl Responder {
        // safety: This shouldn't panic owing to the data type
        #[allow(clippy::expect_used)]
        let payload = json_payload
            .into_inner()
            .to_vec()
            .pop()
            .expect("Couldn't get GetDisputeMetricRequest");
        let flow = AnalyticsFlow::GetDisputeMetrics;
        Box::pin(api::server_wrap(
            flow,
            state,
            &req,
            payload,
            |state, auth: AuthenticationData, req, _| async move {
                let org_id = auth.merchant_account.get_org_id();
                let auth: AuthInfo = AuthInfo::OrgLevel {
                    org_id: org_id.clone(),
                };
                analytics::disputes::get_metrics(&state.pool, &auth, req)
                    .await
                    .map(ApplicationResponse::Json)
            },
            &auth::JWTAuth {
                permission: Permission::Analytics,
                minimum_entity_level: EntityType::Organization,
            },
            api_locking::LockAction::NotApplicable,
        ))
        .await
    }

    pub async fn get_merchant_sankey(
        state: web::Data<AppState>,
        req: actix_web::HttpRequest,
        json_payload: web::Json<TimeRange>,
    ) -> impl Responder {
        let flow = AnalyticsFlow::GetSankey;
        let payload = json_payload.into_inner();
        Box::pin(api::server_wrap(
            flow,
            state,
            &req,
            payload,
            |state, auth: AuthenticationData, req, _| async move {
                let org_id = auth.merchant_account.get_org_id();
                let merchant_id = auth.merchant_account.get_id();
                let auth: AuthInfo = AuthInfo::MerchantLevel {
                    org_id: org_id.clone(),
                    merchant_ids: vec![merchant_id.clone()],
                };
                analytics::payment_intents::get_sankey(&state.pool, &auth, req)
                    .await
                    .map(ApplicationResponse::Json)
            },
            &auth::JWTAuth {
                permission: Permission::Analytics,
                minimum_entity_level: EntityType::Merchant,
            },
            api_locking::LockAction::NotApplicable,
        ))
        .await
    }

    pub async fn get_org_sankey(
        state: web::Data<AppState>,
        req: actix_web::HttpRequest,
        json_payload: web::Json<TimeRange>,
    ) -> impl Responder {
        let flow = AnalyticsFlow::GetSankey;
        let payload = json_payload.into_inner();
        Box::pin(api::server_wrap(
            flow,
            state,
            &req,
            payload,
            |state, auth: AuthenticationData, req, _| async move {
                let org_id = auth.merchant_account.get_org_id();
                let auth: AuthInfo = AuthInfo::OrgLevel {
                    org_id: org_id.clone(),
                };
                analytics::payment_intents::get_sankey(&state.pool, &auth, req)
                    .await
                    .map(ApplicationResponse::Json)
            },
            &auth::JWTAuth {
                permission: Permission::Analytics,
                minimum_entity_level: EntityType::Organization,
            },
            api_locking::LockAction::NotApplicable,
        ))
        .await
    }

    pub async fn get_profile_sankey(
        state: web::Data<AppState>,
        req: actix_web::HttpRequest,
        json_payload: web::Json<TimeRange>,
    ) -> impl Responder {
        let flow = AnalyticsFlow::GetSankey;
        let payload = json_payload.into_inner();
        Box::pin(api::server_wrap(
            flow,
            state,
            &req,
            payload,
            |state: crate::routes::SessionState, auth: AuthenticationData, req, _| async move {
                let org_id = auth.merchant_account.get_org_id();
                let merchant_id = auth.merchant_account.get_id();
                let profile_id = auth
                    .profile_id
                    .ok_or(report!(UserErrors::JwtProfileIdMissing))
                    .change_context(AnalyticsError::AccessForbiddenError)?;
                let auth: AuthInfo = AuthInfo::ProfileLevel {
                    org_id: org_id.clone(),
                    merchant_id: merchant_id.clone(),
                    profile_ids: vec![profile_id.clone()],
                };
                analytics::payment_intents::get_sankey(&state.pool, &auth, req)
                    .await
                    .map(ApplicationResponse::Json)
            },
            &auth::JWTAuth {
                permission: Permission::Analytics,
                minimum_entity_level: EntityType::Profile,
            },
            api_locking::LockAction::NotApplicable,
        ))
        .await
    }
}<|MERGE_RESOLUTION|>--- conflicted
+++ resolved
@@ -26,13 +26,7 @@
         GetSdkEventMetricRequest, ReportRequest,
     };
     use common_enums::EntityType;
-<<<<<<< HEAD
-    use common_utils::{
-        id_type::{MerchantId, OrganizationId},
-        types::TimeRange,
-    };
-=======
->>>>>>> b7139483
+    use common_utils::types::TimeRange;
     use error_stack::{report, ResultExt};
     use futures::{stream::FuturesUnordered, StreamExt};
 

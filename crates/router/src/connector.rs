--- conflicted
+++ resolved
@@ -10,18 +10,11 @@
     bamboraapac::Bamboraapac, bankofamerica, bankofamerica::Bankofamerica, barclaycard,
     barclaycard::Barclaycard, billwerk, billwerk::Billwerk, bitpay, bitpay::Bitpay, bluesnap,
     bluesnap::Bluesnap, boku, boku::Boku, braintree, braintree::Braintree, cashtocode,
-<<<<<<< HEAD
-    cashtocode::Cashtocode, chargebee, chargebee::Chargebee, checkout, checkout::Checkout,
-    coinbase, coinbase::Coinbase, coingate, coingate::Coingate, cryptopay, cryptopay::Cryptopay,
-    ctp_mastercard, ctp_mastercard::CtpMastercard, cybersource, cybersource::Cybersource,
-    datatrans, datatrans::Datatrans, deutschebank, deutschebank::Deutschebank, digitalvirgo,
-=======
     cashtocode::Cashtocode, celero, celero::Celero, chargebee, chargebee::Chargebee, checkbook,
     checkbook::Checkbook, checkout, checkout::Checkout, coinbase, coinbase::Coinbase, coingate,
     coingate::Coingate, cryptopay, cryptopay::Cryptopay, ctp_mastercard,
     ctp_mastercard::CtpMastercard, cybersource, cybersource::Cybersource, datatrans,
     datatrans::Datatrans, deutschebank, deutschebank::Deutschebank, digitalvirgo,
->>>>>>> d42fad73
     digitalvirgo::Digitalvirgo, dlocal, dlocal::Dlocal, dwolla, dwolla::Dwolla, ebanx,
     ebanx::Ebanx, elavon, elavon::Elavon, facilitapay, facilitapay::Facilitapay, fiserv,
     fiserv::Fiserv, fiservemea, fiservemea::Fiservemea, fiuu, fiuu::Fiuu, forte, forte::Forte,

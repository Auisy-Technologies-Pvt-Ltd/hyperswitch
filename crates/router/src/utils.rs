--- conflicted
+++ resolved
@@ -55,13 +55,8 @@
     headers::ACCEPT_LANGUAGE,
     logger,
     routes::{metrics, SessionState},
-<<<<<<< HEAD
-    services::authentication::get_header_value_by_key,
-    types::{self, domain},
-=======
     services::{self, authentication::get_header_value_by_key},
     types::{self, domain, transformers::ForeignInto},
->>>>>>> fb612bf2
 };
 #[cfg(feature = "v1")]
 use crate::{

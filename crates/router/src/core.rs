--- conflicted
+++ resolved
@@ -51,11 +51,6 @@
 pub mod verification;
 #[cfg(feature = "olap")]
 pub mod verify_connector;
-<<<<<<< HEAD
-#[cfg(feature = "v1")]
 pub mod webhooks;
 
-pub mod unified_authentication_service;
-=======
-pub mod webhooks;
->>>>>>> 3a3e93cb
+pub mod unified_authentication_service;
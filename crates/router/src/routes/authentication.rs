--- conflicted
+++ resolved
@@ -1,14 +1,7 @@
 use actix_web::{web, HttpRequest, Responder};
-<<<<<<< HEAD
-use api_models::authentication::{
-    AuthenticationAuthenticateRequest, AuthenticationCreateRequest,
-    AuthenticationEligibilityRequest,
-};
-=======
 use api_models::authentication::AuthenticationCreateRequest;
 #[cfg(feature = "v1")]
 use api_models::authentication::AuthenticationEligibilityRequest;
->>>>>>> 2f5f18b5
 use router_env::{instrument, tracing, Flow};
 
 use crate::{
@@ -87,7 +80,6 @@
         api_locking::LockAction::NotApplicable,
     ))
     .await
-<<<<<<< HEAD
 }
 
 #[cfg(feature = "v1")]
@@ -133,6 +125,4 @@
         api_locking::LockAction::NotApplicable,
     ))
     .await
-=======
->>>>>>> 2f5f18b5
 }
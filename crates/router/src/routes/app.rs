use std::{collections::HashMap, sync::Arc};

use actix_web::{web, Scope};
#[cfg(feature = "olap")]
use api_models::routing::RoutingRetrieveQuery;
#[cfg(feature = "olap")]
use common_enums::TransactionType;
#[cfg(feature = "email")]
use external_services::email::{ses::AwsSes, EmailService};
use external_services::file_storage::FileStorageInterface;
use hyperswitch_interfaces::{
    encryption_interface::EncryptionManagementInterface,
    secrets_interface::secret_state::{RawSecret, SecuredSecret},
};
use router_env::tracing_actix_web::RequestId;
use scheduler::SchedulerInterface;
use storage_impl::{config::TenantConfig, redis::RedisStore, MockDb};
use tokio::sync::oneshot;

use self::settings::Tenant;
#[cfg(feature = "olap")]
use super::blocklist;
#[cfg(feature = "dummy_connector")]
use super::dummy_connector::*;
#[cfg(feature = "payouts")]
use super::payout_link::*;
#[cfg(feature = "payouts")]
use super::payouts::*;
#[cfg(all(
    feature = "oltp",
    any(feature = "v1", feature = "v2"),
    not(feature = "customer_v2")
))]
use super::pm_auth;
#[cfg(feature = "oltp")]
use super::poll::retrieve_poll_status;
#[cfg(feature = "olap")]
use super::routing as cloud_routing;
#[cfg(feature = "olap")]
use super::verification::{apple_pay_merchant_registration, retrieve_apple_pay_verified_domains};
#[cfg(feature = "olap")]
use super::{
    admin::*, api_keys::*, apple_pay_certificates_migration, connector_onboarding::*, disputes::*,
    files::*, gsm::*, payment_link::*, user::*, user_role::*, webhook_events::*,
};
use super::{cache::*, health::*};
#[cfg(all(any(feature = "olap", feature = "oltp"), not(feature = "v2")))]
use super::{configs::*, customers::*, mandates::*, payments::*, refunds::*};
#[cfg(all(any(feature = "olap", feature = "oltp"), feature = "v2"))]
use super::{configs::*, mandates::*, payments::*, refunds::*};
#[cfg(any(feature = "olap", feature = "oltp"))]
use super::{currency, payment_methods::*};
#[cfg(feature = "oltp")]
use super::{ephemeral_key::*, webhooks::*};
#[cfg(feature = "olap")]
pub use crate::analytics::opensearch::OpenSearchClient;
#[cfg(feature = "olap")]
use crate::analytics::AnalyticsProvider;
#[cfg(all(feature = "frm", feature = "oltp"))]
use crate::routes::fraud_check as frm_routes;
#[cfg(all(feature = "recon", feature = "olap"))]
use crate::routes::recon as recon_routes;
#[cfg(feature = "olap")]
use crate::routes::verify_connector::payment_connector_verify;
pub use crate::{
    configs::settings,
    core::routing,
    db::{CommonStorageInterface, GlobalStorageInterface, StorageImpl, StorageInterface},
    events::EventsHandler,
    routes::cards_info::card_iin_info,
    services::{get_cache_store, get_store},
};
use crate::{
    configs::{secrets_transformers, Settings},
    db::kafka_store::{KafkaStore, TenantID},
};

#[derive(Clone)]
pub struct ReqState {
    pub event_context: events::EventContext<crate::events::EventType, EventsHandler>,
}

#[derive(Clone)]
pub struct SessionState {
    pub store: Box<dyn StorageInterface>,
    /// Global store is used for global schema operations in tables like Users and Tenants
    pub global_store: Box<dyn GlobalStorageInterface>,
    pub conf: Arc<settings::Settings<RawSecret>>,
    pub api_client: Box<dyn crate::services::ApiClient>,
    pub event_handler: EventsHandler,
    #[cfg(feature = "email")]
    pub email_client: Arc<dyn EmailService>,
    #[cfg(feature = "olap")]
    pub pool: AnalyticsProvider,
    pub file_storage_client: Arc<dyn FileStorageInterface>,
    pub request_id: Option<RequestId>,
    pub base_url: String,
    pub tenant: Tenant,
    #[cfg(feature = "olap")]
    pub opensearch_client: Arc<OpenSearchClient>,
}
impl scheduler::SchedulerSessionState for SessionState {
    fn get_db(&self) -> Box<dyn SchedulerInterface> {
        self.store.get_scheduler_db()
    }
}
impl SessionState {
    pub fn get_req_state(&self) -> ReqState {
        ReqState {
            event_context: events::EventContext::new(self.event_handler.clone()),
        }
    }
}

pub trait SessionStateInfo {
    fn conf(&self) -> settings::Settings<RawSecret>;
    fn store(&self) -> Box<dyn StorageInterface>;
    fn event_handler(&self) -> EventsHandler;
    fn get_request_id(&self) -> Option<String>;
    fn add_request_id(&mut self, request_id: RequestId);
    fn session_state(&self) -> SessionState;
}

impl SessionStateInfo for SessionState {
    fn store(&self) -> Box<dyn StorageInterface> {
        self.store.to_owned()
    }
    fn conf(&self) -> settings::Settings<RawSecret> {
        self.conf.as_ref().to_owned()
    }
    fn event_handler(&self) -> EventsHandler {
        self.event_handler.clone()
    }
    fn get_request_id(&self) -> Option<String> {
        self.api_client.get_request_id()
    }
    fn add_request_id(&mut self, request_id: RequestId) {
        self.api_client.add_request_id(request_id);
        self.store.add_request_id(request_id.to_string());
        self.request_id.replace(request_id);
    }
    fn session_state(&self) -> SessionState {
        self.clone()
    }
}
#[derive(Clone)]
pub struct AppState {
    pub flow_name: String,
    pub global_store: Box<dyn GlobalStorageInterface>,
    pub stores: HashMap<String, Box<dyn StorageInterface>>,
    pub conf: Arc<settings::Settings<RawSecret>>,
    pub event_handler: EventsHandler,
    #[cfg(feature = "email")]
    pub email_client: Arc<dyn EmailService>,
    pub api_client: Box<dyn crate::services::ApiClient>,
    #[cfg(feature = "olap")]
    pub pools: HashMap<String, AnalyticsProvider>,
    #[cfg(feature = "olap")]
    pub opensearch_client: Arc<OpenSearchClient>,
    pub request_id: Option<RequestId>,
    pub file_storage_client: Arc<dyn FileStorageInterface>,
    pub encryption_client: Arc<dyn EncryptionManagementInterface>,
}
impl scheduler::SchedulerAppState for AppState {
    fn get_tenants(&self) -> Vec<String> {
        self.conf.multitenancy.get_tenant_names()
    }
}
pub trait AppStateInfo {
    fn conf(&self) -> settings::Settings<RawSecret>;
    fn event_handler(&self) -> EventsHandler;
    #[cfg(feature = "email")]
    fn email_client(&self) -> Arc<dyn EmailService>;
    fn add_request_id(&mut self, request_id: RequestId);
    fn add_merchant_id(&mut self, merchant_id: Option<String>);
    fn add_flow_name(&mut self, flow_name: String);
    fn get_request_id(&self) -> Option<String>;
}

impl AppStateInfo for AppState {
    fn conf(&self) -> settings::Settings<RawSecret> {
        self.conf.as_ref().to_owned()
    }
    #[cfg(feature = "email")]
    fn email_client(&self) -> Arc<dyn EmailService> {
        self.email_client.to_owned()
    }
    fn event_handler(&self) -> EventsHandler {
        self.event_handler.clone()
    }
    fn add_request_id(&mut self, request_id: RequestId) {
        self.api_client.add_request_id(request_id);
        self.request_id.replace(request_id);
    }

    fn add_merchant_id(&mut self, merchant_id: Option<String>) {
        self.api_client.add_merchant_id(merchant_id);
    }
    fn add_flow_name(&mut self, flow_name: String) {
        self.api_client.add_flow_name(flow_name);
    }
    fn get_request_id(&self) -> Option<String> {
        self.api_client.get_request_id()
    }
}

impl AsRef<Self> for AppState {
    fn as_ref(&self) -> &Self {
        self
    }
}

#[cfg(feature = "email")]
pub async fn create_email_client(settings: &settings::Settings<RawSecret>) -> impl EmailService {
    match settings.email.active_email_client {
        external_services::email::AvailableEmailClients::SES => {
            AwsSes::create(&settings.email, settings.proxy.https_url.to_owned()).await
        }
    }
}

impl AppState {
    /// # Panics
    ///
    /// Panics if Store can't be created or JWE decryption fails
    pub async fn with_storage(
        conf: settings::Settings<SecuredSecret>,
        storage_impl: StorageImpl,
        shut_down_signal: oneshot::Sender<()>,
        api_client: Box<dyn crate::services::ApiClient>,
    ) -> Self {
        #[allow(clippy::expect_used)]
        let secret_management_client = conf
            .secrets_management
            .get_secret_management_client()
            .await
            .expect("Failed to create secret management client");

        let conf = Box::pin(secrets_transformers::fetch_raw_secrets(
            conf,
            &*secret_management_client,
        ))
        .await;

        #[allow(clippy::expect_used)]
        let encryption_client = conf
            .encryption_management
            .get_encryption_management_client()
            .await
            .expect("Failed to create encryption client");

        Box::pin(async move {
            let testable = storage_impl == StorageImpl::PostgresqlTest;
            #[allow(clippy::expect_used)]
            let event_handler = conf
                .events
                .get_event_handler()
                .await
                .expect("Failed to create event handler");

            #[allow(clippy::expect_used)]
            #[cfg(feature = "olap")]
            let opensearch_client = Arc::new(
                conf.opensearch
                    .get_opensearch_client()
                    .await
                    .expect("Failed to create opensearch client"),
            );

            #[cfg(feature = "olap")]
            let mut pools: HashMap<String, AnalyticsProvider> = HashMap::new();
            let mut stores = HashMap::new();
            #[allow(clippy::expect_used)]
            let cache_store = get_cache_store(&conf.clone(), shut_down_signal, testable)
                .await
                .expect("Failed to create store");
            let global_store: Box<dyn GlobalStorageInterface> = Self::get_store_interface(
                &storage_impl,
                &event_handler,
                &conf,
                &conf.multitenancy.global_tenant,
                Arc::clone(&cache_store),
                testable,
            )
            .await
            .get_global_storage_interface();
            for (tenant_name, tenant) in conf.clone().multitenancy.get_tenants() {
                let store: Box<dyn StorageInterface> = Self::get_store_interface(
                    &storage_impl,
                    &event_handler,
                    &conf,
                    tenant,
                    Arc::clone(&cache_store),
                    testable,
                )
                .await
                .get_storage_interface();
                stores.insert(tenant_name.clone(), store);
                #[cfg(feature = "olap")]
                let pool = AnalyticsProvider::from_conf(conf.analytics.get_inner(), tenant).await;
                #[cfg(feature = "olap")]
                pools.insert(tenant_name.clone(), pool);
            }

            #[cfg(feature = "email")]
            let email_client = Arc::new(create_email_client(&conf).await);

            let file_storage_client = conf.file_storage.get_file_storage_client().await;

            Self {
                flow_name: String::from("default"),
                stores,
                global_store,
                conf: Arc::new(conf),
                #[cfg(feature = "email")]
                email_client,
                api_client,
                event_handler,
                #[cfg(feature = "olap")]
                pools,
                #[cfg(feature = "olap")]
                opensearch_client,
                request_id: None,
                file_storage_client,
                encryption_client,
            }
        })
        .await
    }

    async fn get_store_interface(
        storage_impl: &StorageImpl,
        event_handler: &EventsHandler,
        conf: &Settings,
        tenant: &dyn TenantConfig,
        cache_store: Arc<RedisStore>,
        testable: bool,
    ) -> Box<dyn CommonStorageInterface> {
        match storage_impl {
            StorageImpl::Postgresql | StorageImpl::PostgresqlTest => match event_handler {
                EventsHandler::Kafka(kafka_client) => Box::new(
                    KafkaStore::new(
                        #[allow(clippy::expect_used)]
                        get_store(&conf.clone(), tenant, Arc::clone(&cache_store), testable)
                            .await
                            .expect("Failed to create store"),
                        kafka_client.clone(),
                        TenantID(tenant.get_schema().to_string()),
                    )
                    .await,
                ),
                EventsHandler::Logs(_) => Box::new(
                    #[allow(clippy::expect_used)]
                    get_store(conf, tenant, Arc::clone(&cache_store), testable)
                        .await
                        .expect("Failed to create store"),
                ),
            },
            #[allow(clippy::expect_used)]
            StorageImpl::Mock => Box::new(
                MockDb::new(&conf.redis)
                    .await
                    .expect("Failed to create mock store"),
            ),
        }
    }

    pub async fn new(
        conf: settings::Settings<SecuredSecret>,
        shut_down_signal: oneshot::Sender<()>,
        api_client: Box<dyn crate::services::ApiClient>,
    ) -> Self {
        Box::pin(Self::with_storage(
            conf,
            StorageImpl::Postgresql,
            shut_down_signal,
            api_client,
        ))
        .await
    }

    pub fn get_req_state(&self) -> ReqState {
        ReqState {
            event_context: events::EventContext::new(self.event_handler.clone()),
        }
    }
    pub fn get_session_state<E, F>(self: Arc<Self>, tenant: &str, err: F) -> Result<SessionState, E>
    where
        F: FnOnce() -> E + Copy,
    {
        let tenant_conf = self.conf.multitenancy.get_tenant(tenant).ok_or_else(err)?;
        Ok(SessionState {
            store: self.stores.get(tenant).ok_or_else(err)?.clone(),
            global_store: self.global_store.clone(),
            conf: Arc::clone(&self.conf),
            api_client: self.api_client.clone(),
            event_handler: self.event_handler.clone(),
            #[cfg(feature = "olap")]
            pool: self.pools.get(tenant).ok_or_else(err)?.clone(),
            file_storage_client: self.file_storage_client.clone(),
            request_id: self.request_id,
            base_url: tenant_conf.base_url.clone(),
            tenant: tenant_conf.clone(),
            #[cfg(feature = "email")]
            email_client: Arc::clone(&self.email_client),
            #[cfg(feature = "olap")]
            opensearch_client: Arc::clone(&self.opensearch_client),
        })
    }
}

pub struct Health;

impl Health {
    pub fn server(state: AppState) -> Scope {
        web::scope("health")
            .app_data(web::Data::new(state))
            .service(web::resource("").route(web::get().to(health)))
            .service(web::resource("/ready").route(web::get().to(deep_health_check)))
    }
}

#[cfg(feature = "dummy_connector")]
pub struct DummyConnector;

#[cfg(feature = "dummy_connector")]
impl DummyConnector {
    pub fn server(state: AppState) -> Scope {
        let mut routes_with_restricted_access = web::scope("");
        #[cfg(not(feature = "external_access_dc"))]
        {
            routes_with_restricted_access =
                routes_with_restricted_access.guard(actix_web::guard::Host("localhost"));
        }
        routes_with_restricted_access = routes_with_restricted_access
            .service(web::resource("/payment").route(web::post().to(dummy_connector_payment)))
            .service(
                web::resource("/payments/{payment_id}")
                    .route(web::get().to(dummy_connector_payment_data)),
            )
            .service(
                web::resource("/{payment_id}/refund").route(web::post().to(dummy_connector_refund)),
            )
            .service(
                web::resource("/refunds/{refund_id}")
                    .route(web::get().to(dummy_connector_refund_data)),
            );
        web::scope("/dummy-connector")
            .app_data(web::Data::new(state))
            .service(
                web::resource("/authorize/{attempt_id}")
                    .route(web::get().to(dummy_connector_authorize_payment)),
            )
            .service(
                web::resource("/complete/{attempt_id}")
                    .route(web::get().to(dummy_connector_complete_payment)),
            )
            .service(routes_with_restricted_access)
    }
}

pub struct Payments;

#[cfg(all(
    any(feature = "olap", feature = "oltp"),
    feature = "v2",
    feature = "payment_methods_v2",
    feature = "payment_v2"
))]
impl Payments {
    pub fn server(state: AppState) -> Scope {
        let mut route = web::scope("v2/payments").app_data(web::Data::new(state));
        route = route.service(
            web::resource("/{payment_id}/saved_payment_methods")
                .route(web::get().to(list_customer_payment_method_for_payment)),
        );

        route
    }
}

#[cfg(all(
    any(feature = "olap", feature = "oltp"),
    any(feature = "v2", feature = "v1"),
    not(feature = "payment_methods_v2"),
    not(feature = "payment_v2")
))]
impl Payments {
    pub fn server(state: AppState) -> Scope {
        let mut route = web::scope("/payments").app_data(web::Data::new(state));

        #[cfg(feature = "olap")]
        {
            route = route
                .service(
                    web::resource("/list")
                        .route(web::get().to(payments_list))
                        .route(web::post().to(payments_list_by_filter)),
                )
                .service(web::resource("/filter").route(web::post().to(get_filters_for_payments)))
                .service(web::resource("/v2/filter").route(web::get().to(get_payment_filters)))
                .service(
                    web::resource("/{payment_id}/manual-update")
                        .route(web::put().to(payments_manual_update)),
                )
        }
        #[cfg(feature = "oltp")]
        {
            route = route
                .service(web::resource("").route(web::post().to(payments_create)))
                .service(
                    web::resource("/session_tokens")
                        .route(web::post().to(payments_connector_session)),
                )
                .service(
                    web::resource("/sync")
                        .route(web::post().to(payments_retrieve_with_gateway_creds)),
                )
                .service(
                    web::resource("/{payment_id}")
                        .route(web::get().to(payments_retrieve))
                        .route(web::post().to(payments_update)),
                )
                .service(
                    web::resource("/{payment_id}/confirm").route(web::post().to(payments_confirm)),
                )
                .service(
                    web::resource("/{payment_id}/cancel").route(web::post().to(payments_cancel)),
                )
                .service(
                    web::resource("/{payment_id}/capture").route(web::post().to(payments_capture)),
                )
                .service(
                    web::resource("/{payment_id}/approve")
                        .route(web::post().to(payments_approve)),
                )
                .service(
                    web::resource("/{payment_id}/reject")
                        .route(web::post().to(payments_reject)),
                )
                .service(
                    web::resource("/redirect/{payment_id}/{merchant_id}/{attempt_id}")
                        .route(web::get().to(payments_start)),
                )
                .service(
                    web::resource(
                        "/{payment_id}/{merchant_id}/redirect/response/{connector}/{creds_identifier}",
                    )
                    .route(web::get().to(payments_redirect_response_with_creds_identifier)),
                )
                .service(
                    web::resource("/{payment_id}/{merchant_id}/redirect/response/{connector}")
                        .route(web::get().to(payments_redirect_response))
                        .route(web::post().to(payments_redirect_response))
                )
                .service(
                    web::resource("/{payment_id}/{merchant_id}/redirect/complete/{connector}")
                        .route(web::get().to(payments_complete_authorize_redirect))
                        .route(web::post().to(payments_complete_authorize_redirect)),
                )
                .service(
                    web::resource("/{payment_id}/complete_authorize")
                        .route(web::post().to(payments_complete_authorize)),
                )
                .service(
                    web::resource("/{payment_id}/incremental_authorization").route(web::post().to(payments_incremental_authorization)),
                )
                .service(
                    web::resource("/{payment_id}/{merchant_id}/authorize/{connector}").route(web::post().to(post_3ds_payments_authorize)),
                )
                .service(
                    web::resource("/{payment_id}/3ds/authentication").route(web::post().to(payments_external_authentication)),
                )
                .service(
                    web::resource("/{payment_id}/extended_card_info").route(web::get().to(retrieve_extended_card_info)),
                )
        }
        route
    }
}

#[cfg(any(feature = "olap", feature = "oltp"))]
pub struct Forex;

#[cfg(any(feature = "olap", feature = "oltp"))]
impl Forex {
    pub fn server(state: AppState) -> Scope {
        web::scope("/forex")
            .app_data(web::Data::new(state.clone()))
            .app_data(web::Data::new(state.clone()))
            .service(web::resource("/rates").route(web::get().to(currency::retrieve_forex)))
            .service(
                web::resource("/convert_from_minor").route(web::get().to(currency::convert_forex)),
            )
    }
}

#[cfg(feature = "olap")]
pub struct Routing;

#[cfg(feature = "olap")]
impl Routing {
    pub fn server(state: AppState) -> Scope {
        #[allow(unused_mut)]
        let mut route = web::scope("/routing")
            .app_data(web::Data::new(state.clone()))
            .service(
                web::resource("/active").route(web::get().to(|state, req, query_params| {
                    cloud_routing::routing_retrieve_linked_config(
                        state,
                        req,
                        query_params,
                        &TransactionType::Payment,
                    )
                })),
            )
            .service(
                web::resource("")
                    .route(
                        web::get().to(|state, req, path: web::Query<RoutingRetrieveQuery>| {
                            cloud_routing::list_routing_configs(
                                state,
                                req,
                                path,
                                &TransactionType::Payment,
                            )
                        }),
                    )
                    .route(web::post().to(|state, req, payload| {
                        cloud_routing::routing_create_config(
                            state,
                            req,
                            payload,
                            &TransactionType::Payment,
                        )
                    })),
            )
            .service(
                web::resource("/default")
                    .route(web::get().to(|state, req| {
                        cloud_routing::routing_retrieve_default_config(
                            state,
                            req,
                            &TransactionType::Payment,
                        )
                    }))
                    .route(web::post().to(|state, req, payload| {
                        cloud_routing::routing_update_default_config(
                            state,
                            req,
                            payload,
                            &TransactionType::Payment,
                        )
                    })),
            )
            .service(
                web::resource("/deactivate").route(web::post().to(|state, req, payload| {
                    cloud_routing::routing_unlink_config(
                        state,
                        req,
                        payload,
                        &TransactionType::Payment,
                    )
                })),
            )
            .service(
                web::resource("/decision")
                    .route(web::put().to(cloud_routing::upsert_decision_manager_config))
                    .route(web::get().to(cloud_routing::retrieve_decision_manager_config))
                    .route(web::delete().to(cloud_routing::delete_decision_manager_config)),
            )
            .service(
                web::resource("/decision/surcharge")
                    .route(web::put().to(cloud_routing::upsert_surcharge_decision_manager_config))
                    .route(web::get().to(cloud_routing::retrieve_surcharge_decision_manager_config))
                    .route(
                        web::delete().to(cloud_routing::delete_surcharge_decision_manager_config),
                    ),
            )
            .service(
                web::resource("/default/profile/{profile_id}").route(web::post().to(
                    |state, req, path, payload| {
                        cloud_routing::routing_update_default_config_for_profile(
                            state,
                            req,
                            path,
                            payload,
                            &TransactionType::Payment,
                        )
                    },
                )),
            )
            .service(
                web::resource("/default/profile").route(web::get().to(|state, req| {
                    cloud_routing::routing_retrieve_default_config_for_profiles(
                        state,
                        req,
                        &TransactionType::Payment,
                    )
                })),
            );

        #[cfg(feature = "payouts")]
        {
            route = route
                .service(
                    web::resource("/payouts")
                        .route(web::get().to(
                            |state, req, path: web::Query<RoutingRetrieveQuery>| {
                                cloud_routing::list_routing_configs(
                                    state,
                                    req,
                                    path,
                                    &TransactionType::Payout,
                                )
                            },
                        ))
                        .route(web::post().to(|state, req, payload| {
                            cloud_routing::routing_create_config(
                                state,
                                req,
                                payload,
                                &TransactionType::Payout,
                            )
                        })),
                )
                .service(web::resource("/payouts/active").route(web::get().to(
                    |state, req, query_params| {
                        cloud_routing::routing_retrieve_linked_config(
                            state,
                            req,
                            query_params,
                            &TransactionType::Payout,
                        )
                    },
                )))
                .service(
                    web::resource("/payouts/default")
                        .route(web::get().to(|state, req| {
                            cloud_routing::routing_retrieve_default_config(
                                state,
                                req,
                                &TransactionType::Payout,
                            )
                        }))
                        .route(web::post().to(|state, req, payload| {
                            cloud_routing::routing_update_default_config(
                                state,
                                req,
                                payload,
                                &TransactionType::Payout,
                            )
                        })),
                )
                .service(
                    web::resource("/payouts/{algorithm_id}/activate").route(web::post().to(
                        |state, req, path| {
                            cloud_routing::routing_link_config(
                                state,
                                req,
                                path,
                                &TransactionType::Payout,
                            )
                        },
                    )),
                )
                .service(web::resource("/payouts/deactivate").route(web::post().to(
                    |state, req, payload| {
                        cloud_routing::routing_unlink_config(
                            state,
                            req,
                            payload,
                            &TransactionType::Payout,
                        )
                    },
                )))
                .service(
                    web::resource("/payouts/default/profile/{profile_id}").route(web::post().to(
                        |state, req, path, payload| {
                            cloud_routing::routing_update_default_config_for_profile(
                                state,
                                req,
                                path,
                                payload,
                                &TransactionType::Payout,
                            )
                        },
                    )),
                )
                .service(
                    web::resource("/payouts/default/profile").route(web::get().to(|state, req| {
                        cloud_routing::routing_retrieve_default_config_for_profiles(
                            state,
                            req,
                            &TransactionType::Payout,
                        )
                    })),
                );
        }

        route = route
            .service(
                web::resource("/{algorithm_id}")
                    .route(web::get().to(cloud_routing::routing_retrieve_config)),
            )
            .service(
                web::resource("/{algorithm_id}/activate").route(web::post().to(
                    |state, req, path| {
                        cloud_routing::routing_link_config(
                            state,
                            req,
                            path,
                            &TransactionType::Payment,
                        )
                    },
                )),
            );
        route
    }
}

pub struct Customers;

#[cfg(all(
<<<<<<< HEAD
    any(feature = "olap", feature = "oltp"),
    any(feature = "v2", feature = "v1"),
    not(feature = "payment_methods_v2")
=======
    feature = "v2",
    feature = "customer_v2",
    any(feature = "olap", feature = "oltp")
))]
impl Customers {
    pub fn server(state: AppState) -> Scope {
        let mut route = web::scope("/v2/customers").app_data(web::Data::new(state));
        #[cfg(all(feature = "oltp", feature = "v2", feature = "customer_v2"))]
        {
            route = route.service(web::resource("").route(web::post().to(customers_create)))
        }
        route
    }
}

#[cfg(all(
    any(feature = "v1", feature = "v2"),
    not(feature = "customer_v2"),
    any(feature = "olap", feature = "oltp")
>>>>>>> 876eeea0
))]
impl Customers {
    pub fn server(state: AppState) -> Scope {
        let mut route = web::scope("customers").app_data(web::Data::new(state));

        #[cfg(feature = "olap")]
        {
            route = route
                .service(
                    web::resource("/{customer_id}/mandates")
                        .route(web::get().to(get_customer_mandates)),
                )
                .service(web::resource("/list").route(web::get().to(customers_list)))
        }

        #[cfg(feature = "oltp")]
        {
            route = route
                .service(web::resource("").route(web::post().to(customers_create)))
                .service(
                    web::resource("/payment_methods")
                        .route(web::get().to(list_customer_payment_method_api_client)),
                )
                .service(
                    web::resource("/{customer_id}/payment_methods")
                        .route(web::get().to(list_customer_payment_method_api)),
                )
                .service(
                    web::resource("/{customer_id}/payment_methods/{payment_method_id}/default")
                        .route(web::post().to(default_payment_method_set_api)),
                )
                .service(
                    web::resource("/{customer_id}")
                        .route(web::get().to(customers_retrieve))
                        .route(web::post().to(customers_update))
                        .route(web::delete().to(customers_delete)),
                )
        }

        route
    }
}

#[cfg(all(
    any(feature = "olap", feature = "oltp"),
    feature = "v2",
    feature = "payment_methods_v2"
))]
impl Customers {
    pub fn server(state: AppState) -> Scope {
        let mut route = web::scope("v2/customers").app_data(web::Data::new(state));

        #[cfg(feature = "oltp")]
        {
            route = route.service(
                web::resource("/{customer_id}/saved_payment_methods")
                    .route(web::get().to(list_customer_payment_method_api)),
            );
        }

        route
    }
}

pub struct Refunds;

#[cfg(any(feature = "olap", feature = "oltp"))]
impl Refunds {
    pub fn server(state: AppState) -> Scope {
        let mut route = web::scope("/refunds").app_data(web::Data::new(state));

        #[cfg(feature = "olap")]
        {
            route = route
                .service(web::resource("/list").route(web::post().to(refunds_list)))
                .service(web::resource("/filter").route(web::post().to(refunds_filter_list)))
                .service(web::resource("/v2/filter").route(web::get().to(get_refunds_filters)))
                .service(
                    web::resource("/{id}/manual-update")
                        .route(web::put().to(refunds_manual_update)),
                );
        }
        #[cfg(feature = "oltp")]
        {
            route = route
                .service(web::resource("").route(web::post().to(refunds_create)))
                .service(web::resource("/sync").route(web::post().to(refunds_retrieve_with_body)))
                .service(
                    web::resource("/{id}")
                        .route(web::get().to(refunds_retrieve))
                        .route(web::post().to(refunds_update)),
                );
        }
        route
    }
}

#[cfg(feature = "payouts")]
pub struct Payouts;

#[cfg(feature = "payouts")]
impl Payouts {
    pub fn server(state: AppState) -> Scope {
        let mut route = web::scope("/payouts").app_data(web::Data::new(state));
        route = route.service(web::resource("/create").route(web::post().to(payouts_create)));

        #[cfg(feature = "olap")]
        {
            route = route
                .service(
                    web::resource("/list")
                        .route(web::get().to(payouts_list))
                        .route(web::post().to(payouts_list_by_filter)),
                )
                .service(
                    web::resource("/filter").route(web::post().to(payouts_list_available_filters)),
                );
        }
        route = route
            .service(
                web::resource("/{payout_id}")
                    .route(web::get().to(payouts_retrieve))
                    .route(web::put().to(payouts_update)),
            )
            .service(web::resource("/{payout_id}/confirm").route(web::post().to(payouts_confirm)))
            .service(web::resource("/{payout_id}/cancel").route(web::post().to(payouts_cancel)))
            .service(web::resource("/{payout_id}/fulfill").route(web::post().to(payouts_fulfill)));
        route
    }
}

pub struct PaymentMethods;

#[cfg(all(
    any(feature = "v1", feature = "v2"),
    any(feature = "olap", feature = "oltp"),
    not(feature = "customer_v2")
))]
impl PaymentMethods {
    pub fn server(state: AppState) -> Scope {
        let mut route = web::scope("/payment_methods").app_data(web::Data::new(state));
        #[cfg(feature = "olap")]
        {
            route = route.service(
                web::resource("/filter")
                    .route(web::get().to(list_countries_currencies_for_connector_payment_method)),
            );
        }
        #[cfg(feature = "oltp")]
        {
            route = route
                .service(
                    web::resource("")
                        .route(web::post().to(create_payment_method_api))
                        .route(web::get().to(list_payment_method_api)), // TODO : added for sdk compatibility for now, need to deprecate this later
                )
                .service(
                    web::resource("/migrate").route(web::post().to(migrate_payment_method_api)),
                )
                .service(
                    web::resource("/migrate-batch").route(web::post().to(migrate_payment_methods)),
                )
                .service(
                    web::resource("/collect").route(web::post().to(initiate_pm_collect_link_flow)),
                )
                .service(
                    web::resource("/collect/{merchant_id}/{collect_id}")
                        .route(web::get().to(render_pm_collect_link)),
                )
                .service(
                    web::resource("/{payment_method_id}")
                        .route(web::get().to(payment_method_retrieve_api))
                        .route(web::delete().to(payment_method_delete_api)),
                )
                .service(
                    web::resource("/{payment_method_id}/update")
                        .route(web::post().to(payment_method_update_api)),
                )
                .service(
                    web::resource("/{payment_method_id}/save")
                        .route(web::post().to(save_payment_method_api)),
                )
                .service(
                    web::resource("/auth/link").route(web::post().to(pm_auth::link_token_create)),
                )
                .service(
                    web::resource("/auth/exchange").route(web::post().to(pm_auth::exchange_token)),
                )
        }
        route
    }
}

#[cfg(all(feature = "olap", feature = "recon"))]
pub struct Recon;

#[cfg(all(feature = "olap", feature = "recon"))]
impl Recon {
    pub fn server(state: AppState) -> Scope {
        web::scope("/recon")
            .app_data(web::Data::new(state))
            .service(
                web::resource("/update_merchant")
                    .route(web::post().to(recon_routes::update_merchant)),
            )
            .service(web::resource("/token").route(web::get().to(recon_routes::get_recon_token)))
            .service(
                web::resource("/request").route(web::post().to(recon_routes::request_for_recon)),
            )
            .service(web::resource("/verify_token").route(web::get().to(verify_recon_token)))
    }
}

#[cfg(feature = "olap")]
pub struct Blocklist;

#[cfg(feature = "olap")]
impl Blocklist {
    pub fn server(state: AppState) -> Scope {
        web::scope("/blocklist")
            .app_data(web::Data::new(state))
            .service(
                web::resource("")
                    .route(web::get().to(blocklist::list_blocked_payment_methods))
                    .route(web::post().to(blocklist::add_entry_to_blocklist))
                    .route(web::delete().to(blocklist::remove_entry_from_blocklist)),
            )
            .service(
                web::resource("/toggle").route(web::post().to(blocklist::toggle_blocklist_guard)),
            )
    }
}

pub struct MerchantAccount;

#[cfg(all(feature = "v2", feature = "olap", feature = "merchant_account_v2"))]
impl MerchantAccount {
    pub fn server(state: AppState) -> Scope {
        web::scope("/v2/accounts")
            .app_data(web::Data::new(state))
            .service(web::resource("").route(web::post().to(merchant_account_create)))
    }
}

#[cfg(all(
    feature = "olap",
    any(feature = "v1", feature = "v2"),
    not(feature = "merchant_account_v2")
))]
impl MerchantAccount {
    pub fn server(state: AppState) -> Scope {
        web::scope("/accounts")
            .app_data(web::Data::new(state))
            .service(web::resource("").route(web::post().to(merchant_account_create)))
            .service(web::resource("/list").route(web::get().to(merchant_account_list)))
            .service(
                web::resource("/{id}/kv")
                    .route(web::post().to(merchant_account_toggle_kv))
                    .route(web::get().to(merchant_account_kv_status)),
            )
            .service(
                web::resource("/transfer").route(web::post().to(merchant_account_transfer_keys)),
            )
            .service(web::resource("/kv").route(web::post().to(merchant_account_toggle_all_kv)))
            .service(
                web::resource("/{id}")
                    .route(web::get().to(retrieve_merchant_account))
                    .route(web::post().to(update_merchant_account))
                    .route(web::delete().to(delete_merchant_account)),
            )
    }
}

pub struct MerchantConnectorAccount;

#[cfg(any(feature = "olap", feature = "oltp"))]
impl MerchantConnectorAccount {
    pub fn server(state: AppState) -> Scope {
        let mut route = web::scope("/account").app_data(web::Data::new(state));

        #[cfg(feature = "olap")]
        {
            use super::admin::*;

            route = route
                .service(
                    web::resource("/connectors/verify")
                        .route(web::post().to(payment_connector_verify)),
                )
                .service(
                    web::resource("/{merchant_id}/connectors")
                        .route(web::post().to(payment_connector_create))
                        .route(web::get().to(payment_connector_list)),
                )
                .service(
                    web::resource("/{merchant_id}/connectors/{merchant_connector_id}")
                        .route(web::get().to(payment_connector_retrieve))
                        .route(web::post().to(payment_connector_update))
                        .route(web::delete().to(payment_connector_delete)),
                );
        }
        #[cfg(feature = "oltp")]
        {
            route = route.service(
                web::resource("/payment_methods").route(web::get().to(list_payment_method_api)),
            );
        }
        route
    }
}

pub struct EphemeralKey;

#[cfg(feature = "oltp")]
impl EphemeralKey {
    pub fn server(config: AppState) -> Scope {
        web::scope("/ephemeral_keys")
            .app_data(web::Data::new(config))
            .service(web::resource("").route(web::post().to(ephemeral_key_create)))
            .service(web::resource("/{id}").route(web::delete().to(ephemeral_key_delete)))
    }
}

pub struct Mandates;

#[cfg(any(feature = "olap", feature = "oltp"))]
impl Mandates {
    pub fn server(state: AppState) -> Scope {
        let mut route = web::scope("/mandates").app_data(web::Data::new(state));

        #[cfg(feature = "olap")]
        {
            route =
                route.service(web::resource("/list").route(web::get().to(retrieve_mandates_list)));
            route = route.service(web::resource("/{id}").route(web::get().to(get_mandate)));
        }
        #[cfg(feature = "oltp")]
        {
            route =
                route.service(web::resource("/revoke/{id}").route(web::post().to(revoke_mandate)));
        }
        route
    }
}

pub struct Webhooks;

#[cfg(feature = "oltp")]
impl Webhooks {
    pub fn server(config: AppState) -> Scope {
        use api_models::webhooks as webhook_type;

        #[allow(unused_mut)]
        let mut route = web::scope("/webhooks")
            .app_data(web::Data::new(config))
            .service(
                web::resource("/{merchant_id}/{connector_id_or_name}")
                    .route(
                        web::post().to(receive_incoming_webhook::<webhook_type::OutgoingWebhook>),
                    )
                    .route(web::get().to(receive_incoming_webhook::<webhook_type::OutgoingWebhook>))
                    .route(
                        web::put().to(receive_incoming_webhook::<webhook_type::OutgoingWebhook>),
                    ),
            );

        #[cfg(feature = "frm")]
        {
            route = route.service(
                web::resource("/frm_fulfillment")
                    .route(web::post().to(frm_routes::frm_fulfillment)),
            );
        }

        route
    }
}

pub struct Configs;

#[cfg(any(feature = "olap", feature = "oltp"))]
impl Configs {
    pub fn server(config: AppState) -> Scope {
        web::scope("/configs")
            .app_data(web::Data::new(config))
            .service(web::resource("/").route(web::post().to(config_key_create)))
            .service(
                web::resource("/{key}")
                    .route(web::get().to(config_key_retrieve))
                    .route(web::post().to(config_key_update))
                    .route(web::delete().to(config_key_delete)),
            )
    }
}

pub struct ApplePayCertificatesMigration;

#[cfg(feature = "olap")]
impl ApplePayCertificatesMigration {
    pub fn server(state: AppState) -> Scope {
        web::scope("/apple_pay_certificates_migration")
            .app_data(web::Data::new(state))
            .service(web::resource("").route(
                web::post().to(apple_pay_certificates_migration::apple_pay_certificates_migration),
            ))
    }
}

pub struct Poll;

#[cfg(feature = "oltp")]
impl Poll {
    pub fn server(config: AppState) -> Scope {
        web::scope("/poll")
            .app_data(web::Data::new(config))
            .service(web::resource("/status/{poll_id}").route(web::get().to(retrieve_poll_status)))
    }
}

pub struct ApiKeys;

#[cfg(feature = "olap")]
impl ApiKeys {
    pub fn server(state: AppState) -> Scope {
        web::scope("/api_keys/{merchant_id}")
            .app_data(web::Data::new(state))
            .service(web::resource("").route(web::post().to(api_key_create)))
            .service(web::resource("/list").route(web::get().to(api_key_list)))
            .service(
                web::resource("/{key_id}")
                    .route(web::get().to(api_key_retrieve))
                    .route(web::post().to(api_key_update))
                    .route(web::delete().to(api_key_revoke)),
            )
    }
}

pub struct Disputes;

#[cfg(feature = "olap")]
impl Disputes {
    pub fn server(state: AppState) -> Scope {
        web::scope("/disputes")
            .app_data(web::Data::new(state))
            .service(web::resource("/list").route(web::get().to(retrieve_disputes_list)))
            .service(web::resource("/accept/{dispute_id}").route(web::post().to(accept_dispute)))
            .service(
                web::resource("/evidence")
                    .route(web::post().to(submit_dispute_evidence))
                    .route(web::put().to(attach_dispute_evidence))
                    .route(web::delete().to(delete_dispute_evidence)),
            )
            .service(
                web::resource("/evidence/{dispute_id}")
                    .route(web::get().to(retrieve_dispute_evidence)),
            )
            .service(web::resource("/{dispute_id}").route(web::get().to(retrieve_dispute)))
    }
}

pub struct Cards;

impl Cards {
    pub fn server(state: AppState) -> Scope {
        web::scope("/cards")
            .app_data(web::Data::new(state))
            .service(web::resource("/{bin}").route(web::get().to(card_iin_info)))
    }
}

pub struct Files;

#[cfg(feature = "olap")]
impl Files {
    pub fn server(state: AppState) -> Scope {
        web::scope("/files")
            .app_data(web::Data::new(state))
            .service(web::resource("").route(web::post().to(files_create)))
            .service(
                web::resource("/{file_id}")
                    .route(web::delete().to(files_delete))
                    .route(web::get().to(files_retrieve)),
            )
    }
}

pub struct Cache;

impl Cache {
    pub fn server(state: AppState) -> Scope {
        web::scope("/cache")
            .app_data(web::Data::new(state))
            .service(web::resource("/invalidate/{key}").route(web::post().to(invalidate)))
    }
}

pub struct PaymentLink;
#[cfg(feature = "olap")]
impl PaymentLink {
    pub fn server(state: AppState) -> Scope {
        web::scope("/payment_link")
            .app_data(web::Data::new(state))
            .service(web::resource("/list").route(web::post().to(payments_link_list)))
            .service(
                web::resource("/{payment_link_id}").route(web::get().to(payment_link_retrieve)),
            )
            .service(
                web::resource("{merchant_id}/{payment_id}")
                    .route(web::get().to(initiate_payment_link)),
            )
            .service(
                web::resource("status/{merchant_id}/{payment_id}")
                    .route(web::get().to(payment_link_status)),
            )
    }
}

#[cfg(feature = "payouts")]
pub struct PayoutLink;

#[cfg(feature = "payouts")]
impl PayoutLink {
    pub fn server(state: AppState) -> Scope {
        let mut route = web::scope("/payout_link").app_data(web::Data::new(state));
        route = route.service(
            web::resource("/{merchant_id}/{payout_id}").route(web::get().to(render_payout_link)),
        );
        route
    }
}

pub struct BusinessProfile;

#[cfg(feature = "olap")]
impl BusinessProfile {
    pub fn server(state: AppState) -> Scope {
        web::scope("/account/{account_id}/business_profile")
            .app_data(web::Data::new(state))
            .service(
                web::resource("")
                    .route(web::post().to(business_profile_create))
                    .route(web::get().to(business_profiles_list)),
            )
            .service(
                web::scope("/{profile_id}")
                    .service(
                        web::resource("")
                            .route(web::get().to(business_profile_retrieve))
                            .route(web::post().to(business_profile_update))
                            .route(web::delete().to(business_profile_delete)),
                    )
                    .service(
                        web::resource("/toggle_extended_card_info")
                            .route(web::post().to(toggle_extended_card_info)),
                    )
                    .service(
                        web::resource("/toggle_connector_agnostic_mit")
                            .route(web::post().to(toggle_connector_agnostic_mit)),
                    ),
            )
    }
}

pub struct Gsm;

#[cfg(feature = "olap")]
impl Gsm {
    pub fn server(state: AppState) -> Scope {
        web::scope("/gsm")
            .app_data(web::Data::new(state))
            .service(web::resource("").route(web::post().to(create_gsm_rule)))
            .service(web::resource("/get").route(web::post().to(get_gsm_rule)))
            .service(web::resource("/update").route(web::post().to(update_gsm_rule)))
            .service(web::resource("/delete").route(web::post().to(delete_gsm_rule)))
    }
}

#[cfg(feature = "olap")]
pub struct Verify;

#[cfg(feature = "olap")]
impl Verify {
    pub fn server(state: AppState) -> Scope {
        web::scope("/verify")
            .app_data(web::Data::new(state))
            .service(
                web::resource("/apple_pay/{merchant_id}")
                    .route(web::post().to(apple_pay_merchant_registration)),
            )
            .service(
                web::resource("/applepay_verified_domains")
                    .route(web::get().to(retrieve_apple_pay_verified_domains)),
            )
    }
}

pub struct User;

#[cfg(feature = "olap")]
impl User {
    pub fn server(state: AppState) -> Scope {
        let mut route = web::scope("/user").app_data(web::Data::new(state));

        route = route
            .service(web::resource("").route(web::get().to(get_user_details)))
            .service(web::resource("/v2/signin").route(web::post().to(user_signin)))
            // signin/signup with sso using openidconnect
            .service(web::resource("/oidc").route(web::post().to(sso_sign)))
            .service(web::resource("/signout").route(web::post().to(signout)))
            .service(web::resource("/rotate_password").route(web::post().to(rotate_password)))
            .service(web::resource("/change_password").route(web::post().to(change_password)))
            .service(web::resource("/internal_signup").route(web::post().to(internal_user_signup)))
            .service(web::resource("/switch_merchant").route(web::post().to(switch_merchant_id)))
            .service(
                web::resource("/create_merchant")
                    .route(web::post().to(user_merchant_account_create)),
            )
            // TODO: Remove this endpoint once migration to /merchants/list is done
            .service(web::resource("/switch/list").route(web::get().to(list_merchants_for_user)))
            .service(web::resource("/merchants/list").route(web::get().to(list_merchants_for_user)))
            // The route is utilized to select an invitation from a list of merchants in an intermediate state
            .service(
                web::resource("/merchants_select/list")
                    .route(web::get().to(list_merchants_for_user)),
            )
            .service(web::resource("/permission_info").route(web::get().to(get_authorization_info)))
            .service(web::resource("/update").route(web::post().to(update_user_account_details)))
            .service(
                web::resource("/data")
                    .route(web::get().to(get_multiple_dashboard_metadata))
                    .route(web::post().to(set_dashboard_metadata)),
            );

        route = route.service(
            web::scope("/key")
                .service(web::resource("/transfer").route(web::post().to(transfer_user_key))),
        );

        // Two factor auth routes
        route = route.service(
            web::scope("/2fa")
                .service(web::resource("").route(web::get().to(check_two_factor_auth_status)))
                .service(
                    web::scope("/totp")
                        .service(web::resource("/begin").route(web::get().to(totp_begin)))
                        .service(web::resource("/reset").route(web::get().to(totp_reset)))
                        .service(
                            web::resource("/verify")
                                .route(web::post().to(totp_verify))
                                .route(web::put().to(totp_update)),
                        ),
                )
                .service(
                    web::scope("/recovery_code")
                        .service(
                            web::resource("/verify").route(web::post().to(verify_recovery_code)),
                        )
                        .service(
                            web::resource("/generate")
                                .route(web::get().to(generate_recovery_codes)),
                        ),
                )
                .service(
                    web::resource("/terminate").route(web::get().to(terminate_two_factor_auth)),
                ),
        );

        route = route.service(
            web::scope("/auth")
                .service(
                    web::resource("")
                        .route(web::post().to(create_user_authentication_method))
                        .route(web::put().to(update_user_authentication_method)),
                )
                .service(
                    web::resource("/list").route(web::get().to(list_user_authentication_methods)),
                )
                .service(web::resource("/url").route(web::get().to(get_sso_auth_url)))
                .service(web::resource("/select").route(web::post().to(terminate_auth_select))),
        );

        #[cfg(feature = "email")]
        {
            route = route
                .service(web::resource("/from_email").route(web::post().to(user_from_email)))
                .service(
                    web::resource("/connect_account").route(web::post().to(user_connect_account)),
                )
                .service(web::resource("/forgot_password").route(web::post().to(forgot_password)))
                .service(web::resource("/reset_password").route(web::post().to(reset_password)))
                .service(
                    web::resource("/signup_with_merchant_id")
                        .route(web::post().to(user_signup_with_merchant_id)),
                )
                .service(web::resource("/v2/verify_email").route(web::post().to(verify_email)))
                .service(
                    web::resource("/verify_email_request")
                        .route(web::post().to(verify_email_request)),
                )
                .service(web::resource("/user/resend_invite").route(web::post().to(resend_invite)))
                .service(
                    web::resource("/accept_invite_from_email")
                        .route(web::post().to(accept_invite_from_email)),
                );
        }
        #[cfg(not(feature = "email"))]
        {
            route = route.service(web::resource("/signup").route(web::post().to(user_signup)))
        }

        // User management
        route = route.service(
            web::scope("/user")
                .service(web::resource("").route(web::get().to(get_user_role_details)))
                .service(
                    web::resource("/list").route(web::get().to(list_users_for_merchant_account)),
                )
                .service(
                    web::resource("/invite_multiple").route(web::post().to(invite_multiple_user)),
                )
                .service(
                    web::resource("/invite/accept")
                        .route(web::post().to(merchant_select))
                        .route(web::put().to(accept_invitation)),
                )
                .service(web::resource("/update_role").route(web::post().to(update_user_role)))
                .service(
                    web::resource("/transfer_ownership")
                        .route(web::post().to(transfer_org_ownership)),
                )
                .service(web::resource("/delete").route(web::delete().to(delete_user_role))),
        );

        // Role information
        route = route.service(
            web::scope("/role")
                .service(
                    web::resource("")
                        .route(web::get().to(get_role_from_token))
                        .route(web::post().to(create_role)),
                )
                .service(web::resource("/list").route(web::get().to(list_all_roles)))
                .service(
                    web::resource("/{role_id}")
                        .route(web::get().to(get_role))
                        .route(web::put().to(update_role)),
                ),
        );

        #[cfg(feature = "dummy_connector")]
        {
            route = route.service(
                web::resource("/sample_data")
                    .route(web::post().to(generate_sample_data))
                    .route(web::delete().to(delete_sample_data)),
            )
        }
        route
    }
}

pub struct ConnectorOnboarding;

#[cfg(feature = "olap")]
impl ConnectorOnboarding {
    pub fn server(state: AppState) -> Scope {
        web::scope("/connector_onboarding")
            .app_data(web::Data::new(state))
            .service(web::resource("/action_url").route(web::post().to(get_action_url)))
            .service(web::resource("/sync").route(web::post().to(sync_onboarding_status)))
            .service(web::resource("/reset_tracking_id").route(web::post().to(reset_tracking_id)))
    }
}

#[cfg(feature = "olap")]
pub struct WebhookEvents;

#[cfg(feature = "olap")]
impl WebhookEvents {
    pub fn server(config: AppState) -> Scope {
        web::scope("/events/{merchant_id_or_profile_id}")
            .app_data(web::Data::new(config))
            .service(web::resource("").route(web::get().to(list_initial_webhook_delivery_attempts)))
            .service(
                web::scope("/{event_id}")
                    .service(
                        web::resource("attempts")
                            .route(web::get().to(list_webhook_delivery_attempts)),
                    )
                    .service(
                        web::resource("retry")
                            .route(web::post().to(retry_webhook_delivery_attempt)),
                    ),
            )
    }
}<|MERGE_RESOLUTION|>--- conflicted
+++ resolved
@@ -822,13 +822,9 @@
 pub struct Customers;
 
 #[cfg(all(
-<<<<<<< HEAD
-    any(feature = "olap", feature = "oltp"),
-    any(feature = "v2", feature = "v1"),
-    not(feature = "payment_methods_v2")
-=======
     feature = "v2",
     feature = "customer_v2",
+    feature = "payment_methods_v2",
     any(feature = "olap", feature = "oltp")
 ))]
 impl Customers {
@@ -838,6 +834,13 @@
         {
             route = route.service(web::resource("").route(web::post().to(customers_create)))
         }
+        #[cfg(all(feature = "oltp", feature = "v2", feature = "payment_methods_v2"))]
+        {
+            route = route.service(
+                web::resource("/{customer_id}/saved_payment_methods")
+                    .route(web::get().to(list_customer_payment_method_api)),
+            );
+        }
         route
     }
 }
@@ -845,8 +848,8 @@
 #[cfg(all(
     any(feature = "v1", feature = "v2"),
     not(feature = "customer_v2"),
+    not(feature = "payment_methods_v2")
     any(feature = "olap", feature = "oltp")
->>>>>>> 876eeea0
 ))]
 impl Customers {
     pub fn server(state: AppState) -> Scope {
@@ -889,28 +892,6 @@
         route
     }
 }
-
-#[cfg(all(
-    any(feature = "olap", feature = "oltp"),
-    feature = "v2",
-    feature = "payment_methods_v2"
-))]
-impl Customers {
-    pub fn server(state: AppState) -> Scope {
-        let mut route = web::scope("v2/customers").app_data(web::Data::new(state));
-
-        #[cfg(feature = "oltp")]
-        {
-            route = route.service(
-                web::resource("/{customer_id}/saved_payment_methods")
-                    .route(web::get().to(list_customer_payment_method_api)),
-            );
-        }
-
-        route
-    }
-}
-
 pub struct Refunds;
 
 #[cfg(any(feature = "olap", feature = "oltp"))]

use std::{collections::HashMap, sync::Arc};

use actix_web::{web, Scope};
#[cfg(all(feature = "olap", feature = "v1"))]
use api_models::routing::RoutingRetrieveQuery;
use api_models::routing::SurchargeRetrieveQuery;
#[cfg(feature = "olap")]
use common_enums::TransactionType;
#[cfg(feature = "partial-auth")]
use common_utils::crypto::Blake3;
use common_utils::id_type;
#[cfg(feature = "email")]
use external_services::email::{
    no_email::NoEmailClient, ses::AwsSes, smtp::SmtpServer, EmailClientConfigs, EmailService,
};
use external_services::{
    file_storage::FileStorageInterface,
    grpc_client::{GrpcClients, GrpcHeaders},
};
use hyperswitch_interfaces::{
    crm::CrmInterface,
    encryption_interface::EncryptionManagementInterface,
    secrets_interface::secret_state::{RawSecret, SecuredSecret},
};
use router_env::tracing_actix_web::RequestId;
use scheduler::SchedulerInterface;
use storage_impl::{config::TenantConfig, redis::RedisStore, MockDb};
use tokio::sync::oneshot;

use self::settings::Tenant;
#[cfg(any(feature = "olap", feature = "oltp"))]
use super::currency;
#[cfg(feature = "dummy_connector")]
use super::dummy_connector::*;
#[cfg(all(any(feature = "v1", feature = "v2"), feature = "oltp"))]
use super::ephemeral_key::*;
#[cfg(any(feature = "olap", feature = "oltp"))]
use super::payment_methods;
#[cfg(feature = "payouts")]
use super::payout_link::*;
#[cfg(feature = "payouts")]
use super::payouts::*;
#[cfg(all(
    feature = "oltp",
    any(feature = "v1", feature = "v2"),
    not(feature = "customer_v2")
))]
use super::pm_auth;
#[cfg(feature = "oltp")]
use super::poll;
#[cfg(all(feature = "v2", feature = "payment_methods_v2"))]
use super::proxy;
#[cfg(all(feature = "v2", feature = "revenue_recovery", feature = "oltp"))]
use super::recovery_webhooks::*;
#[cfg(all(feature = "oltp", feature = "v2"))]
use super::refunds;
#[cfg(feature = "olap")]
use super::routing;
#[cfg(all(feature = "oltp", feature = "v2"))]
use super::tokenization as tokenization_routes;
#[cfg(all(feature = "olap", feature = "v1"))]
use super::verification::{apple_pay_merchant_registration, retrieve_apple_pay_verified_domains};
#[cfg(feature = "oltp")]
use super::webhooks::*;
use super::{
    admin, api_keys, cache::*, connector_onboarding, disputes, files, gsm, health::*, profiles,
    relay, user, user_role,
};
#[cfg(feature = "v1")]
use super::{apple_pay_certificates_migration, blocklist, payment_link, webhook_events};
#[cfg(any(feature = "olap", feature = "oltp"))]
use super::{configs::*, customers, payments};
#[cfg(all(any(feature = "olap", feature = "oltp"), feature = "v1"))]
use super::{mandates::*, refunds::*};
#[cfg(feature = "olap")]
pub use crate::analytics::opensearch::OpenSearchClient;
#[cfg(feature = "olap")]
use crate::analytics::AnalyticsProvider;
#[cfg(feature = "partial-auth")]
use crate::errors::RouterResult;
#[cfg(feature = "v1")]
use crate::routes::cards_info::{
    card_iin_info, create_cards_info, migrate_cards_info, update_cards_info,
};
#[cfg(all(feature = "olap", feature = "v1"))]
use crate::routes::feature_matrix;
#[cfg(all(feature = "frm", feature = "oltp"))]
use crate::routes::fraud_check as frm_routes;
#[cfg(all(feature = "recon", feature = "olap"))]
use crate::routes::recon as recon_routes;
pub use crate::{
    configs::settings,
    db::{
        AccountsStorageInterface, CommonStorageInterface, GlobalStorageInterface, StorageImpl,
        StorageInterface,
    },
    events::EventsHandler,
    services::{get_cache_store, get_store},
};
use crate::{
    configs::{secrets_transformers, Settings},
    db::kafka_store::{KafkaStore, TenantID},
    routes::{hypersense as hypersense_routes, three_ds_decision_rule},
};

#[derive(Clone)]
pub struct ReqState {
    pub event_context: events::EventContext<crate::events::EventType, EventsHandler>,
}

#[derive(Clone)]
pub struct SessionState {
    pub store: Box<dyn StorageInterface>,
    /// Global store is used for global schema operations in tables like Users and Tenants
    pub global_store: Box<dyn GlobalStorageInterface>,
    pub accounts_store: Box<dyn AccountsStorageInterface>,
    pub conf: Arc<settings::Settings<RawSecret>>,
    pub api_client: Box<dyn crate::services::ApiClient>,
    pub event_handler: EventsHandler,
    #[cfg(feature = "email")]
    pub email_client: Arc<Box<dyn EmailService>>,
    #[cfg(feature = "olap")]
    pub pool: AnalyticsProvider,
    pub file_storage_client: Arc<dyn FileStorageInterface>,
    pub request_id: Option<RequestId>,
    pub base_url: String,
    pub tenant: Tenant,
    #[cfg(feature = "olap")]
    pub opensearch_client: Option<Arc<OpenSearchClient>>,
    pub grpc_client: Arc<GrpcClients>,
    pub theme_storage_client: Arc<dyn FileStorageInterface>,
    pub locale: String,
    pub crm_client: Arc<dyn CrmInterface>,
    pub infra_components: Option<serde_json::Value>,
}
impl scheduler::SchedulerSessionState for SessionState {
    fn get_db(&self) -> Box<dyn SchedulerInterface> {
        self.store.get_scheduler_db()
    }
}
impl SessionState {
    pub fn get_req_state(&self) -> ReqState {
        ReqState {
            event_context: events::EventContext::new(self.event_handler.clone()),
        }
    }
    pub fn get_grpc_headers(&self) -> GrpcHeaders {
        GrpcHeaders {
            tenant_id: self.tenant.tenant_id.get_string_repr().to_string(),
            request_id: self.request_id.map(|req_id| (*req_id).to_string()),
        }
    }
}

pub trait SessionStateInfo {
    fn conf(&self) -> settings::Settings<RawSecret>;
    fn store(&self) -> Box<dyn StorageInterface>;
    fn event_handler(&self) -> EventsHandler;
    fn get_request_id(&self) -> Option<String>;
    fn add_request_id(&mut self, request_id: RequestId);
    #[cfg(feature = "partial-auth")]
    fn get_detached_auth(&self) -> RouterResult<(Blake3, &[u8])>;
    fn session_state(&self) -> SessionState;
    fn global_store(&self) -> Box<dyn GlobalStorageInterface>;
}

impl SessionStateInfo for SessionState {
    fn store(&self) -> Box<dyn StorageInterface> {
        self.store.to_owned()
    }
    fn conf(&self) -> settings::Settings<RawSecret> {
        self.conf.as_ref().to_owned()
    }
    fn event_handler(&self) -> EventsHandler {
        self.event_handler.clone()
    }
    fn get_request_id(&self) -> Option<String> {
        self.api_client.get_request_id()
    }
    fn add_request_id(&mut self, request_id: RequestId) {
        self.api_client.add_request_id(request_id);
        self.store.add_request_id(request_id.to_string());
        self.request_id.replace(request_id);
    }

    #[cfg(feature = "partial-auth")]
    fn get_detached_auth(&self) -> RouterResult<(Blake3, &[u8])> {
        use error_stack::ResultExt;
        use hyperswitch_domain_models::errors::api_error_response as errors;
        use masking::prelude::PeekInterface as _;
        use router_env::logger;

        let output = CHECKSUM_KEY.get_or_try_init(|| {
            let conf = self.conf();
            let context = conf
                .api_keys
                .get_inner()
                .checksum_auth_context
                .peek()
                .clone();
            let key = conf.api_keys.get_inner().checksum_auth_key.peek();
            hex::decode(key).map(|key| {
                (
                    masking::StrongSecret::new(context),
                    masking::StrongSecret::new(key),
                )
            })
        });

        match output {
            Ok((context, key)) => Ok((Blake3::new(context.peek().clone()), key.peek())),
            Err(err) => {
                logger::error!("Failed to get checksum key");
                Err(err).change_context(errors::ApiErrorResponse::InternalServerError)
            }
        }
    }
    fn session_state(&self) -> SessionState {
        self.clone()
    }
    fn global_store(&self) -> Box<(dyn GlobalStorageInterface)> {
        self.global_store.to_owned()
    }
}
#[derive(Clone)]
pub struct AppState {
    pub flow_name: String,
    pub global_store: Box<dyn GlobalStorageInterface>,
    // TODO: use a separate schema for accounts_store
    pub accounts_store: HashMap<id_type::TenantId, Box<dyn AccountsStorageInterface>>,
    pub stores: HashMap<id_type::TenantId, Box<dyn StorageInterface>>,
    pub conf: Arc<settings::Settings<RawSecret>>,
    pub event_handler: EventsHandler,
    #[cfg(feature = "email")]
    pub email_client: Arc<Box<dyn EmailService>>,
    pub api_client: Box<dyn crate::services::ApiClient>,
    #[cfg(feature = "olap")]
    pub pools: HashMap<id_type::TenantId, AnalyticsProvider>,
    #[cfg(feature = "olap")]
    pub opensearch_client: Option<Arc<OpenSearchClient>>,
    pub request_id: Option<RequestId>,
    pub file_storage_client: Arc<dyn FileStorageInterface>,
    pub encryption_client: Arc<dyn EncryptionManagementInterface>,
    pub grpc_client: Arc<GrpcClients>,
    pub theme_storage_client: Arc<dyn FileStorageInterface>,
    pub crm_client: Arc<dyn CrmInterface>,
    pub infra_components: Option<serde_json::Value>,
}
impl scheduler::SchedulerAppState for AppState {
    fn get_tenants(&self) -> Vec<id_type::TenantId> {
        self.conf.multitenancy.get_tenant_ids()
    }
}
pub trait AppStateInfo {
    fn conf(&self) -> settings::Settings<RawSecret>;
    fn event_handler(&self) -> EventsHandler;
    #[cfg(feature = "email")]
    fn email_client(&self) -> Arc<Box<dyn EmailService>>;
    fn add_request_id(&mut self, request_id: RequestId);
    fn add_flow_name(&mut self, flow_name: String);
    fn get_request_id(&self) -> Option<String>;
}

#[cfg(feature = "partial-auth")]
static CHECKSUM_KEY: once_cell::sync::OnceCell<(
    masking::StrongSecret<String>,
    masking::StrongSecret<Vec<u8>>,
)> = once_cell::sync::OnceCell::new();

impl AppStateInfo for AppState {
    fn conf(&self) -> settings::Settings<RawSecret> {
        self.conf.as_ref().to_owned()
    }
    #[cfg(feature = "email")]
    fn email_client(&self) -> Arc<Box<dyn EmailService>> {
        self.email_client.to_owned()
    }
    fn event_handler(&self) -> EventsHandler {
        self.event_handler.clone()
    }
    fn add_request_id(&mut self, request_id: RequestId) {
        self.api_client.add_request_id(request_id);
        self.request_id.replace(request_id);
    }

    fn add_flow_name(&mut self, flow_name: String) {
        self.api_client.add_flow_name(flow_name);
    }
    fn get_request_id(&self) -> Option<String> {
        self.api_client.get_request_id()
    }
}

impl AsRef<Self> for AppState {
    fn as_ref(&self) -> &Self {
        self
    }
}

#[cfg(feature = "email")]
pub async fn create_email_client(
    settings: &settings::Settings<RawSecret>,
) -> Box<dyn EmailService> {
    match &settings.email.client_config {
        EmailClientConfigs::Ses { aws_ses } => Box::new(
            AwsSes::create(
                &settings.email,
                aws_ses,
                settings.proxy.https_url.to_owned(),
            )
            .await,
        ),
        EmailClientConfigs::Smtp { smtp } => {
            Box::new(SmtpServer::create(&settings.email, smtp.clone()).await)
        }
        EmailClientConfigs::NoEmailClient => Box::new(NoEmailClient::create().await),
    }
}

impl AppState {
    /// # Panics
    ///
    /// Panics if Store can't be created or JWE decryption fails
    pub async fn with_storage(
        conf: settings::Settings<SecuredSecret>,
        storage_impl: StorageImpl,
        shut_down_signal: oneshot::Sender<()>,
        api_client: Box<dyn crate::services::ApiClient>,
    ) -> Self {
        #[allow(clippy::expect_used)]
        let secret_management_client = conf
            .secrets_management
            .get_secret_management_client()
            .await
            .expect("Failed to create secret management client");

        let conf = Box::pin(secrets_transformers::fetch_raw_secrets(
            conf,
            &*secret_management_client,
        ))
        .await;

        #[allow(clippy::expect_used)]
        let encryption_client = conf
            .encryption_management
            .get_encryption_management_client()
            .await
            .expect("Failed to create encryption client");

        Box::pin(async move {
            let testable = storage_impl == StorageImpl::PostgresqlTest;
            #[allow(clippy::expect_used)]
            let event_handler = conf
                .events
                .get_event_handler()
                .await
                .expect("Failed to create event handler");

            #[allow(clippy::expect_used)]
            #[cfg(feature = "olap")]
            let opensearch_client = conf
                .opensearch
                .get_opensearch_client()
                .await
                .expect("Failed to initialize OpenSearch client.")
                .map(Arc::new);

            #[allow(clippy::expect_used)]
            let cache_store = get_cache_store(&conf.clone(), shut_down_signal, testable)
                .await
                .expect("Failed to create store");
            let global_store: Box<dyn GlobalStorageInterface> = Self::get_store_interface(
                &storage_impl,
                &event_handler,
                &conf,
                &conf.multitenancy.global_tenant,
                Arc::clone(&cache_store),
                testable,
            )
            .await
            .get_global_storage_interface();
            #[cfg(feature = "olap")]
            let pools = conf
                .multitenancy
                .tenants
                .get_pools_map(conf.analytics.get_inner())
                .await;
            let stores = conf
                .multitenancy
                .tenants
                .get_store_interface_map(&storage_impl, &conf, Arc::clone(&cache_store), testable)
                .await;
            let accounts_store = conf
                .multitenancy
                .tenants
                .get_accounts_store_interface_map(
                    &storage_impl,
                    &conf,
                    Arc::clone(&cache_store),
                    testable,
                )
                .await;

            #[cfg(feature = "email")]
            let email_client = Arc::new(create_email_client(&conf).await);

            let file_storage_client = conf.file_storage.get_file_storage_client().await;
            let theme_storage_client = conf.theme.storage.get_file_storage_client().await;
            let crm_client = conf.crm.get_crm_client().await;

            let grpc_client = conf.grpc_client.get_grpc_client_interface().await;
            let infra_component_values = Self::process_env_mappings(conf.infra_values.clone());
            Self {
                flow_name: String::from("default"),
                stores,
                global_store,
                accounts_store,
                conf: Arc::new(conf),
                #[cfg(feature = "email")]
                email_client,
                api_client,
                event_handler,
                #[cfg(feature = "olap")]
                pools,
                #[cfg(feature = "olap")]
                opensearch_client,
                request_id: None,
                file_storage_client,
                encryption_client,
                grpc_client,
                theme_storage_client,
                crm_client,
                infra_components: infra_component_values,
            }
        })
        .await
    }

    /// # Panics
    ///
    /// Panics if Failed to create store
    pub async fn get_store_interface(
        storage_impl: &StorageImpl,
        event_handler: &EventsHandler,
        conf: &Settings,
        tenant: &dyn TenantConfig,
        cache_store: Arc<RedisStore>,
        testable: bool,
    ) -> Box<dyn CommonStorageInterface> {
        match storage_impl {
            StorageImpl::Postgresql | StorageImpl::PostgresqlTest => match event_handler {
                EventsHandler::Kafka(kafka_client) => Box::new(
                    KafkaStore::new(
                        #[allow(clippy::expect_used)]
                        get_store(&conf.clone(), tenant, Arc::clone(&cache_store), testable)
                            .await
                            .expect("Failed to create store"),
                        kafka_client.clone(),
                        TenantID(tenant.get_tenant_id().get_string_repr().to_owned()),
                        tenant,
                    )
                    .await,
                ),
                EventsHandler::Logs(_) => Box::new(
                    #[allow(clippy::expect_used)]
                    get_store(conf, tenant, Arc::clone(&cache_store), testable)
                        .await
                        .expect("Failed to create store"),
                ),
            },
            #[allow(clippy::expect_used)]
            StorageImpl::Mock => Box::new(
                MockDb::new(&conf.redis)
                    .await
                    .expect("Failed to create mock store"),
            ),
        }
    }

    pub async fn new(
        conf: settings::Settings<SecuredSecret>,
        shut_down_signal: oneshot::Sender<()>,
        api_client: Box<dyn crate::services::ApiClient>,
    ) -> Self {
        Box::pin(Self::with_storage(
            conf,
            StorageImpl::Postgresql,
            shut_down_signal,
            api_client,
        ))
        .await
    }

    pub fn get_session_state<E, F>(
        self: Arc<Self>,
        tenant: &id_type::TenantId,
        locale: Option<String>,
        err: F,
    ) -> Result<SessionState, E>
    where
        F: FnOnce() -> E + Copy,
    {
        let tenant_conf = self.conf.multitenancy.get_tenant(tenant).ok_or_else(err)?;
        let mut event_handler = self.event_handler.clone();
        event_handler.add_tenant(tenant_conf);
        let store = self.stores.get(tenant).ok_or_else(err)?.clone();
        Ok(SessionState {
            store,
            global_store: self.global_store.clone(),
            accounts_store: self.accounts_store.get(tenant).ok_or_else(err)?.clone(),
            conf: Arc::clone(&self.conf),
            api_client: self.api_client.clone(),
            event_handler,
            #[cfg(feature = "olap")]
            pool: self.pools.get(tenant).ok_or_else(err)?.clone(),
            file_storage_client: self.file_storage_client.clone(),
            request_id: self.request_id,
            base_url: tenant_conf.base_url.clone(),
            tenant: tenant_conf.clone(),
            #[cfg(feature = "email")]
            email_client: Arc::clone(&self.email_client),
            #[cfg(feature = "olap")]
            opensearch_client: self.opensearch_client.clone(),
            grpc_client: Arc::clone(&self.grpc_client),
            theme_storage_client: self.theme_storage_client.clone(),
            locale: locale.unwrap_or(common_utils::consts::DEFAULT_LOCALE.to_string()),
            crm_client: self.crm_client.clone(),
            infra_components: self.infra_components.clone(),
        })
    }

    pub fn process_env_mappings(
        mappings: Option<HashMap<String, String>>,
    ) -> Option<serde_json::Value> {
        let result: HashMap<String, String> = mappings?
            .into_iter()
            .filter_map(|(key, env_var)| std::env::var(&env_var).ok().map(|value| (key, value)))
            .collect();

        if result.is_empty() {
            None
        } else {
            Some(serde_json::Value::Object(
                result
                    .into_iter()
                    .map(|(k, v)| (k, serde_json::Value::String(v)))
                    .collect(),
            ))
        }
    }
}

pub struct Health;

impl Health {
    pub fn server(state: AppState) -> Scope {
        web::scope("health")
            .app_data(web::Data::new(state))
            .service(web::resource("").route(web::get().to(health)))
            .service(web::resource("/ready").route(web::get().to(deep_health_check)))
    }
}

#[cfg(feature = "dummy_connector")]
pub struct DummyConnector;

#[cfg(all(feature = "dummy_connector", feature = "v1"))]
impl DummyConnector {
    pub fn server(state: AppState) -> Scope {
        let mut routes_with_restricted_access = web::scope("");
        #[cfg(not(feature = "external_access_dc"))]
        {
            routes_with_restricted_access =
                routes_with_restricted_access.guard(actix_web::guard::Host("localhost"));
        }
        routes_with_restricted_access = routes_with_restricted_access
            .service(web::resource("/payment").route(web::post().to(dummy_connector_payment)))
            .service(
                web::resource("/payments/{payment_id}")
                    .route(web::get().to(dummy_connector_payment_data)),
            )
            .service(
                web::resource("/{payment_id}/refund").route(web::post().to(dummy_connector_refund)),
            )
            .service(
                web::resource("/refunds/{refund_id}")
                    .route(web::get().to(dummy_connector_refund_data)),
            );
        web::scope("/dummy-connector")
            .app_data(web::Data::new(state))
            .service(
                web::resource("/authorize/{attempt_id}")
                    .route(web::get().to(dummy_connector_authorize_payment)),
            )
            .service(
                web::resource("/complete/{attempt_id}")
                    .route(web::get().to(dummy_connector_complete_payment)),
            )
            .service(routes_with_restricted_access)
    }
}

pub struct Payments;

#[cfg(all(
    any(feature = "olap", feature = "oltp"),
    feature = "v2",
    feature = "payment_methods_v2",
))]
impl Payments {
    pub fn server(state: AppState) -> Scope {
        let mut route = web::scope("/v2/payments").app_data(web::Data::new(state));
        route = route
            .service(
                web::resource("/create-intent")
                    .route(web::post().to(payments::payments_create_intent)),
            )
            .service(web::resource("/filter").route(web::get().to(payments::get_payment_filters)))
            .service(
                web::resource("/profile/filter")
                    .route(web::get().to(payments::get_payment_filters_profile)),
            )
            .service(
                web::resource("")
                    .route(web::post().to(payments::payments_create_and_confirm_intent)),
            )
            .service(web::resource("/list").route(web::get().to(payments::payments_list)))
            .service(
                web::resource("/aggregate").route(web::get().to(payments::get_payments_aggregates)),
            )
            .service(
                web::resource("/profile/aggregate")
                    .route(web::get().to(payments::get_payments_aggregates_profile)),
            );

        route =
            route
                .service(web::resource("/ref/{merchant_reference_id}").route(
                    web::get().to(payments::payment_get_intent_using_merchant_reference_id),
                ));

        route = route.service(
            web::scope("/{payment_id}")
                .service(
                    web::resource("/confirm-intent")
                        .route(web::post().to(payments::payment_confirm_intent)),
                )
                .service(
                    web::resource("/proxy-confirm-intent")
                        .route(web::post().to(payments::proxy_confirm_intent)),
                )
                .service(
                    web::resource("/get-intent")
                        .route(web::get().to(payments::payments_get_intent)),
                )
                .service(
                    web::resource("/update-intent")
                        .route(web::put().to(payments::payments_update_intent)),
                )
                .service(
                    web::resource("/create-external-sdk-tokens")
                        .route(web::post().to(payments::payments_connector_session)),
                )
                .service(web::resource("").route(web::get().to(payments::payment_status)))
                .service(
                    web::resource("/start-redirection")
                        .route(web::get().to(payments::payments_start_redirection)),
                )
                .service(
                    web::resource("/payment-methods")
                        .route(web::get().to(payments::list_payment_methods)),
                )
                .service(
                    web::resource("/finish-redirection/{publishable_key}/{profile_id}")
                        .route(web::get().to(payments::payments_finish_redirection)),
                )
                .service(
                    web::resource("/capture").route(web::post().to(payments::payments_capture)),
                ),
        );

        route
    }
}

pub struct Relay;

#[cfg(feature = "oltp")]
impl Relay {
    pub fn server(state: AppState) -> Scope {
        web::scope("/relay")
            .app_data(web::Data::new(state))
            .service(web::resource("").route(web::post().to(relay::relay)))
            .service(web::resource("/{relay_id}").route(web::get().to(relay::relay_retrieve)))
    }
}

#[cfg(all(feature = "v2", feature = "payment_methods_v2"))]
pub struct Proxy;

#[cfg(all(feature = "oltp", feature = "v2", feature = "payment_methods_v2"))]
impl Proxy {
    pub fn server(state: AppState) -> Scope {
        web::scope("/proxy")
            .app_data(web::Data::new(state))
            .service(web::resource("").route(web::post().to(proxy::proxy)))
    }
}

#[cfg(feature = "v1")]
impl Payments {
    pub fn server(state: AppState) -> Scope {
        let mut route = web::scope("/payments").app_data(web::Data::new(state));

        #[cfg(feature = "olap")]
        {
            route = route
                .service(
                    web::resource("/list")
                        .route(web::get().to(payments::payments_list))
                        .route(web::post().to(payments::payments_list_by_filter)),
                )
                .service(
                    web::resource("/profile/list")
                        .route(web::get().to(payments::profile_payments_list))
                        .route(web::post().to(payments::profile_payments_list_by_filter)),
                )
                .service(
                    web::resource("/filter")
                        .route(web::post().to(payments::get_filters_for_payments)),
                )
                .service(
                    web::resource("/v2/filter").route(web::get().to(payments::get_payment_filters)),
                )
                .service(
                    web::resource("/aggregate")
                        .route(web::get().to(payments::get_payments_aggregates)),
                )
                .service(
                    web::resource("/profile/aggregate")
                        .route(web::get().to(payments::get_payments_aggregates_profile)),
                )
                .service(
                    web::resource("/v2/profile/filter")
                        .route(web::get().to(payments::get_payment_filters_profile)),
                )
                .service(
                    web::resource("/{payment_id}/manual-update")
                        .route(web::put().to(payments::payments_manual_update)),
                )
        }
        #[cfg(feature = "oltp")]
        {
            route = route
                .service(web::resource("").route(web::post().to(payments::payments_create)))
                .service(
                    web::resource("/session_tokens")
                        .route(web::post().to(payments::payments_connector_session)),
                )
                .service(
                    web::resource("/sync")
                        .route(web::post().to(payments::payments_retrieve_with_gateway_creds)),
                )
                .service(
                    web::resource("/{payment_id}")
                        .route(web::get().to(payments::payments_retrieve))
                        .route(web::post().to(payments::payments_update)),
                )
                .service(
                    web::resource("/{payment_id}/post_session_tokens").route(web::post().to(payments::payments_post_session_tokens)),
                )
                .service(
                    web::resource("/{payment_id}/confirm").route(web::post().to(payments::payments_confirm)),
                )
                .service(
                    web::resource("/{payment_id}/cancel").route(web::post().to(payments::payments_cancel)),
                )
                .service(
                    web::resource("/{payment_id}/capture").route(web::post().to(payments::payments_capture)),
                )
                .service(
                    web::resource("/{payment_id}/approve")
                        .route(web::post().to(payments::payments_approve)),
                )
                .service(
                    web::resource("/{payment_id}/reject")
                        .route(web::post().to(payments::payments_reject)),
                )
                .service(
                    web::resource("/redirect/{payment_id}/{merchant_id}/{attempt_id}")
                        .route(web::get().to(payments::payments_start)),
                )
                .service(
                    web::resource(
                        "/{payment_id}/{merchant_id}/redirect/response/{connector}/{creds_identifier}",
                    )
                    .route(web::get().to(payments::payments_redirect_response_with_creds_identifier)),
                )
                .service(
                    web::resource("/{payment_id}/{merchant_id}/redirect/response/{connector}")
                        .route(web::get().to(payments::payments_redirect_response))
                        .route(web::post().to(payments::payments_redirect_response))
                )
                .service(
                    web::resource("/{payment_id}/{merchant_id}/redirect/complete/{connector}/{creds_identifier}")
                        .route(web::get().to(payments::payments_complete_authorize_redirect_with_creds_identifier))
                        .route(web::post().to(payments::payments_complete_authorize_redirect_with_creds_identifier))
                )
                .service(
                    web::resource("/{payment_id}/{merchant_id}/redirect/complete/{connector}")
                        .route(web::get().to(payments::payments_complete_authorize_redirect))
                        .route(web::post().to(payments::payments_complete_authorize_redirect)),
                )
                .service(
                    web::resource("/{payment_id}/complete_authorize")
                        .route(web::post().to(payments::payments_complete_authorize)),
                )
                .service(
                    web::resource("/{payment_id}/incremental_authorization").route(web::post().to(payments::payments_incremental_authorization)),
                )
                .service(
                    web::resource("/{payment_id}/{merchant_id}/authorize/{connector}").route(web::post().to(payments::post_3ds_payments_authorize)),
                )
                .service(
                    web::resource("/{payment_id}/3ds/authentication").route(web::post().to(payments::payments_external_authentication)),
                )
                .service(
                    web::resource("/{payment_id}/extended_card_info").route(web::get().to(payments::retrieve_extended_card_info)),
                )
                .service(
                web::resource("{payment_id}/calculate_tax")
                    .route(web::post().to(payments::payments_dynamic_tax_calculation)),
                )
                .service(
                    web::resource("{payment_id}/update_metadata")
                        .route(web::post().to(payments::payments_update_metadata)),
                );
        }
        route
    }
}

#[cfg(any(feature = "olap", feature = "oltp"))]
pub struct Forex;

#[cfg(all(any(feature = "olap", feature = "oltp"), feature = "v1"))]
impl Forex {
    pub fn server(state: AppState) -> Scope {
        web::scope("/forex")
            .app_data(web::Data::new(state.clone()))
            .app_data(web::Data::new(state.clone()))
            .service(web::resource("/rates").route(web::get().to(currency::retrieve_forex)))
            .service(
                web::resource("/convert_from_minor").route(web::get().to(currency::convert_forex)),
            )
    }
}

#[cfg(feature = "olap")]
pub struct Routing;

#[cfg(all(feature = "olap", feature = "v2"))]
impl Routing {
    pub fn server(state: AppState) -> Scope {
        web::scope("/v2/routing-algorithm")
            .app_data(web::Data::new(state.clone()))
            .service(
                web::resource("").route(web::post().to(|state, req, payload| {
                    routing::routing_create_config(state, req, payload, TransactionType::Payment)
                })),
            )
            .service(
                web::resource("/{algorithm_id}")
                    .route(web::get().to(routing::routing_retrieve_config)),
            )
    }
}
#[cfg(all(feature = "olap", feature = "v1"))]
impl Routing {
    pub fn server(state: AppState) -> Scope {
        #[allow(unused_mut)]
        let mut route = web::scope("/routing")
            .app_data(web::Data::new(state.clone()))
            .service(
                web::resource("/active").route(web::get().to(|state, req, query_params| {
                    routing::routing_retrieve_linked_config(state, req, query_params, None)
                })),
            )
            .service(
                web::resource("")
                    .route(
                        web::get().to(|state, req, path: web::Query<RoutingRetrieveQuery>| {
                            routing::list_routing_configs(state, req, path, None)
                        }),
                    )
                    .route(web::post().to(|state, req, payload| {
<<<<<<< HEAD
                        routing::routing_create_config(
                            state,
                            req,
                            payload,
                            TransactionType::Payment,
                            common_utils::consts::ALGORITHM_TYPE_ROUTING,
                        )
=======
                        routing::routing_create_config(state, req, payload, None)
>>>>>>> 8f5872d6
                    })),
            )
            .service(web::resource("/list/profile").route(web::get().to(
                |state, req, query: web::Query<RoutingRetrieveQuery>| {
                    routing::list_routing_configs_for_profile(state, req, query, None)
                },
            )))
            .service(
                web::resource("/default").route(web::post().to(|state, req, payload| {
                    routing::routing_update_default_config(
                        state,
                        req,
                        payload,
                        &TransactionType::Payment,
                    )
                })),
            )
            .service(
                web::resource("/deactivate").route(web::post().to(|state, req, payload| {
                    routing::routing_unlink_config(state, req, payload, None)
                })),
            )
            .service(
                web::resource("/decision")
                    .route(web::put().to(routing::upsert_decision_manager_config))
                    .route(web::get().to(routing::retrieve_decision_manager_config))
                    .route(web::delete().to(routing::delete_decision_manager_config)),
            )
            .service(
                web::resource("/decision/surcharge")
                    .route(web::put().to(routing::upsert_surcharge_decision_manager_config))
                    .route(web::get().to(routing::retrieve_surcharge_decision_manager_config))
                    .route(web::delete().to(routing::delete_surcharge_decision_manager_config)),
            )
            .service(
                web::resource("/decision/surcharge/list").route(web::get().to(
                    |state, req, query: web::Query<SurchargeRetrieveQuery>| {
                        routing::list_surcharge_decision_manager_configs(
                            state,
                            req,
                            query,
                            common_utils::consts::ALGORITHM_TYPE_SURCHARGE,
                        )
                    },
                )),
            )
            .service(
                web::resource("/decision/surcharge/active").route(web::get().to(
                    |state, req, query_params| {
                        routing::retrieve_linked_surcharge_config(state, req, query_params)
                    },
                )),
            )
            .service(
                web::resource("/decision/surcharge/create").route(web::post().to(
                    |state, req, payload| {
                        routing::add_surcharge_decision_manager_config(
                            state,
                            req,
                            payload,
                            TransactionType::Payment,
                            common_utils::consts::ALGORITHM_TYPE_SURCHARGE,
                        )
                    },
                )),
            )
            .service(
                web::resource("/decision/surcharge/{algorithm_id}/activate")
                    .route(web::post().to(routing::surcharge_link_config)),
            )
            .service(
                web::resource("/default/profile/{profile_id}").route(web::post().to(
                    |state, req, path, payload| {
                        routing::routing_update_default_config_for_profile(
                            state,
                            req,
                            path,
                            payload,
                            &TransactionType::Payment,
                        )
                    },
                )),
            )
            .service(
                web::resource("/default/profile").route(web::get().to(|state, req| {
                    routing::routing_retrieve_default_config(state, req, &TransactionType::Payment)
                })),
            );

        #[cfg(feature = "payouts")]
        {
            route = route
                .service(
                    web::resource("/payouts")
                        .route(web::get().to(
                            |state, req, path: web::Query<RoutingRetrieveQuery>| {
                                routing::list_routing_configs(
                                    state,
                                    req,
                                    path,
                                    Some(TransactionType::Payout),
                                )
                            },
                        ))
                        .route(web::post().to(|state, req, payload| {
                            routing::routing_create_config(
                                state,
                                req,
                                payload,
<<<<<<< HEAD
                                TransactionType::Payout,
                                common_utils::consts::ALGORITHM_TYPE_ROUTING,
=======
                                Some(TransactionType::Payout),
>>>>>>> 8f5872d6
                            )
                        })),
                )
                .service(web::resource("/payouts/list/profile").route(web::get().to(
                    |state, req, query: web::Query<RoutingRetrieveQuery>| {
                        routing::list_routing_configs_for_profile(
                            state,
                            req,
                            query,
                            Some(TransactionType::Payout),
                        )
                    },
                )))
                .service(web::resource("/payouts/active").route(web::get().to(
                    |state, req, query_params| {
                        routing::routing_retrieve_linked_config(
                            state,
                            req,
                            query_params,
                            Some(TransactionType::Payout),
                        )
                    },
                )))
                .service(
                    web::resource("/payouts/default")
                        .route(web::get().to(|state, req| {
                            routing::routing_retrieve_default_config(
                                state,
                                req,
                                &TransactionType::Payout,
                            )
                        }))
                        .route(web::post().to(|state, req, payload| {
                            routing::routing_update_default_config(
                                state,
                                req,
                                payload,
                                &TransactionType::Payout,
                            )
                        })),
                )
                .service(
                    web::resource("/payouts/{algorithm_id}/activate").route(web::post().to(
                        |state, req, path, payload| {
                            routing::routing_link_config(
                                state,
                                req,
                                path,
                                payload,
                                Some(TransactionType::Payout),
                            )
                        },
                    )),
                )
                .service(web::resource("/payouts/deactivate").route(web::post().to(
                    |state, req, payload| {
                        routing::routing_unlink_config(
                            state,
                            req,
                            payload,
                            Some(TransactionType::Payout),
                        )
                    },
                )))
                .service(
                    web::resource("/payouts/default/profile/{profile_id}").route(web::post().to(
                        |state, req, path, payload| {
                            routing::routing_update_default_config_for_profile(
                                state,
                                req,
                                path,
                                payload,
                                &TransactionType::Payout,
                            )
                        },
                    )),
                )
                .service(
                    web::resource("/payouts/default/profile").route(web::get().to(|state, req| {
                        routing::routing_retrieve_default_config_for_profiles(
                            state,
                            req,
                            &TransactionType::Payout,
                        )
                    })),
                );
        }

        route = route
            .service(
                web::resource("/{algorithm_id}")
                    .route(web::get().to(routing::routing_retrieve_config)),
            )
            .service(
                web::resource("/{algorithm_id}/activate").route(web::post().to(
                    |state, req, payload, path| {
                        routing::routing_link_config(state, req, path, payload, None)
                    },
                )),
            );
        route
    }
}

pub struct Customers;

#[cfg(all(
    feature = "v2",
    feature = "customer_v2",
    any(feature = "olap", feature = "oltp")
))]
impl Customers {
    pub fn server(state: AppState) -> Scope {
        let mut route = web::scope("/v2/customers").app_data(web::Data::new(state));
        #[cfg(all(feature = "olap", feature = "v2", feature = "customer_v2"))]
        {
            route = route
                .service(web::resource("/list").route(web::get().to(customers::customers_list)))
                .service(
                    web::resource("/total-payment-methods")
                        .route(web::get().to(payment_methods::get_total_payment_method_count)),
                )
        }
        #[cfg(all(feature = "oltp", feature = "v2", feature = "customer_v2"))]
        {
            route = route
                .service(web::resource("").route(web::post().to(customers::customers_create)))
                .service(
                    web::resource("/{id}")
                        .route(web::put().to(customers::customers_update))
                        .route(web::get().to(customers::customers_retrieve))
                        .route(web::delete().to(customers::customers_delete)),
                )
                .service(
                    web::resource("/{id}/saved-payment-methods")
                        .route(web::get().to(payment_methods::list_customer_payment_method_api)),
                )
        }
        route
    }
}

#[cfg(all(
    any(feature = "v1", feature = "v2"),
    not(feature = "customer_v2"),
    not(feature = "payment_methods_v2"),
    any(feature = "olap", feature = "oltp")
))]
impl Customers {
    pub fn server(state: AppState) -> Scope {
        let mut route = web::scope("/customers").app_data(web::Data::new(state));

        #[cfg(feature = "olap")]
        {
            route = route
                .service(
                    web::resource("/{customer_id}/mandates")
                        .route(web::get().to(customers::get_customer_mandates)),
                )
                .service(web::resource("/list").route(web::get().to(customers::customers_list)))
        }

        #[cfg(feature = "oltp")]
        {
            route = route
                .service(web::resource("").route(web::post().to(customers::customers_create)))
                .service(
                    web::resource("/payment_methods").route(
                        web::get().to(payment_methods::list_customer_payment_method_api_client),
                    ),
                )
                .service(
                    web::resource("/{customer_id}/payment_methods")
                        .route(web::get().to(payment_methods::list_customer_payment_method_api)),
                )
                .service(
                    web::resource("/{customer_id}/payment_methods/{payment_method_id}/default")
                        .route(web::post().to(payment_methods::default_payment_method_set_api)),
                )
                .service(
                    web::resource("/{customer_id}")
                        .route(web::get().to(customers::customers_retrieve))
                        .route(web::post().to(customers::customers_update))
                        .route(web::delete().to(customers::customers_delete)),
                )
        }

        route
    }
}
pub struct Refunds;

#[cfg(all(any(feature = "olap", feature = "oltp"), feature = "v1"))]
impl Refunds {
    pub fn server(state: AppState) -> Scope {
        let mut route = web::scope("/refunds").app_data(web::Data::new(state));

        #[cfg(feature = "olap")]
        {
            route = route
                .service(web::resource("/list").route(web::post().to(refunds_list)))
                .service(web::resource("/profile/list").route(web::post().to(refunds_list_profile)))
                .service(web::resource("/filter").route(web::post().to(refunds_filter_list)))
                .service(web::resource("/v2/filter").route(web::get().to(get_refunds_filters)))
                .service(web::resource("/aggregate").route(web::get().to(get_refunds_aggregates)))
                .service(
                    web::resource("/profile/aggregate")
                        .route(web::get().to(get_refunds_aggregate_profile)),
                )
                .service(
                    web::resource("/v2/profile/filter")
                        .route(web::get().to(get_refunds_filters_profile)),
                )
                .service(
                    web::resource("/{id}/manual-update")
                        .route(web::put().to(refunds_manual_update)),
                );
        }
        #[cfg(feature = "oltp")]
        {
            route = route
                .service(web::resource("").route(web::post().to(refunds_create)))
                .service(web::resource("/sync").route(web::post().to(refunds_retrieve_with_body)))
                .service(
                    web::resource("/{id}")
                        .route(web::get().to(refunds_retrieve))
                        .route(web::post().to(refunds_update)),
                );
        }
        route
    }
}

#[cfg(all(
    feature = "v2",
    feature = "refunds_v2",
    any(feature = "olap", feature = "oltp")
))]
impl Refunds {
    pub fn server(state: AppState) -> Scope {
        let mut route = web::scope("/v2/refunds").app_data(web::Data::new(state));

        #[cfg(feature = "olap")]
        {
            route =
                route.service(web::resource("/list").route(web::get().to(refunds::refunds_list)));
        }
        #[cfg(feature = "oltp")]
        {
            route = route
                .service(web::resource("").route(web::post().to(refunds::refunds_create)))
                .service(web::resource("/{id}").route(web::get().to(refunds::refunds_retrieve)))
                .service(
                    web::resource("/{id}/update_metadata")
                        .route(web::put().to(refunds::refunds_metadata_update)),
                );
        }

        route
    }
}

#[cfg(feature = "payouts")]
pub struct Payouts;

#[cfg(all(feature = "payouts", feature = "v1"))]
impl Payouts {
    pub fn server(state: AppState) -> Scope {
        let mut route = web::scope("/payouts").app_data(web::Data::new(state));
        route = route.service(web::resource("/create").route(web::post().to(payouts_create)));

        #[cfg(feature = "olap")]
        {
            route = route
                .service(
                    web::resource("/list")
                        .route(web::get().to(payouts_list))
                        .route(web::post().to(payouts_list_by_filter)),
                )
                .service(
                    web::resource("/profile/list")
                        .route(web::get().to(payouts_list_profile))
                        .route(web::post().to(payouts_list_by_filter_profile)),
                )
                .service(
                    web::resource("/filter")
                        .route(web::post().to(payouts_list_available_filters_for_merchant)),
                )
                .service(
                    web::resource("/profile/filter")
                        .route(web::post().to(payouts_list_available_filters_for_profile)),
                );
        }
        route = route
            .service(
                web::resource("/{payout_id}")
                    .route(web::get().to(payouts_retrieve))
                    .route(web::put().to(payouts_update)),
            )
            .service(web::resource("/{payout_id}/confirm").route(web::post().to(payouts_confirm)))
            .service(web::resource("/{payout_id}/cancel").route(web::post().to(payouts_cancel)))
            .service(web::resource("/{payout_id}/fulfill").route(web::post().to(payouts_fulfill)));
        route
    }
}

#[cfg(all(feature = "oltp", feature = "v2", feature = "payment_methods_v2",))]
impl PaymentMethods {
    pub fn server(state: AppState) -> Scope {
        let mut route = web::scope("/v2/payment-methods").app_data(web::Data::new(state));
        route = route
            .service(
                web::resource("").route(web::post().to(payment_methods::create_payment_method_api)),
            )
            .service(
                web::resource("/create-intent")
                    .route(web::post().to(payment_methods::create_payment_method_intent_api)),
            );

        route = route.service(
            web::scope("/{id}")
                .service(
                    web::resource("")
                        .route(web::get().to(payment_methods::payment_method_retrieve_api))
                        .route(web::delete().to(payment_methods::payment_method_delete_api)),
                )
                .service(web::resource("/list-enabled-payment-methods").route(
                    web::get().to(payment_methods::payment_method_session_list_payment_methods),
                ))
                .service(
                    web::resource("/update-saved-payment-method")
                        .route(web::put().to(payment_methods::payment_method_update_api)),
                )
                .service(
                    web::resource("/get-token")
                        .route(web::get().to(payment_methods::get_payment_method_token_data)),
                ),
        );

        route
    }
}
pub struct PaymentMethods;

#[cfg(all(
    any(feature = "v1", feature = "v2"),
    any(feature = "olap", feature = "oltp"),
    not(feature = "customer_v2")
))]
impl PaymentMethods {
    pub fn server(state: AppState) -> Scope {
        let mut route = web::scope("/payment_methods").app_data(web::Data::new(state));
        #[cfg(feature = "olap")]
        {
            route =
                route.service(web::resource("/filter").route(
                    web::get().to(
                        payment_methods::list_countries_currencies_for_connector_payment_method,
                    ),
                ));
        }
        #[cfg(feature = "oltp")]
        {
            route = route
                .service(
                    web::resource("")
                        .route(web::post().to(payment_methods::create_payment_method_api))
                        .route(web::get().to(payment_methods::list_payment_method_api)), // TODO : added for sdk compatibility for now, need to deprecate this later
                )
                .service(
                    web::resource("/migrate")
                        .route(web::post().to(payment_methods::migrate_payment_method_api)),
                )
                .service(
                    web::resource("/migrate-batch")
                        .route(web::post().to(payment_methods::migrate_payment_methods)),
                )
                .service(
                    web::resource("/tokenize-card")
                        .route(web::post().to(payment_methods::tokenize_card_api)),
                )
                .service(
                    web::resource("/tokenize-card-batch")
                        .route(web::post().to(payment_methods::tokenize_card_batch_api)),
                )
                .service(
                    web::resource("/collect")
                        .route(web::post().to(payment_methods::initiate_pm_collect_link_flow)),
                )
                .service(
                    web::resource("/collect/{merchant_id}/{collect_id}")
                        .route(web::get().to(payment_methods::render_pm_collect_link)),
                )
                .service(
                    web::resource("/{payment_method_id}")
                        .route(web::get().to(payment_methods::payment_method_retrieve_api))
                        .route(web::delete().to(payment_methods::payment_method_delete_api)),
                )
                .service(
                    web::resource("/{payment_method_id}/tokenize-card")
                        .route(web::post().to(payment_methods::tokenize_card_using_pm_api)),
                )
                .service(
                    web::resource("/{payment_method_id}/update")
                        .route(web::post().to(payment_methods::payment_method_update_api)),
                )
                .service(
                    web::resource("/{payment_method_id}/save")
                        .route(web::post().to(payment_methods::save_payment_method_api)),
                )
                .service(
                    web::resource("/auth/link").route(web::post().to(pm_auth::link_token_create)),
                )
                .service(
                    web::resource("/auth/exchange").route(web::post().to(pm_auth::exchange_token)),
                )
        }
        route
    }
}

#[cfg(all(feature = "v2", feature = "oltp"))]
pub struct PaymentMethodSession;

#[cfg(all(feature = "v2", feature = "oltp"))]
impl PaymentMethodSession {
    pub fn server(state: AppState) -> Scope {
        let mut route = web::scope("/v2/payment-methods-session").app_data(web::Data::new(state));
        route = route.service(
            web::resource("")
                .route(web::post().to(payment_methods::payment_methods_session_create)),
        );

        route =
            route.service(
                web::scope("/{payment_method_session_id}")
                    .service(
                        web::resource("")
                            .route(web::get().to(payment_methods::payment_methods_session_retrieve))
                            .route(web::put().to(payment_methods::payment_methods_session_update))
                            .route(web::delete().to(
                                payment_methods::payment_method_session_delete_saved_payment_method,
                            )),
                    )
                    .service(web::resource("/list-payment-methods").route(
                        web::get().to(payment_methods::payment_method_session_list_payment_methods),
                    ))
                    .service(
                        web::resource("/confirm")
                            .route(web::post().to(payment_methods::payment_method_session_confirm)),
                    )
                    .service(web::resource("/update-saved-payment-method").route(
                        web::put().to(
                            payment_methods::payment_method_session_update_saved_payment_method,
                        ),
                    )),
            );

        route
    }
}

#[cfg(all(feature = "v2", feature = "oltp"))]
pub struct Tokenization;

#[cfg(all(feature = "v2", feature = "oltp"))]
impl Tokenization {
    pub fn server(state: AppState) -> Scope {
        let mut token_route = web::scope("/v2/tokenize").app_data(web::Data::new(state));
        token_route = token_route.service(
            web::resource("").route(web::post().to(tokenization_routes::create_token_vault_api)),
        );
        token_route
    }
}

#[cfg(all(feature = "olap", feature = "recon", feature = "v1"))]
pub struct Recon;

#[cfg(all(feature = "olap", feature = "recon", feature = "v1"))]
impl Recon {
    pub fn server(state: AppState) -> Scope {
        web::scope("/recon")
            .app_data(web::Data::new(state))
            .service(
                web::resource("/{merchant_id}/update")
                    .route(web::post().to(recon_routes::update_merchant)),
            )
            .service(web::resource("/token").route(web::get().to(recon_routes::get_recon_token)))
            .service(
                web::resource("/request").route(web::post().to(recon_routes::request_for_recon)),
            )
            .service(
                web::resource("/verify_token")
                    .route(web::get().to(recon_routes::verify_recon_token)),
            )
    }
}

pub struct Hypersense;

impl Hypersense {
    pub fn server(state: AppState) -> Scope {
        web::scope("/hypersense")
            .app_data(web::Data::new(state))
            .service(
                web::resource("/token")
                    .route(web::get().to(hypersense_routes::get_hypersense_token)),
            )
            .service(
                web::resource("/verify_token")
                    .route(web::post().to(hypersense_routes::verify_hypersense_token)),
            )
            .service(
                web::resource("/signout")
                    .route(web::post().to(hypersense_routes::signout_hypersense_token)),
            )
    }
}

#[cfg(feature = "olap")]
pub struct Blocklist;

#[cfg(all(feature = "olap", feature = "v1"))]
impl Blocklist {
    pub fn server(state: AppState) -> Scope {
        web::scope("/blocklist")
            .app_data(web::Data::new(state))
            .service(
                web::resource("")
                    .route(web::get().to(blocklist::list_blocked_payment_methods))
                    .route(web::post().to(blocklist::add_entry_to_blocklist))
                    .route(web::delete().to(blocklist::remove_entry_from_blocklist)),
            )
            .service(
                web::resource("/toggle").route(web::post().to(blocklist::toggle_blocklist_guard)),
            )
    }
}

#[cfg(feature = "olap")]
pub struct Organization;

#[cfg(all(feature = "olap", feature = "v1"))]
impl Organization {
    pub fn server(state: AppState) -> Scope {
        web::scope("/organization")
            .app_data(web::Data::new(state))
            .service(web::resource("").route(web::post().to(admin::organization_create)))
            .service(
                web::resource("/{id}")
                    .route(web::get().to(admin::organization_retrieve))
                    .route(web::put().to(admin::organization_update)),
            )
    }
}

#[cfg(all(feature = "v2", feature = "olap"))]
impl Organization {
    pub fn server(state: AppState) -> Scope {
        web::scope("/v2/organization")
            .app_data(web::Data::new(state))
            .service(web::resource("").route(web::post().to(admin::organization_create)))
            .service(
                web::scope("/{id}")
                    .service(
                        web::resource("")
                            .route(web::get().to(admin::organization_retrieve))
                            .route(web::put().to(admin::organization_update)),
                    )
                    .service(
                        web::resource("/merchant-accounts")
                            .route(web::get().to(admin::merchant_account_list)),
                    ),
            )
    }
}

pub struct MerchantAccount;

#[cfg(all(feature = "v2", feature = "olap"))]
impl MerchantAccount {
    pub fn server(state: AppState) -> Scope {
        web::scope("/v2/merchant-accounts")
            .app_data(web::Data::new(state))
            .service(web::resource("").route(web::post().to(admin::merchant_account_create)))
            .service(
                web::scope("/{id}")
                    .service(
                        web::resource("")
                            .route(web::get().to(admin::retrieve_merchant_account))
                            .route(web::put().to(admin::update_merchant_account)),
                    )
                    .service(
                        web::resource("/profiles").route(web::get().to(profiles::profiles_list)),
                    ),
            )
    }
}

#[cfg(all(feature = "olap", feature = "v1"))]
impl MerchantAccount {
    pub fn server(state: AppState) -> Scope {
        let mut routes = web::scope("/accounts")
            .service(web::resource("").route(web::post().to(admin::merchant_account_create)))
            .service(web::resource("/list").route(web::get().to(admin::merchant_account_list)))
            .service(
                web::resource("/{id}/kv")
                    .route(web::post().to(admin::merchant_account_toggle_kv))
                    .route(web::get().to(admin::merchant_account_kv_status)),
            )
            .service(
                web::resource("/transfer")
                    .route(web::post().to(admin::merchant_account_transfer_keys)),
            )
            .service(
                web::resource("/kv").route(web::post().to(admin::merchant_account_toggle_all_kv)),
            )
            .service(
                web::resource("/{id}")
                    .route(web::get().to(admin::retrieve_merchant_account))
                    .route(web::post().to(admin::update_merchant_account))
                    .route(web::delete().to(admin::delete_merchant_account)),
            );
        if state.conf.platform.enabled {
            routes = routes.service(
                web::resource("/{id}/platform")
                    .route(web::post().to(admin::merchant_account_enable_platform_account)),
            )
        }
        routes.app_data(web::Data::new(state))
    }
}

pub struct MerchantConnectorAccount;

#[cfg(all(any(feature = "olap", feature = "oltp"), feature = "v2"))]
impl MerchantConnectorAccount {
    pub fn server(state: AppState) -> Scope {
        let mut route = web::scope("/v2/connector-accounts").app_data(web::Data::new(state));

        #[cfg(feature = "olap")]
        {
            use super::admin::*;

            route = route
                .service(web::resource("").route(web::post().to(connector_create)))
                .service(
                    web::resource("/{id}")
                        .route(web::put().to(connector_update))
                        .route(web::get().to(connector_retrieve))
                        .route(web::delete().to(connector_delete)),
                );
        }
        route
    }
}

#[cfg(all(any(feature = "olap", feature = "oltp"), feature = "v1"))]
impl MerchantConnectorAccount {
    pub fn server(state: AppState) -> Scope {
        let mut route = web::scope("/account").app_data(web::Data::new(state));

        #[cfg(feature = "olap")]
        {
            use super::admin::*;

            route = route
                .service(
                    web::resource("/connectors/verify")
                        .route(web::post().to(super::verify_connector::payment_connector_verify)),
                )
                .service(
                    web::resource("/{merchant_id}/connectors")
                        .route(web::post().to(connector_create))
                        .route(web::get().to(connector_list)),
                )
                .service(
                    web::resource("/{merchant_id}/connectors/{merchant_connector_id}")
                        .route(web::get().to(connector_retrieve))
                        .route(web::post().to(connector_update))
                        .route(web::delete().to(connector_delete)),
                );
        }
        #[cfg(feature = "oltp")]
        {
            route = route.service(
                web::resource("/payment_methods")
                    .route(web::get().to(payment_methods::list_payment_method_api)),
            );
        }
        route
    }
}

pub struct EphemeralKey;

#[cfg(all(
    any(feature = "v1", feature = "v2"),
    not(feature = "customer_v2"),
    feature = "oltp"
))]
impl EphemeralKey {
    pub fn server(config: AppState) -> Scope {
        web::scope("/ephemeral_keys")
            .app_data(web::Data::new(config))
            .service(web::resource("").route(web::post().to(ephemeral_key_create)))
            .service(web::resource("/{id}").route(web::delete().to(ephemeral_key_delete)))
    }
}

#[cfg(feature = "v2")]
impl EphemeralKey {
    pub fn server(config: AppState) -> Scope {
        web::scope("/v2/client-secret")
            .app_data(web::Data::new(config))
            .service(web::resource("").route(web::post().to(client_secret_create)))
            .service(web::resource("/{id}").route(web::delete().to(client_secret_delete)))
    }
}

pub struct Mandates;

#[cfg(all(any(feature = "olap", feature = "oltp"), feature = "v1"))]
impl Mandates {
    pub fn server(state: AppState) -> Scope {
        let mut route = web::scope("/mandates").app_data(web::Data::new(state));

        #[cfg(feature = "olap")]
        {
            route =
                route.service(web::resource("/list").route(web::get().to(retrieve_mandates_list)));
            route = route.service(web::resource("/{id}").route(web::get().to(get_mandate)));
        }
        #[cfg(feature = "oltp")]
        {
            route =
                route.service(web::resource("/revoke/{id}").route(web::post().to(revoke_mandate)));
        }
        route
    }
}

pub struct Webhooks;

#[cfg(all(feature = "oltp", feature = "v1"))]
impl Webhooks {
    pub fn server(config: AppState) -> Scope {
        use api_models::webhooks as webhook_type;

        #[allow(unused_mut)]
        let mut route = web::scope("/webhooks")
            .app_data(web::Data::new(config))
            .service(
                web::resource("/{merchant_id}/{connector_id_or_name}")
                    .route(
                        web::post().to(receive_incoming_webhook::<webhook_type::OutgoingWebhook>),
                    )
                    .route(web::get().to(receive_incoming_webhook::<webhook_type::OutgoingWebhook>))
                    .route(
                        web::put().to(receive_incoming_webhook::<webhook_type::OutgoingWebhook>),
                    ),
            );

        #[cfg(feature = "frm")]
        {
            route = route.service(
                web::resource("/frm_fulfillment")
                    .route(web::post().to(frm_routes::frm_fulfillment)),
            );
        }

        route
    }
}

pub struct RelayWebhooks;

#[cfg(feature = "oltp")]
impl RelayWebhooks {
    pub fn server(state: AppState) -> Scope {
        use api_models::webhooks as webhook_type;
        web::scope("/webhooks/relay")
            .app_data(web::Data::new(state))
            .service(web::resource("/{merchant_id}/{connector_id}").route(
                web::post().to(receive_incoming_relay_webhook::<webhook_type::OutgoingWebhook>),
            ))
    }
}

#[cfg(all(feature = "oltp", feature = "v2"))]
impl Webhooks {
    pub fn server(config: AppState) -> Scope {
        use api_models::webhooks as webhook_type;

        #[allow(unused_mut)]
        let mut route = web::scope("/v2/webhooks")
            .app_data(web::Data::new(config))
            .service(
                web::resource("/{merchant_id}/{profile_id}/{connector_id}")
                    .route(
                        web::post().to(receive_incoming_webhook::<webhook_type::OutgoingWebhook>),
                    )
                    .route(web::get().to(receive_incoming_webhook::<webhook_type::OutgoingWebhook>))
                    .route(
                        web::put().to(receive_incoming_webhook::<webhook_type::OutgoingWebhook>),
                    ),
            );

        #[cfg(all(feature = "revenue_recovery", feature = "v2"))]
        {
            route = route.service(
                web::resource("/recovery/{merchant_id}/{profile_id}/{connector_id}").route(
                    web::post()
                        .to(recovery_receive_incoming_webhook::<webhook_type::OutgoingWebhook>),
                ),
            );
        }

        route
    }
}

pub struct Configs;

#[cfg(any(feature = "olap", feature = "oltp"))]
impl Configs {
    pub fn server(config: AppState) -> Scope {
        web::scope("/configs")
            .app_data(web::Data::new(config))
            .service(web::resource("/").route(web::post().to(config_key_create)))
            .service(
                web::resource("/{key}")
                    .route(web::get().to(config_key_retrieve))
                    .route(web::post().to(config_key_update))
                    .route(web::delete().to(config_key_delete)),
            )
    }
}

pub struct ApplePayCertificatesMigration;

#[cfg(all(feature = "olap", feature = "v1"))]
impl ApplePayCertificatesMigration {
    pub fn server(state: AppState) -> Scope {
        web::scope("/apple_pay_certificates_migration")
            .app_data(web::Data::new(state))
            .service(web::resource("").route(
                web::post().to(apple_pay_certificates_migration::apple_pay_certificates_migration),
            ))
    }
}

pub struct Poll;

#[cfg(all(feature = "oltp", feature = "v1"))]
impl Poll {
    pub fn server(config: AppState) -> Scope {
        web::scope("/poll")
            .app_data(web::Data::new(config))
            .service(
                web::resource("/status/{poll_id}").route(web::get().to(poll::retrieve_poll_status)),
            )
    }
}

pub struct ApiKeys;

#[cfg(all(feature = "olap", feature = "v2"))]
impl ApiKeys {
    pub fn server(state: AppState) -> Scope {
        web::scope("/v2/api-keys")
            .app_data(web::Data::new(state))
            .service(web::resource("").route(web::post().to(api_keys::api_key_create)))
            .service(web::resource("/list").route(web::get().to(api_keys::api_key_list)))
            .service(
                web::resource("/{key_id}")
                    .route(web::get().to(api_keys::api_key_retrieve))
                    .route(web::put().to(api_keys::api_key_update))
                    .route(web::delete().to(api_keys::api_key_revoke)),
            )
    }
}

#[cfg(all(feature = "olap", feature = "v1"))]
impl ApiKeys {
    pub fn server(state: AppState) -> Scope {
        web::scope("/api_keys/{merchant_id}")
            .app_data(web::Data::new(state))
            .service(web::resource("").route(web::post().to(api_keys::api_key_create)))
            .service(web::resource("/list").route(web::get().to(api_keys::api_key_list)))
            .service(
                web::resource("/{key_id}")
                    .route(web::get().to(api_keys::api_key_retrieve))
                    .route(web::post().to(api_keys::api_key_update))
                    .route(web::delete().to(api_keys::api_key_revoke)),
            )
    }
}

pub struct Disputes;

#[cfg(all(feature = "olap", feature = "v1"))]
impl Disputes {
    pub fn server(state: AppState) -> Scope {
        web::scope("/disputes")
            .app_data(web::Data::new(state))
            .service(web::resource("/list").route(web::get().to(disputes::retrieve_disputes_list)))
            .service(
                web::resource("/profile/list")
                    .route(web::get().to(disputes::retrieve_disputes_list_profile)),
            )
            .service(web::resource("/filter").route(web::get().to(disputes::get_disputes_filters)))
            .service(
                web::resource("/profile/filter")
                    .route(web::get().to(disputes::get_disputes_filters_profile)),
            )
            .service(
                web::resource("/accept/{dispute_id}")
                    .route(web::post().to(disputes::accept_dispute)),
            )
            .service(
                web::resource("/aggregate").route(web::get().to(disputes::get_disputes_aggregate)),
            )
            .service(
                web::resource("/profile/aggregate")
                    .route(web::get().to(disputes::get_disputes_aggregate_profile)),
            )
            .service(
                web::resource("/evidence")
                    .route(web::post().to(disputes::submit_dispute_evidence))
                    .route(web::put().to(disputes::attach_dispute_evidence))
                    .route(web::delete().to(disputes::delete_dispute_evidence)),
            )
            .service(
                web::resource("/evidence/{dispute_id}")
                    .route(web::get().to(disputes::retrieve_dispute_evidence)),
            )
            .service(
                web::resource("/{dispute_id}").route(web::get().to(disputes::retrieve_dispute)),
            )
    }
}

pub struct Cards;

#[cfg(all(feature = "oltp", feature = "v1"))]
impl Cards {
    pub fn server(state: AppState) -> Scope {
        web::scope("/cards")
            .app_data(web::Data::new(state))
            .service(web::resource("/create").route(web::post().to(create_cards_info)))
            .service(web::resource("/update").route(web::post().to(update_cards_info)))
            .service(web::resource("/update-batch").route(web::post().to(migrate_cards_info)))
            .service(web::resource("/{bin}").route(web::get().to(card_iin_info)))
    }
}

pub struct Files;

#[cfg(all(feature = "olap", feature = "v1"))]
impl Files {
    pub fn server(state: AppState) -> Scope {
        web::scope("/files")
            .app_data(web::Data::new(state))
            .service(web::resource("").route(web::post().to(files::files_create)))
            .service(
                web::resource("/{file_id}")
                    .route(web::delete().to(files::files_delete))
                    .route(web::get().to(files::files_retrieve)),
            )
    }
}

pub struct Cache;

impl Cache {
    pub fn server(state: AppState) -> Scope {
        web::scope("/cache")
            .app_data(web::Data::new(state))
            .service(web::resource("/invalidate/{key}").route(web::post().to(invalidate)))
    }
}

pub struct PaymentLink;

#[cfg(all(feature = "olap", feature = "v1"))]
impl PaymentLink {
    pub fn server(state: AppState) -> Scope {
        web::scope("/payment_link")
            .app_data(web::Data::new(state))
            .service(web::resource("/list").route(web::post().to(payment_link::payments_link_list)))
            .service(
                web::resource("/{payment_link_id}")
                    .route(web::get().to(payment_link::payment_link_retrieve)),
            )
            .service(
                web::resource("{merchant_id}/{payment_id}")
                    .route(web::get().to(payment_link::initiate_payment_link)),
            )
            .service(
                web::resource("s/{merchant_id}/{payment_id}")
                    .route(web::get().to(payment_link::initiate_secure_payment_link)),
            )
            .service(
                web::resource("status/{merchant_id}/{payment_id}")
                    .route(web::get().to(payment_link::payment_link_status)),
            )
    }
}

#[cfg(feature = "payouts")]
pub struct PayoutLink;

#[cfg(all(feature = "payouts", feature = "v1"))]
impl PayoutLink {
    pub fn server(state: AppState) -> Scope {
        let mut route = web::scope("/payout_link").app_data(web::Data::new(state));
        route = route.service(
            web::resource("/{merchant_id}/{payout_id}").route(web::get().to(render_payout_link)),
        );
        route
    }
}
pub struct Profile;
#[cfg(all(feature = "olap", feature = "v2"))]
impl Profile {
    pub fn server(state: AppState) -> Scope {
        web::scope("/v2/profiles")
            .app_data(web::Data::new(state))
            .service(web::resource("").route(web::post().to(profiles::profile_create)))
            .service(
                web::scope("/{profile_id}")
                    .service(
                        web::resource("")
                            .route(web::get().to(profiles::profile_retrieve))
                            .route(web::put().to(profiles::profile_update)),
                    )
                    .service(
                        web::resource("/connector-accounts")
                            .route(web::get().to(admin::connector_list)),
                    )
                    .service(
                        web::resource("/fallback-routing")
                            .route(web::get().to(routing::routing_retrieve_default_config))
                            .route(web::patch().to(routing::routing_update_default_config)),
                    )
                    .service(
                        web::resource("/activate-routing-algorithm").route(web::patch().to(
                            |state, req, path, payload| {
                                routing::routing_link_config(
                                    state,
                                    req,
                                    path,
                                    payload,
                                    &TransactionType::Payment,
                                )
                            },
                        )),
                    )
                    .service(
                        web::resource("/deactivate-routing-algorithm").route(web::patch().to(
                            |state, req, path| {
                                routing::routing_unlink_config(
                                    state,
                                    req,
                                    path,
                                    &TransactionType::Payment,
                                )
                            },
                        )),
                    )
                    .service(web::resource("/routing-algorithm").route(web::get().to(
                        |state, req, query_params, path| {
                            routing::routing_retrieve_linked_config(
                                state,
                                req,
                                query_params,
                                path,
                                &TransactionType::Payment,
                            )
                        },
                    )))
                    .service(
                        web::resource("/decision")
                            .route(web::put().to(routing::upsert_decision_manager_config))
                            .route(web::get().to(routing::retrieve_decision_manager_config)),
                    ),
            )
    }
}
#[cfg(all(feature = "olap", feature = "v1"))]
impl Profile {
    pub fn server(state: AppState) -> Scope {
        let mut route = web::scope("/account/{account_id}/business_profile")
            .app_data(web::Data::new(state))
            .service(
                web::resource("")
                    .route(web::post().to(profiles::profile_create))
                    .route(web::get().to(profiles::profiles_list)),
            );

        #[cfg(feature = "dynamic_routing")]
        {
            route = route.service(
                web::scope("/{profile_id}/dynamic_routing")
                    .service(
                        web::scope("/success_based")
                            .service(
                                web::resource("/toggle")
                                    .route(web::post().to(routing::toggle_success_based_routing)),
                            )
                            .service(web::resource("/config/{algorithm_id}").route(
                                web::patch().to(|state, req, path, payload| {
                                    routing::success_based_routing_update_configs(
                                        state, req, path, payload,
                                    )
                                }),
                            )),
                    )
                    .service(
                        web::resource("/set_volume_split")
                            .route(web::post().to(routing::set_dynamic_routing_volume_split)),
                    )
                    .service(
                        web::resource("/get_volume_split")
                            .route(web::get().to(routing::get_dynamic_routing_volume_split)),
                    )
                    .service(
                        web::scope("/elimination")
                            .service(
                                web::resource("/toggle")
                                    .route(web::post().to(routing::toggle_elimination_routing)),
                            )
                            .service(web::resource("config/{algorithm_id}").route(
                                web::patch().to(|state, req, path, payload| {
                                    routing::elimination_routing_update_configs(
                                        state, req, path, payload,
                                    )
                                }),
                            )),
                    )
                    .service(
                        web::scope("/contracts")
                            .service(web::resource("/toggle").route(
                                web::post().to(routing::contract_based_routing_setup_config),
                            ))
                            .service(web::resource("/config/{algorithm_id}").route(
                                web::patch().to(|state, req, path, payload| {
                                    routing::contract_based_routing_update_configs(
                                        state, req, path, payload,
                                    )
                                }),
                            )),
                    ),
            );
        }

        route = route.service(
            web::scope("/{profile_id}")
                .service(
                    web::resource("")
                        .route(web::get().to(profiles::profile_retrieve))
                        .route(web::post().to(profiles::profile_update))
                        .route(web::delete().to(profiles::profile_delete)),
                )
                .service(
                    web::resource("/toggle_extended_card_info")
                        .route(web::post().to(profiles::toggle_extended_card_info)),
                )
                .service(
                    web::resource("/toggle_connector_agnostic_mit")
                        .route(web::post().to(profiles::toggle_connector_agnostic_mit)),
                ),
        );

        route
    }
}

pub struct ProfileNew;

#[cfg(feature = "olap")]
impl ProfileNew {
    #[cfg(feature = "v1")]
    pub fn server(state: AppState) -> Scope {
        web::scope("/account/{account_id}/profile")
            .app_data(web::Data::new(state))
            .service(
                web::resource("").route(web::get().to(profiles::profiles_list_at_profile_level)),
            )
            .service(
                web::resource("/connectors").route(web::get().to(admin::connector_list_profile)),
            )
    }
    #[cfg(feature = "v2")]
    pub fn server(state: AppState) -> Scope {
        web::scope("/account/{account_id}/profile").app_data(web::Data::new(state))
    }
}

pub struct Gsm;

#[cfg(all(feature = "olap", feature = "v1"))]
impl Gsm {
    pub fn server(state: AppState) -> Scope {
        web::scope("/gsm")
            .app_data(web::Data::new(state))
            .service(web::resource("").route(web::post().to(gsm::create_gsm_rule)))
            .service(web::resource("/get").route(web::post().to(gsm::get_gsm_rule)))
            .service(web::resource("/update").route(web::post().to(gsm::update_gsm_rule)))
            .service(web::resource("/delete").route(web::post().to(gsm::delete_gsm_rule)))
    }
}

pub struct ThreeDsDecisionRule;

#[cfg(feature = "oltp")]
impl ThreeDsDecisionRule {
    pub fn server(state: AppState) -> Scope {
        web::scope("/three_ds_decision")
            .app_data(web::Data::new(state))
            .service(
                web::resource("/execute")
                    .route(web::post().to(three_ds_decision_rule::execute_decision_rule)),
            )
    }
}

#[cfg(feature = "olap")]
pub struct Verify;

#[cfg(all(feature = "olap", feature = "v1"))]
impl Verify {
    pub fn server(state: AppState) -> Scope {
        web::scope("/verify")
            .app_data(web::Data::new(state))
            .service(
                web::resource("/apple_pay/{merchant_id}")
                    .route(web::post().to(apple_pay_merchant_registration)),
            )
            .service(
                web::resource("/applepay_verified_domains")
                    .route(web::get().to(retrieve_apple_pay_verified_domains)),
            )
    }
}

pub struct User;

#[cfg(all(feature = "olap", feature = "v2"))]
impl User {
    pub fn server(state: AppState) -> Scope {
        let mut route = web::scope("/v2/user").app_data(web::Data::new(state));

        route = route.service(
            web::resource("/create_merchant")
                .route(web::post().to(user::user_merchant_account_create)),
        );
        route = route.service(
            web::scope("/list")
                .service(
                    web::resource("/merchant")
                        .route(web::get().to(user::list_merchants_for_user_in_org)),
                )
                .service(
                    web::resource("/profile")
                        .route(web::get().to(user::list_profiles_for_user_in_org_and_merchant)),
                ),
        );

        route = route.service(
            web::scope("/switch")
                .service(
                    web::resource("/merchant")
                        .route(web::post().to(user::switch_merchant_for_user_in_org)),
                )
                .service(
                    web::resource("/profile")
                        .route(web::post().to(user::switch_profile_for_user_in_org_and_merchant)),
                ),
        );

        route = route.service(
            web::resource("/data")
                .route(web::get().to(user::get_multiple_dashboard_metadata))
                .route(web::post().to(user::set_dashboard_metadata)),
        );

        route
    }
}

#[cfg(all(feature = "olap", feature = "v1"))]
impl User {
    pub fn server(state: AppState) -> Scope {
        let mut route = web::scope("/user").app_data(web::Data::new(state.clone()));

        route = route
            .service(web::resource("").route(web::get().to(user::get_user_details)))
            .service(web::resource("/signin").route(web::post().to(user::user_signin)))
            .service(web::resource("/v2/signin").route(web::post().to(user::user_signin)))
            // signin/signup with sso using openidconnect
            .service(web::resource("/oidc").route(web::post().to(user::sso_sign)))
            .service(web::resource("/signout").route(web::post().to(user::signout)))
            .service(web::resource("/rotate_password").route(web::post().to(user::rotate_password)))
            .service(web::resource("/change_password").route(web::post().to(user::change_password)))
            .service(
                web::resource("/internal_signup").route(web::post().to(user::internal_user_signup)),
            )
            .service(
                web::resource("/tenant_signup").route(web::post().to(user::create_tenant_user)),
            )
            .service(web::resource("/create_org").route(web::post().to(user::user_org_create)))
            .service(
                web::resource("/create_merchant")
                    .route(web::post().to(user::user_merchant_account_create)),
            )
            // TODO: To be deprecated
            .service(
                web::resource("/permission_info")
                    .route(web::get().to(user_role::get_authorization_info)),
            )
            // TODO: To be deprecated
            .service(
                web::resource("/module/list").route(web::get().to(user_role::get_role_information)),
            )
            .service(
                web::resource("/parent/list")
                    .route(web::get().to(user_role::get_parent_group_info)),
            )
            .service(
                web::resource("/update").route(web::post().to(user::update_user_account_details)),
            )
            .service(
                web::resource("/data")
                    .route(web::get().to(user::get_multiple_dashboard_metadata))
                    .route(web::post().to(user::set_dashboard_metadata)),
            );

        if state.conf.platform.enabled {
            route = route.service(
                web::resource("/create_platform").route(web::post().to(user::create_platform)),
            )
        }

        route = route
            .service(web::scope("/key").service(
                web::resource("/transfer").route(web::post().to(user::transfer_user_key)),
            ));

        route = route.service(
            web::scope("/list")
                .service(web::resource("/org").route(web::get().to(user::list_orgs_for_user)))
                .service(
                    web::resource("/merchant")
                        .route(web::get().to(user::list_merchants_for_user_in_org)),
                )
                .service(
                    web::resource("/profile")
                        .route(web::get().to(user::list_profiles_for_user_in_org_and_merchant)),
                )
                .service(
                    web::resource("/invitation")
                        .route(web::get().to(user_role::list_invitations_for_user)),
                ),
        );

        route = route.service(
            web::scope("/switch")
                .service(web::resource("/org").route(web::post().to(user::switch_org_for_user)))
                .service(
                    web::resource("/merchant")
                        .route(web::post().to(user::switch_merchant_for_user_in_org)),
                )
                .service(
                    web::resource("/profile")
                        .route(web::post().to(user::switch_profile_for_user_in_org_and_merchant)),
                ),
        );

        // Two factor auth routes
        route = route.service(
            web::scope("/2fa")
                // TODO: to be deprecated
                .service(web::resource("").route(web::get().to(user::check_two_factor_auth_status)))
                .service(
                    web::resource("/v2")
                        .route(web::get().to(user::check_two_factor_auth_status_with_attempts)),
                )
                .service(
                    web::scope("/totp")
                        .service(web::resource("/begin").route(web::get().to(user::totp_begin)))
                        .service(web::resource("/reset").route(web::get().to(user::totp_reset)))
                        .service(
                            web::resource("/verify")
                                .route(web::post().to(user::totp_verify))
                                .route(web::put().to(user::totp_update)),
                        ),
                )
                .service(
                    web::scope("/recovery_code")
                        .service(
                            web::resource("/verify")
                                .route(web::post().to(user::verify_recovery_code)),
                        )
                        .service(
                            web::resource("/generate")
                                .route(web::get().to(user::generate_recovery_codes)),
                        ),
                )
                .service(
                    web::resource("/terminate")
                        .route(web::get().to(user::terminate_two_factor_auth)),
                ),
        );

        route = route.service(
            web::scope("/auth")
                .service(
                    web::resource("")
                        .route(web::post().to(user::create_user_authentication_method))
                        .route(web::put().to(user::update_user_authentication_method)),
                )
                .service(
                    web::resource("/list")
                        .route(web::get().to(user::list_user_authentication_methods)),
                )
                .service(web::resource("/url").route(web::get().to(user::get_sso_auth_url)))
                .service(
                    web::resource("/select").route(web::post().to(user::terminate_auth_select)),
                ),
        );

        #[cfg(feature = "email")]
        {
            route = route
                .service(web::resource("/from_email").route(web::post().to(user::user_from_email)))
                .service(
                    web::resource("/connect_account")
                        .route(web::post().to(user::user_connect_account)),
                )
                .service(
                    web::resource("/forgot_password").route(web::post().to(user::forgot_password)),
                )
                .service(
                    web::resource("/reset_password").route(web::post().to(user::reset_password)),
                )
                .service(
                    web::resource("/signup_with_merchant_id")
                        .route(web::post().to(user::user_signup_with_merchant_id)),
                )
                .service(web::resource("/verify_email").route(web::post().to(user::verify_email)))
                .service(
                    web::resource("/v2/verify_email").route(web::post().to(user::verify_email)),
                )
                .service(
                    web::resource("/verify_email_request")
                        .route(web::post().to(user::verify_email_request)),
                )
                .service(
                    web::resource("/user/resend_invite").route(web::post().to(user::resend_invite)),
                )
                .service(
                    web::resource("/accept_invite_from_email")
                        .route(web::post().to(user::accept_invite_from_email)),
                );
        }
        #[cfg(not(feature = "email"))]
        {
            route = route.service(web::resource("/signup").route(web::post().to(user::user_signup)))
        }

        // User management
        route = route.service(
            web::scope("/user")
                .service(web::resource("").route(web::post().to(user::list_user_roles_details)))
                // TODO: To be deprecated
                .service(web::resource("/v2").route(web::post().to(user::list_user_roles_details)))
                .service(
                    web::resource("/list").route(web::get().to(user_role::list_users_in_lineage)),
                )
                // TODO: To be deprecated
                .service(
                    web::resource("/v2/list")
                        .route(web::get().to(user_role::list_users_in_lineage)),
                )
                .service(
                    web::resource("/invite_multiple")
                        .route(web::post().to(user::invite_multiple_user)),
                )
                .service(
                    web::scope("/invite/accept")
                        .service(
                            web::resource("")
                                .route(web::post().to(user_role::accept_invitations_v2)),
                        )
                        .service(
                            web::resource("/pre_auth")
                                .route(web::post().to(user_role::accept_invitations_pre_auth)),
                        )
                        .service(
                            web::scope("/v2")
                                .service(
                                    web::resource("")
                                        .route(web::post().to(user_role::accept_invitations_v2)),
                                )
                                .service(
                                    web::resource("/pre_auth").route(
                                        web::post().to(user_role::accept_invitations_pre_auth),
                                    ),
                                ),
                        ),
                )
                .service(
                    web::resource("/update_role")
                        .route(web::post().to(user_role::update_user_role)),
                )
                .service(
                    web::resource("/delete").route(web::delete().to(user_role::delete_user_role)),
                ),
        );

        if state.conf().clone_connector_allowlist.is_some() {
            route = route.service(
                web::resource("/clone_connector").route(web::post().to(user::clone_connector)),
            );
        }

        // Role information
        route =
            route.service(
                web::scope("/role")
                    .service(
                        web::resource("")
                            .route(web::get().to(user_role::get_role_from_token))
                            .route(web::post().to(user_role::create_role)),
                    )
                    .service(web::resource("/v2").route(
                        web::get().to(user_role::get_groups_and_resources_for_role_from_token),
                    ))
                    // TODO: To be deprecated
                    .service(
                        web::resource("/v2/list")
                            .route(web::get().to(user_role::list_roles_with_info)),
                    )
                    .service(
                        web::scope("/list")
                            .service(
                                web::resource("")
                                    .route(web::get().to(user_role::list_roles_with_info)),
                            )
                            .service(web::resource("/invite").route(
                                web::get().to(user_role::list_invitable_roles_at_entity_level),
                            ))
                            .service(web::resource("/update").route(
                                web::get().to(user_role::list_updatable_roles_at_entity_level),
                            )),
                    )
                    .service(
                        web::resource("/{role_id}")
                            .route(web::get().to(user_role::get_role))
                            .route(web::put().to(user_role::update_role)),
                    )
                    .service(
                        web::resource("/{role_id}/v2")
                            .route(web::get().to(user_role::get_parent_info_for_role)),
                    ),
            );

        #[cfg(feature = "dummy_connector")]
        {
            route = route.service(
                web::resource("/sample_data")
                    .route(web::post().to(user::generate_sample_data))
                    .route(web::delete().to(user::delete_sample_data)),
            )
        }

        route = route.service(
            web::scope("/theme")
                .service(
                    web::resource("")
                        .route(web::get().to(user::theme::get_theme_using_lineage))
                        .route(web::post().to(user::theme::create_theme)),
                )
                .service(
                    web::resource("/{theme_id}")
                        .route(web::get().to(user::theme::get_theme_using_theme_id))
                        .route(web::put().to(user::theme::update_theme))
                        .route(web::post().to(user::theme::upload_file_to_theme_storage))
                        .route(web::delete().to(user::theme::delete_theme)),
                ),
        );

        route
    }
}

pub struct ConnectorOnboarding;

#[cfg(all(feature = "olap", feature = "v1"))]
impl ConnectorOnboarding {
    pub fn server(state: AppState) -> Scope {
        web::scope("/connector_onboarding")
            .app_data(web::Data::new(state))
            .service(
                web::resource("/action_url")
                    .route(web::post().to(connector_onboarding::get_action_url)),
            )
            .service(
                web::resource("/sync")
                    .route(web::post().to(connector_onboarding::sync_onboarding_status)),
            )
            .service(
                web::resource("/reset_tracking_id")
                    .route(web::post().to(connector_onboarding::reset_tracking_id)),
            )
    }
}

#[cfg(feature = "olap")]
pub struct WebhookEvents;

#[cfg(all(feature = "olap", feature = "v1"))]
impl WebhookEvents {
    pub fn server(config: AppState) -> Scope {
        web::scope("/events")
            .app_data(web::Data::new(config))
            .service(web::scope("/profile/list").service(web::resource("").route(
                web::post().to(webhook_events::list_initial_webhook_delivery_attempts_with_jwtauth),
            )))
            .service(
                web::scope("/{merchant_id}")
                    .service(web::resource("").route(
                        web::post().to(webhook_events::list_initial_webhook_delivery_attempts),
                    ))
                    .service(
                        web::scope("/{event_id}")
                            .service(web::resource("attempts").route(
                                web::get().to(webhook_events::list_webhook_delivery_attempts),
                            ))
                            .service(web::resource("retry").route(
                                web::post().to(webhook_events::retry_webhook_delivery_attempt),
                            )),
                    ),
            )
    }
}

#[cfg(feature = "olap")]
pub struct FeatureMatrix;

#[cfg(all(feature = "olap", feature = "v1"))]
impl FeatureMatrix {
    pub fn server(state: AppState) -> Scope {
        web::scope("/feature_matrix")
            .app_data(web::Data::new(state))
            .service(web::resource("").route(web::get().to(feature_matrix::fetch_feature_matrix)))
    }
}

#[cfg(feature = "olap")]
pub struct ProcessTracker;

#[cfg(all(feature = "olap", feature = "v2"))]
impl ProcessTracker {
    pub fn server(state: AppState) -> Scope {
        use super::process_tracker::revenue_recovery;
        web::scope("/v2/process_tracker/revenue_recovery_workflow")
            .app_data(web::Data::new(state.clone()))
            .service(
                web::resource("/{revenue_recovery_id}")
                    .route(web::get().to(revenue_recovery::revenue_recovery_pt_retrieve_api)),
            )
    }
}<|MERGE_RESOLUTION|>--- conflicted
+++ resolved
@@ -894,17 +894,13 @@
                         }),
                     )
                     .route(web::post().to(|state, req, payload| {
-<<<<<<< HEAD
                         routing::routing_create_config(
                             state,
                             req,
                             payload,
-                            TransactionType::Payment,
+                            None,
                             common_utils::consts::ALGORITHM_TYPE_ROUTING,
                         )
-=======
-                        routing::routing_create_config(state, req, payload, None)
->>>>>>> 8f5872d6
                     })),
             )
             .service(web::resource("/list/profile").route(web::get().to(
@@ -1014,12 +1010,8 @@
                                 state,
                                 req,
                                 payload,
-<<<<<<< HEAD
-                                TransactionType::Payout,
+                                Some(TransactionType::Payout),
                                 common_utils::consts::ALGORITHM_TYPE_ROUTING,
-=======
-                                Some(TransactionType::Payout),
->>>>>>> 8f5872d6
                             )
                         })),
                 )

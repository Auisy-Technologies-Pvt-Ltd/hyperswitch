#![allow(
    clippy::expect_used,
    clippy::unwrap_in_result,
    clippy::unwrap_used,
    clippy::print_stdout,
    unused_imports
)]

mod utils;

use std::{borrow::Cow, sync::Arc};

use common_utils::{id_type, types::MinorUnit};
use router::{
    core::payments,
    db::StorageImpl,
    types::api::{self, enums as api_enums},
    *,
};
use time::macros::datetime;
use tokio::sync::oneshot;
use uuid::Uuid;

#[test]
fn connector_list() {
    let connector_list = types::ConnectorsList {
        connectors: vec![String::from("stripe"), "adyen".to_string()],
    };

    let json = serde_json::to_string(&connector_list).unwrap();

    println!("{}", &json);

    let newlist: types::ConnectorsList = serde_json::from_str(&json).unwrap();

    println!("{newlist:#?}");
    assert_eq!(true, true);
}

#[cfg(feature = "v1")]
// FIXME: broken test?
#[ignore]
#[actix_rt::test]
async fn payments_create_core() {
    use router::configs::settings::Settings;
    let conf = Settings::new().expect("invalid settings");
    let tx: oneshot::Sender<()> = oneshot::channel().0;
    let app_state = Box::pin(routes::AppState::with_storage(
        conf,
        StorageImpl::PostgresqlTest,
        tx,
        Box::new(services::MockApiClient),
    ))
    .await;

    let merchant_id = id_type::MerchantId::try_from(Cow::from("juspay_merchant")).unwrap();

    let state = Arc::new(app_state)
        .get_session_state(
            &id_type::TenantId::try_from_string("public".to_string()).unwrap(),
            None,
            || {},
        )
        .unwrap();
    let key_manager_state = &(&state).into();
    let key_store = state
        .store
        .get_merchant_key_store_by_merchant_id(
            key_manager_state,
            &merchant_id,
            &state.store.get_master_key().to_vec().into(),
        )
        .await
        .unwrap();

    let merchant_account = state
        .store
        .find_merchant_account_by_merchant_id(key_manager_state, &merchant_id, &key_store)
        .await
        .unwrap();

    let payment_id =
        id_type::PaymentId::try_from(Cow::Borrowed("pay_mbabizu24mvu3mela5njyhpit10")).unwrap();

    let req = api::PaymentsRequest {
        payment_id: Some(api::PaymentIdType::PaymentIntentId(payment_id.clone())),
        merchant_id: Some(merchant_id.clone()),
        amount: Some(MinorUnit::new(6540).into()),
        currency: Some(api_enums::Currency::USD),
        capture_method: Some(api_enums::CaptureMethod::Automatic),
        amount_to_capture: Some(MinorUnit::new(6540)),
        capture_on: Some(datetime!(2022-09-10 10:11:12)),
        confirm: Some(true),
        customer_id: None,
        email: None,
        name: None,
        description: Some("Its my first payment request".to_string()),
        return_url: Some(url::Url::parse("http://example.com/payments").unwrap()),
        setup_future_usage: None,
        authentication_type: Some(api_enums::AuthenticationType::NoThreeDs),
        payment_method_data: Some(api::PaymentMethodDataRequest {
            payment_method_data: Some(api::PaymentMethodData::Card(api::Card {
                card_number: "4242424242424242".to_string().try_into().unwrap(),
                card_exp_month: "10".to_string().into(),
                card_exp_year: "35".to_string().into(),
                card_holder_name: Some(masking::Secret::new("Arun Raj".to_string())),
                card_cvc: "123".to_string().into(),
                card_issuer: None,
                card_network: None,
                card_type: None,
                card_issuing_country: None,
                bank_code: None,
                nick_name: Some(masking::Secret::new("nick_name".into())),
            })),
            billing: None,
        }),
        payment_method: Some(api_enums::PaymentMethod::Card),
        shipping: Some(api::Address {
            address: None,
            phone: None,
            email: None,
        }),
        billing: Some(api::Address {
            address: None,
            phone: None,
            email: None,
        }),
        statement_descriptor_name: Some("Hyperswitch".to_string()),
        statement_descriptor_suffix: Some("Hyperswitch".to_string()),
        ..<_>::default()
    };

    let expected_response = api::PaymentsResponse {
        payment_id,
        status: api_enums::IntentStatus::Succeeded,
        amount: MinorUnit::new(6540),
        amount_capturable: MinorUnit::new(0),
        amount_received: None,
        client_secret: None,
        created: None,
        currency: "USD".to_string(),
        customer_id: None,
        description: Some("Its my first payment request".to_string()),
        refunds: None,
        mandate_id: None,
        merchant_id,
        net_amount: MinorUnit::new(6540),
        connector: None,
        customer: None,
        disputes: None,
        attempts: None,
        captures: None,
        mandate_data: None,
        setup_future_usage: None,
        off_session: None,
        capture_on: None,
        capture_method: None,
        payment_method: None,
        payment_method_data: None,
        payment_token: None,
        shipping: None,
        billing: None,
        order_details: None,
        email: None,
        name: None,
        phone: None,
        return_url: None,
        authentication_type: None,
        statement_descriptor_name: None,
        statement_descriptor_suffix: None,
        next_action: None,
        cancellation_reason: None,
        error_code: None,
        error_message: None,
        unified_code: None,
        unified_message: None,
        payment_experience: None,
        payment_method_type: None,
        connector_label: None,
        business_country: None,
        business_label: None,
        business_sub_label: None,
        allowed_payment_method_types: None,
        ephemeral_key: None,
        manual_retry_allowed: None,
        connector_transaction_id: None,
        frm_message: None,
        metadata: None,
        connector_metadata: None,
        feature_metadata: None,
        reference_id: None,
        payment_link: None,
        profile_id: None,
        surcharge_details: None,
        attempt_count: 1,
        merchant_decision: None,
        merchant_connector_id: None,
        incremental_authorization_allowed: None,
        authorization_count: None,
        incremental_authorizations: None,
        external_authentication_details: None,
        external_3ds_authentication_attempted: None,
        expires_on: None,
        fingerprint: None,
        browser_info: None,
        payment_method_id: None,
        payment_method_status: None,
        updated: None,
        split_payments: None,
        frm_metadata: None,
        merchant_order_reference_id: None,
        capture_before: None,
        extended_authorization_applied: None,
        order_tax_amount: None,
        connector_mandate_id: None,
        shipping_cost: None,
<<<<<<< HEAD
        overcapture_status: None,
=======
        card_discovery: None,
>>>>>>> db498c27
    };

    let expected_response =
        services::ApplicationResponse::JsonWithHeaders((expected_response, vec![]));
    let actual_response = Box::pin(payments::payments_core::<
        api::Authorize,
        api::PaymentsResponse,
        _,
        _,
        _,
        payments::PaymentData<api::Authorize>,
    >(
        state.clone(),
        state.get_req_state(),
        merchant_account,
        None,
        key_store,
        payments::PaymentCreate,
        req,
        services::AuthFlow::Merchant,
        payments::CallConnectorAction::Trigger,
        None,
        hyperswitch_domain_models::payments::HeaderPayload::default(),
        None,
    ))
    .await
    .unwrap();
    assert_eq!(expected_response, actual_response);
}

// FIXME: broken test? It looks like we haven't updated the test after removing the `core::payments::payments_start_core` method from the codebase.
// #[ignore]
// #[actix_rt::test]
// async fn payments_start_core_stripe_redirect() {
//     use router::configs::settings::Settings;
//     let conf = Settings::new().expect("invalid settings");
//
//     let state = routes::AppState {
//         flow_name: String::from("default"),
//         pg_pool: connection::make_pg_pool(&conf).await,
//         redis_conn: connection::redis_connection(&conf).await,
//     };
//
//     let customer_id = format!("cust_{}", Uuid::new_v4());
//     let merchant_id = "jarnura".to_string();
//     let payment_id = "pay_mbabizu24mvu3mela5njyhpit10".to_string();
//     let customer_data = api::CreateCustomerRequest {
//         customer_id: customer_id.clone(),
//         merchant_id: merchant_id.clone(),
//         ..api::CreateCustomerRequest::default()
//     };
//
//     let _customer = customer_data.insert(&*state.store).await.unwrap();
//
//     let merchant_account = services::authenticate(&state, "123").await.unwrap();
//     let payment_attempt = storage::PaymentAttempt::find_by_payment_id_merchant_id(
//         &*state.store,
//         &payment_id,
//         &merchant_id,
//     )
//     .await
//     .unwrap();
//     let payment_intent = storage::PaymentIntent::find_by_payment_id_merchant_id(
//         &*state.store,
//         &payment_id,
//         &merchant_id,
//     )
//     .await
//     .unwrap();
//     let payment_intent_update = storage::PaymentIntentUpdate::ReturnUrlUpdate {
//         return_url: "http://example.com/payments".to_string(),
//         status: None,
//     };
//     payment_intent
//         .update(&*state.store, payment_intent_update)
//         .await
//         .unwrap();
//
//     let expected_response = services::ApplicationResponse::Form(services::RedirectForm {
//         url: "http://example.com/payments".to_string(),
//         method: services::Method::Post,
//         form_fields: HashMap::from([("payment_id".to_string(), payment_id.clone())]),
//     });
//     let actual_response = payments_start_core(
//         &state,
//         merchant_account,
//         api::PaymentsStartRequest {
//             payment_id,
//             merchant_id,
//             txn_id: payment_attempt.txn_id.to_owned(),
//         },
//     )
//     .await
//     .unwrap();
//     assert_eq!(expected_response, actual_response);
// }

#[cfg(feature = "v1")]
// FIXME: broken test?
#[ignore]
#[actix_rt::test]
async fn payments_create_core_adyen_no_redirect() {
    use router::configs::settings::Settings;
    let conf = Settings::new().expect("invalid settings");
    let tx: oneshot::Sender<()> = oneshot::channel().0;

    let app_state = Box::pin(routes::AppState::with_storage(
        conf,
        StorageImpl::PostgresqlTest,
        tx,
        Box::new(services::MockApiClient),
    ))
    .await;
    let state = Arc::new(app_state)
        .get_session_state(
            &id_type::TenantId::try_from_string("public".to_string()).unwrap(),
            None,
            || {},
        )
        .unwrap();

    let customer_id = format!("cust_{}", Uuid::new_v4());
    let merchant_id = id_type::MerchantId::try_from(Cow::from("juspay_merchant")).unwrap();
    let payment_id =
        id_type::PaymentId::try_from(Cow::Borrowed("pay_mbabizu24mvu3mela5njyhpit10")).unwrap();

    let key_manager_state = &(&state).into();
    let key_store = state
        .store
        .get_merchant_key_store_by_merchant_id(
            key_manager_state,
            &merchant_id,
            &state.store.get_master_key().to_vec().into(),
        )
        .await
        .unwrap();

    let merchant_account = state
        .store
        .find_merchant_account_by_merchant_id(key_manager_state, &merchant_id, &key_store)
        .await
        .unwrap();

    let req = api::PaymentsRequest {
        payment_id: Some(api::PaymentIdType::PaymentIntentId(payment_id.clone())),
        merchant_id: Some(merchant_id.clone()),
        amount: Some(MinorUnit::new(6540).into()),
        currency: Some(api_enums::Currency::USD),
        capture_method: Some(api_enums::CaptureMethod::Automatic),
        amount_to_capture: Some(MinorUnit::new(6540)),
        capture_on: Some(datetime!(2022-09-10 10:11:12)),
        confirm: Some(true),
        customer_id: Some(id_type::CustomerId::try_from(Cow::from(customer_id)).unwrap()),
        description: Some("Its my first payment request".to_string()),
        return_url: Some(url::Url::parse("http://example.com/payments").unwrap()),
        setup_future_usage: Some(api_enums::FutureUsage::OffSession),
        authentication_type: Some(api_enums::AuthenticationType::NoThreeDs),
        payment_method_data: Some(api::PaymentMethodDataRequest {
            payment_method_data: Some(api::PaymentMethodData::Card(api::Card {
                card_number: "5555 3412 4444 1115".to_string().try_into().unwrap(),
                card_exp_month: "03".to_string().into(),
                card_exp_year: "2030".to_string().into(),
                card_holder_name: Some(masking::Secret::new("JohnDoe".to_string())),
                card_cvc: "737".to_string().into(),
                bank_code: None,
                card_issuer: None,
                card_network: None,
                card_type: None,
                card_issuing_country: None,
                nick_name: Some(masking::Secret::new("nick_name".into())),
            })),
            billing: None,
        }),

        payment_method: Some(api_enums::PaymentMethod::Card),
        shipping: Some(api::Address {
            address: None,
            phone: None,
            email: None,
        }),
        billing: Some(api::Address {
            address: None,
            phone: None,
            email: None,
        }),
        statement_descriptor_name: Some("Juspay".to_string()),
        statement_descriptor_suffix: Some("Router".to_string()),
        ..Default::default()
    };

    let expected_response = services::ApplicationResponse::JsonWithHeaders((
        api::PaymentsResponse {
            payment_id: payment_id.clone(),
            status: api_enums::IntentStatus::Processing,
            amount: MinorUnit::new(6540),
            amount_capturable: MinorUnit::new(0),
            amount_received: None,
            client_secret: None,
            created: None,
            currency: "USD".to_string(),
            customer_id: None,
            description: Some("Its my first payment request".to_string()),
            refunds: None,
            mandate_id: None,
            merchant_id,
            net_amount: MinorUnit::new(6540),
            connector: None,
            customer: None,
            disputes: None,
            attempts: None,
            captures: None,
            mandate_data: None,
            setup_future_usage: None,
            off_session: None,
            capture_on: None,
            capture_method: None,
            payment_method: None,
            payment_method_data: None,
            payment_token: None,
            shipping: None,
            billing: None,
            order_details: None,
            email: None,
            name: None,
            phone: None,
            return_url: None,
            authentication_type: None,
            statement_descriptor_name: None,
            statement_descriptor_suffix: None,
            next_action: None,
            cancellation_reason: None,
            error_code: None,
            error_message: None,
            unified_code: None,
            unified_message: None,
            payment_experience: None,
            payment_method_type: None,
            connector_label: None,
            business_country: None,
            business_label: None,
            business_sub_label: None,
            allowed_payment_method_types: None,
            ephemeral_key: None,
            manual_retry_allowed: None,
            connector_transaction_id: None,
            frm_message: None,
            metadata: None,
            connector_metadata: None,
            feature_metadata: None,
            reference_id: None,
            payment_link: None,
            profile_id: None,
            surcharge_details: None,
            attempt_count: 1,
            merchant_decision: None,
            merchant_connector_id: None,
            incremental_authorization_allowed: None,
            authorization_count: None,
            incremental_authorizations: None,
            external_authentication_details: None,
            external_3ds_authentication_attempted: None,
            expires_on: None,
            fingerprint: None,
            browser_info: None,
            payment_method_id: None,
            payment_method_status: None,
            updated: None,
            split_payments: None,
            frm_metadata: None,
            merchant_order_reference_id: None,
            capture_before: None,
            extended_authorization_applied: None,
            order_tax_amount: None,
            connector_mandate_id: None,
            shipping_cost: None,
<<<<<<< HEAD
            overcapture_status: None,
=======
            card_discovery: None,
>>>>>>> db498c27
        },
        vec![],
    ));
    let actual_response = Box::pin(payments::payments_core::<
        api::Authorize,
        api::PaymentsResponse,
        _,
        _,
        _,
        payments::PaymentData<api::Authorize>,
    >(
        state.clone(),
        state.get_req_state(),
        merchant_account,
        None,
        key_store,
        payments::PaymentCreate,
        req,
        services::AuthFlow::Merchant,
        payments::CallConnectorAction::Trigger,
        None,
        hyperswitch_domain_models::payments::HeaderPayload::default(),
        None,
    ))
    .await
    .unwrap();
    assert_eq!(expected_response, actual_response);
}<|MERGE_RESOLUTION|>--- conflicted
+++ resolved
@@ -214,11 +214,8 @@
         order_tax_amount: None,
         connector_mandate_id: None,
         shipping_cost: None,
-<<<<<<< HEAD
+        card_discovery: None,
         overcapture_status: None,
-=======
-        card_discovery: None,
->>>>>>> db498c27
     };
 
     let expected_response =
@@ -494,11 +491,8 @@
             order_tax_amount: None,
             connector_mandate_id: None,
             shipping_cost: None,
-<<<<<<< HEAD
+            card_discovery: None,
             overcapture_status: None,
-=======
-            card_discovery: None,
->>>>>>> db498c27
         },
         vec![],
     ));

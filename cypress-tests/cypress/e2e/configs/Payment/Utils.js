import { execConfig, validateConfig } from "../../../utils/featureFlags.js";

import { updateDefaultStatusCode } from "./Modifiers.js";

import { connectorDetails as aciConnectorDetails } from "./Aci.js";
import { connectorDetails as adyenConnectorDetails } from "./Adyen.js";
import { connectorDetails as airwallexConnectorDetails } from "./Airwallex.js";
import { connectorDetails as archipelConnectorDetails } from "./Archipel.js";
import { connectorDetails as bamboraConnectorDetails } from "./Bambora.js";
import { connectorDetails as bamboraapacConnectorDetails } from "./Bamboraapac.js";
import { connectorDetails as bankOfAmericaConnectorDetails } from "./BankOfAmerica.js";
import { connectorDetails as billwerkConnectorDetails } from "./Billwerk.js";
import { connectorDetails as bluesnapConnectorDetails } from "./Bluesnap.js";
import { connectorDetails as braintreeConnectorDetails } from "./Braintree.js";
import { connectorDetails as checkoutConnectorDetails } from "./Checkout.js";
import { connectorDetails as commonConnectorDetails } from "./Commons.js";
import { connectorDetails as cybersourceConnectorDetails } from "./Cybersource.js";
import { connectorDetails as datatransConnectorDetails } from "./Datatrans.js";
import { connectorDetails as deutschebankConnectorDetails } from "./Deutschebank.js";
import { connectorDetails as elavonConnectorDetails } from "./Elavon.js";
import { connectorDetails as facilitapayConnectorDetails } from "./Facilitapay.js";
import { connectorDetails as fiservConnectorDetails } from "./Fiserv.js";
import { connectorDetails as fiservemeaConnectorDetails } from "./Fiservemea.js";
import { connectorDetails as fiuuConnectorDetails } from "./Fiuu.js";
import { connectorDetails as forteConnectorDetails } from "./Forte.js";
import { connectorDetails as getnetConnectorDetails } from "./Getnet.js";
import { connectorDetails as globalpayConnectorDetails } from "./Globalpay.js";
import { connectorDetails as hipayConnectorDetails } from "./Hipay.js";
import { connectorDetails as iatapayConnectorDetails } from "./Iatapay.js";
import { connectorDetails as itaubankConnectorDetails } from "./ItauBank.js";
import { connectorDetails as jpmorganConnectorDetails } from "./Jpmorgan.js";
import { connectorDetails as monerisConnectorDetails } from "./Moneris.js";
<<<<<<< HEAD
import { connectorDetails as mollieConnectorDetails }  from "./Mollie.js";
=======
import { connectorDetails as multisafepayConnectorDetails } from "./Multisafepay.js";
import { connectorDetails as nexinetsConnectorDetails } from "./Nexinets.js";
>>>>>>> f6aab3de
import { connectorDetails as nexixpayConnectorDetails } from "./Nexixpay.js";
import { connectorDetails as nmiConnectorDetails } from "./Nmi.js";
import { connectorDetails as noonConnectorDetails } from "./Noon.js";
import { connectorDetails as novalnetConnectorDetails } from "./Novalnet.js";
import { connectorDetails as payboxConnectorDetails } from "./Paybox.js";
import { connectorDetails as paypalConnectorDetails } from "./Paypal.js";
import { connectorDetails as powertranzConnectorDetails } from "./PowerTranz.js";
import { connectorDetails as redsysConnectorDetails } from "./Redsys.js";
import { connectorDetails as shift4ConnectorDetails } from "./Shift4.js";
import { connectorDetails as staxConnectorDetails } from "./Stax.js";
import { connectorDetails as stripeConnectorDetails } from "./Stripe.js";
import { connectorDetails as trustpayConnectorDetails } from "./Trustpay.js";
import { connectorDetails as wellsfargoConnectorDetails } from "./WellsFargo.js";
import { connectorDetails as worldpayConnectorDetails } from "./WorldPay.js";
import { connectorDetails as worldpayxmlConnectorDetails } from "./Worldpayxml.js";
import { connectorDetails as xenditConnectorDetails } from "./Xendit.js";

const connectorDetails = {
  aci: aciConnectorDetails,
  adyen: adyenConnectorDetails,
  airwallex: airwallexConnectorDetails,
  archipel: archipelConnectorDetails,
  bambora: bamboraConnectorDetails,
  bamboraapac: bamboraapacConnectorDetails,
  bankofamerica: bankOfAmericaConnectorDetails,
  billwerk: billwerkConnectorDetails,
  bluesnap: bluesnapConnectorDetails,
  braintree: braintreeConnectorDetails,
  checkout: checkoutConnectorDetails,
  commons: commonConnectorDetails,
  cybersource: cybersourceConnectorDetails,
  datatrans: datatransConnectorDetails,
  deutschebank: deutschebankConnectorDetails,
  elavon: elavonConnectorDetails,
  facilitapay: facilitapayConnectorDetails,
  fiserv: fiservConnectorDetails,
  fiservemea: fiservemeaConnectorDetails,
  fiuu: fiuuConnectorDetails,
  forte: forteConnectorDetails,
  getnet: getnetConnectorDetails,
  globalpay: globalpayConnectorDetails,
  hipay: hipayConnectorDetails,
  iatapay: iatapayConnectorDetails,
  itaubank: itaubankConnectorDetails,
  jpmorgan: jpmorganConnectorDetails,
  moneris: monerisConnectorDetails,
<<<<<<< HEAD
  mollie: mollieConnectorDetails,
=======
  multisafepay: multisafepayConnectorDetails,
  nexinets: nexinetsConnectorDetails,
>>>>>>> f6aab3de
  nexixpay: nexixpayConnectorDetails,
  nmi: nmiConnectorDetails,
  noon: noonConnectorDetails,
  novalnet: novalnetConnectorDetails,
  paybox: payboxConnectorDetails,
  paypal: paypalConnectorDetails,
  powertranz: powertranzConnectorDetails,
  redsys: redsysConnectorDetails,
  stax: staxConnectorDetails,
  stripe: stripeConnectorDetails,
  shift4: shift4ConnectorDetails,
  trustpay: trustpayConnectorDetails,
  wellsfargo: wellsfargoConnectorDetails,
  worldpay: worldpayConnectorDetails,
  worldpayxml: worldpayxmlConnectorDetails,
  xendit: xenditConnectorDetails,
};

export default function getConnectorDetails(connectorId) {
  const x = mergeDetails(connectorId);
  return x;
}

export function getConnectorFlowDetails(connectorData, commonData, key) {
  const data =
    connectorData[key] === undefined ? commonData[key] : connectorData[key];
  return data;
}

function mergeDetails(connectorId) {
  const connectorData = getValueByKey(
    connectorDetails,
    connectorId
  ).authDetails;
  const fallbackData = getValueByKey(connectorDetails, "commons").authDetails;
  // Merge data, prioritizing connectorData and filling missing data from fallbackData
  const mergedDetails = mergeConnectorDetails(connectorData, fallbackData);
  return mergedDetails;
}

function mergeConnectorDetails(source, fallback) {
  const merged = {};

  // Loop through each key in the source object
  for (const key in source) {
    merged[key] = { ...source[key] }; // Copy properties from source

    // Check if fallback has the same key and properties are missing in source
    if (fallback[key]) {
      for (const subKey in fallback[key]) {
        if (!merged[key][subKey]) {
          merged[key][subKey] = fallback[key][subKey];
        }
      }
    }
  }

  // Add missing keys from fallback that are not present in source
  for (const key in fallback) {
    if (!merged[key]) {
      merged[key] = fallback[key];
    }
  }

  return merged;
}

export function handleMultipleConnectors(keys) {
  return {
    MULTIPLE_CONNECTORS: {
      status: true,
      count: keys.length,
    },
  };
}

export function getValueByKey(jsonObject, key, keyNumber = 0) {
  const data =
    typeof jsonObject === "string" ? JSON.parse(jsonObject) : jsonObject;

  if (data && typeof data === "object" && key in data) {
    // Connector object has multiple keys
    if (typeof data[key].connector_account_details === "undefined") {
      const keys = Object.keys(data[key]);

      for (let i = keyNumber; i < keys.length; i++) {
        const currentItem = data[key][keys[i]];

        if (
          Object.prototype.hasOwnProperty.call(
            currentItem,
            "connector_account_details"
          )
        ) {
          // Return state update instead of setting directly
          return {
            authDetails: currentItem,
            stateUpdate: handleMultipleConnectors(keys),
          };
        }
      }
    }
    return {
      authDetails: data[key],
      stateUpdate: null,
    };
  }
  return {
    authDetails: null,
    stateUpdate: null,
  };
}

export const should_continue_further = (data) => {
  const resData = data.Response || {};
  const configData = validateConfig(data.Configs) || {};

  if (typeof configData?.TRIGGER_SKIP !== "undefined") {
    return !configData.TRIGGER_SKIP;
  }

  if (
    typeof resData.body.error !== "undefined" ||
    typeof resData.body.error_code !== "undefined" ||
    typeof resData.body.error_message !== "undefined"
  ) {
    return false;
  } else {
    return true;
  }
};

export function defaultErrorHandler(response, response_data) {
  if (
    response.status === 400 &&
    response.body.error.message === "Payment method type not supported"
  ) {
    // Update the default status from 501 to 400 as `unsupported payment method` error is the next common error after `not implemented` error
    response_data = updateDefaultStatusCode();
  }

  if (response_data.status === 200) {
    throw new Error("Expecting valid response but got an error response");
  }

  expect(response.body).to.have.property("error");

  if (typeof response.body.error === "object") {
    for (const key in response_data.body.error) {
      // Check if the error message is a Json deserialize error
      const apiResponseContent = response.body.error[key];
      const expectedContent = response_data.body.error[key];
      if (
        typeof apiResponseContent === "string" &&
        apiResponseContent.includes("Json deserialize error")
      ) {
        expect(apiResponseContent).to.include(expectedContent);
      } else {
        expect(apiResponseContent).to.equal(expectedContent);
      }
    }
  }
}

export function extractIntegerAtEnd(str) {
  // Match one or more digits at the end of the string
  const match = str.match(/(\d+)$/);
  return match ? parseInt(match[0], 10) : 0;
}

// Common helper function to check if operation should proceed
function shouldProceedWithOperation(multipleConnector, multipleConnectors) {
  return !(
    multipleConnector?.nextConnector === true &&
    (multipleConnectors?.status === false ||
      typeof multipleConnectors === "undefined")
  );
}

// Helper to get connector configuration
function getConnectorConfig(
  globalState,
  multipleConnector = { nextConnector: false }
) {
  const multipleConnectors = globalState.get("MULTIPLE_CONNECTORS");
  const mcaConfig = getConnectorDetails(globalState.get("connectorId"));

  return {
    CONNECTOR_CREDENTIAL:
      multipleConnector?.nextConnector && multipleConnectors?.status
        ? multipleConnector
        : mcaConfig?.multi_credential_config || multipleConnector,
    multipleConnectors,
  };
}

// Simplified createBusinessProfile
export function createBusinessProfile(
  createBusinessProfileBody,
  globalState,
  multipleConnector = { nextConnector: false }
) {
  const config = getConnectorConfig(globalState, multipleConnector);
  const { profilePrefix } = execConfig(config);

  if (
    shouldProceedWithOperation(multipleConnector, config.multipleConnectors)
  ) {
    cy.createBusinessProfileTest(
      createBusinessProfileBody,
      globalState,
      profilePrefix
    );
  }
}

// Simplified createMerchantConnectorAccount
export function createMerchantConnectorAccount(
  paymentType,
  createMerchantConnectorAccountBody,
  globalState,
  paymentMethodsEnabled,
  multipleConnector = { nextConnector: false }
) {
  const config = getConnectorConfig(globalState, multipleConnector);
  const { profilePrefix, merchantConnectorPrefix } = execConfig(config);

  if (
    shouldProceedWithOperation(multipleConnector, config.multipleConnectors)
  ) {
    cy.createConnectorCallTest(
      paymentType,
      createMerchantConnectorAccountBody,
      paymentMethodsEnabled,
      globalState,
      profilePrefix,
      merchantConnectorPrefix
    );
  }
}

export function updateBusinessProfile(
  updateBusinessProfileBody,
  is_connector_agnostic_enabled,
  collect_billing_address_from_wallet_connector,
  collect_shipping_address_from_wallet_connector,
  always_collect_billing_address_from_wallet_connector,
  always_collect_shipping_address_from_wallet_connector,
  globalState
) {
  const multipleConnectors = globalState.get("MULTIPLE_CONNECTORS");
  cy.log(`MULTIPLE_CONNECTORS: ${JSON.stringify(multipleConnectors)}`);

  // Get MCA config
  const mcaConfig = getConnectorDetails(globalState.get("connectorId"));
  const { profilePrefix } = execConfig({
    CONNECTOR_CREDENTIAL: mcaConfig?.multi_credential_config,
  });

  cy.UpdateBusinessProfileTest(
    updateBusinessProfileBody,
    is_connector_agnostic_enabled,
    collect_billing_address_from_wallet_connector,
    collect_shipping_address_from_wallet_connector,
    always_collect_billing_address_from_wallet_connector,
    always_collect_shipping_address_from_wallet_connector,
    globalState,
    profilePrefix
  );
}

export const CONNECTOR_LISTS = {
  // Exclusion lists (skip these connectors)
  EXCLUDE: {
    CONNECTOR_AGNOSTIC_NTID: [
      "bamboraapac",
      "bankofamerica",
      "billwerk",
      "braintree",
      "facilitapay",
      "fiuu",
      "fiserv",
      "jpmorgan",
      "nexinets",
      "paypal",
      "stax",
      "wellsfargo",
    ],
    // Add more exclusion lists
  },

  // Inclusion lists (only run for these connectors)
  INCLUDE: {
    MANDATES_USING_NTID_PROXY: ["cybersource"],
    // Add more inclusion lists
  },
};

// Helper functions
export const shouldExcludeConnector = (connectorId, list) => {
  return list.includes(connectorId);
};

export const shouldIncludeConnector = (connectorId, list) => {
  return !list.includes(connectorId);
};<|MERGE_RESOLUTION|>--- conflicted
+++ resolved
@@ -30,12 +30,9 @@
 import { connectorDetails as itaubankConnectorDetails } from "./ItauBank.js";
 import { connectorDetails as jpmorganConnectorDetails } from "./Jpmorgan.js";
 import { connectorDetails as monerisConnectorDetails } from "./Moneris.js";
-<<<<<<< HEAD
 import { connectorDetails as mollieConnectorDetails }  from "./Mollie.js";
-=======
 import { connectorDetails as multisafepayConnectorDetails } from "./Multisafepay.js";
 import { connectorDetails as nexinetsConnectorDetails } from "./Nexinets.js";
->>>>>>> f6aab3de
 import { connectorDetails as nexixpayConnectorDetails } from "./Nexixpay.js";
 import { connectorDetails as nmiConnectorDetails } from "./Nmi.js";
 import { connectorDetails as noonConnectorDetails } from "./Noon.js";
@@ -82,12 +79,9 @@
   itaubank: itaubankConnectorDetails,
   jpmorgan: jpmorganConnectorDetails,
   moneris: monerisConnectorDetails,
-<<<<<<< HEAD
   mollie: mollieConnectorDetails,
-=======
   multisafepay: multisafepayConnectorDetails,
   nexinets: nexinetsConnectorDetails,
->>>>>>> f6aab3de
   nexixpay: nexixpayConnectorDetails,
   nmi: nmiConnectorDetails,
   noon: noonConnectorDetails,
